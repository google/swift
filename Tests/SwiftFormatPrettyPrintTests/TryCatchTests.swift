public class TryCatchTests: PrettyPrintTestCase {
  public func testBasicTries() {
    let input =
      """
      let a = try possiblyFailingFunc()
      let a = try? possiblyFailingFunc()
      let a = try! possiblyFailingFunc()
      """

    let expected =
      """
      let a = try possiblyFailingFunc()
      let a = try? possiblyFailingFunc()
      let a = try! possiblyFailingFunc()

      """

    assertPrettyPrintEqual(input: input, expected: expected, linelength: 40)
  }

  public func testDoTryCatch() {
    let input =
      """
<<<<<<< HEAD
      do { foo() } catch { bar() }

      do { try thisFuncMightFail() } catch error1 { print("Nope") }

      do { try thisFuncMightFail() } catch error1 { print("Nope") } catch error2(let someVar) {
        print(someVar)
        print("Don't do it!")
      }

=======
      do { try thisFuncMightFail() } catch error1 { print("Nope") }
      do { try thisFuncMightFail() } catch error1 { print("Nope") } catch error2 { print("Nope") }
      do { try thisFuncMightFail() } catch error1 { print("Nope") } catch error2(let someVar) { print("Nope") }
      do { try thisFuncMightFail() } catch error1 { print("Nope") }
      catch error2(let someVar) {
        print(someVar)
        print("Don't do it!")
      }
>>>>>>> 58615176
      do { try thisFuncMightFail() } catch is ABadError{ print("Nope") }
      """

    let expected =
      """
<<<<<<< HEAD
      do { foo() } catch { bar() }

      do { try thisFuncMightFail() }
      catch error1 { print("Nope") }

=======
      do { try thisFuncMightFail() }
      catch error1 { print("Nope") }
      do { try thisFuncMightFail() }
      catch error1 { print("Nope") }
      catch error2 { print("Nope") }
      do { try thisFuncMightFail() }
      catch error1 { print("Nope") }
      catch error2(let someVar) {
        print("Nope")
      }
>>>>>>> 58615176
      do { try thisFuncMightFail() }
      catch error1 { print("Nope") }
      catch error2(let someVar) {
        print(someVar)
        print("Don't do it!")
      }
<<<<<<< HEAD

=======
>>>>>>> 58615176
      do { try thisFuncMightFail() }
      catch is ABadError { print("Nope") }

      """

    assertPrettyPrintEqual(input: input, expected: expected, linelength: 40)
  }

  public func testCatchWhere() {
    let input =
      """
<<<<<<< HEAD
      do {
        try thisFuncMightFail()
      } catch error1 where error1 is ErrorType {
        print("Nope")
      }

      do {
        try thisFuncMightFail()
      } catch error1 where error1 is LongerErrorType {
        print("Nope")
      }
=======
      do { try thisFuncMightFail() } catch error1 where error1 is ErrorType { print("Nope") }
      do { try thisFuncMightFail() } catch error1 where error1 is LongerErrorType { print("Nope") }
>>>>>>> 58615176
      """

    let expected =
      """
<<<<<<< HEAD
      do {
        try thisFuncMightFail()
      }
      catch error1 where error1 is ErrorType {
        print("Nope")
      }

      do {
        try thisFuncMightFail()
      }
      catch error1
      where error1 is LongerErrorType
      {
=======
      do { try thisFuncMightFail() }
      catch error1 where error1 is ErrorType {
        print("Nope")
      }
      do { try thisFuncMightFail() }
      catch error1
      where error1 is LongerErrorType {
>>>>>>> 58615176
        print("Nope")
      }

      """

    assertPrettyPrintEqual(input: input, expected: expected, linelength: 42)
  }

  public func testNestedDo() {
    // Avoid regressions in the case where a nested `do` block was getting shifted all the way left.
    let input = """
      func foo() {
        do {
          bar()
          baz()
        }
      }
      """
    assertPrettyPrintEqual(input: input, expected: input + "\n", linelength: 45)
  }
}<|MERGE_RESOLUTION|>--- conflicted
+++ resolved
@@ -21,17 +21,6 @@
   public func testDoTryCatch() {
     let input =
       """
-<<<<<<< HEAD
-      do { foo() } catch { bar() }
-
-      do { try thisFuncMightFail() } catch error1 { print("Nope") }
-
-      do { try thisFuncMightFail() } catch error1 { print("Nope") } catch error2(let someVar) {
-        print(someVar)
-        print("Don't do it!")
-      }
-
-=======
       do { try thisFuncMightFail() } catch error1 { print("Nope") }
       do { try thisFuncMightFail() } catch error1 { print("Nope") } catch error2 { print("Nope") }
       do { try thisFuncMightFail() } catch error1 { print("Nope") } catch error2(let someVar) { print("Nope") }
@@ -40,19 +29,11 @@
         print(someVar)
         print("Don't do it!")
       }
->>>>>>> 58615176
       do { try thisFuncMightFail() } catch is ABadError{ print("Nope") }
       """
 
     let expected =
       """
-<<<<<<< HEAD
-      do { foo() } catch { bar() }
-
-      do { try thisFuncMightFail() }
-      catch error1 { print("Nope") }
-
-=======
       do { try thisFuncMightFail() }
       catch error1 { print("Nope") }
       do { try thisFuncMightFail() }
@@ -63,17 +44,12 @@
       catch error2(let someVar) {
         print("Nope")
       }
->>>>>>> 58615176
       do { try thisFuncMightFail() }
       catch error1 { print("Nope") }
       catch error2(let someVar) {
         print(someVar)
         print("Don't do it!")
       }
-<<<<<<< HEAD
-
-=======
->>>>>>> 58615176
       do { try thisFuncMightFail() }
       catch is ABadError { print("Nope") }
 
@@ -85,41 +61,12 @@
   public func testCatchWhere() {
     let input =
       """
-<<<<<<< HEAD
-      do {
-        try thisFuncMightFail()
-      } catch error1 where error1 is ErrorType {
-        print("Nope")
-      }
-
-      do {
-        try thisFuncMightFail()
-      } catch error1 where error1 is LongerErrorType {
-        print("Nope")
-      }
-=======
       do { try thisFuncMightFail() } catch error1 where error1 is ErrorType { print("Nope") }
       do { try thisFuncMightFail() } catch error1 where error1 is LongerErrorType { print("Nope") }
->>>>>>> 58615176
       """
 
     let expected =
       """
-<<<<<<< HEAD
-      do {
-        try thisFuncMightFail()
-      }
-      catch error1 where error1 is ErrorType {
-        print("Nope")
-      }
-
-      do {
-        try thisFuncMightFail()
-      }
-      catch error1
-      where error1 is LongerErrorType
-      {
-=======
       do { try thisFuncMightFail() }
       catch error1 where error1 is ErrorType {
         print("Nope")
@@ -127,7 +74,6 @@
       do { try thisFuncMightFail() }
       catch error1
       where error1 is LongerErrorType {
->>>>>>> 58615176
         print("Nope")
       }
 
