--- conflicted
+++ resolved
@@ -503,12 +503,9 @@
 				PRODUCT_BUNDLE_PACKAGE_TYPE = FMWK;
 				SKIP_INSTALL = YES;
 				SUPPORTED_PLATFORMS = "appletvos appletvsimulator iphoneos iphonesimulator macosx watchos watchsimulator";
-<<<<<<< HEAD
 				SWIFT_INDEX_STORE_ENABLE = NO;
-=======
 				SWIFT_SWIFT3_OBJC_INFERENCE = Off;
 				SWIFT_VERSION = 4.0;
->>>>>>> 38a4ac90
 				TARGETED_DEVICE_FAMILY = "1,2,3,4";
 				TVOS_DEPLOYMENT_TARGET = 10.0;
 				WATCHOS_DEPLOYMENT_TARGET = 3.0;
@@ -533,12 +530,9 @@
 				PRODUCT_BUNDLE_PACKAGE_TYPE = FMWK;
 				SKIP_INSTALL = YES;
 				SUPPORTED_PLATFORMS = "appletvos appletvsimulator iphoneos iphonesimulator macosx watchos watchsimulator";
-<<<<<<< HEAD
 				SWIFT_INDEX_STORE_ENABLE = NO;
-=======
 				SWIFT_SWIFT3_OBJC_INFERENCE = Off;
 				SWIFT_VERSION = 4.0;
->>>>>>> 38a4ac90
 				TARGETED_DEVICE_FAMILY = "1,2,3,4";
 				TVOS_DEPLOYMENT_TARGET = 10.0;
 				WATCHOS_DEPLOYMENT_TARGET = 3.0;
