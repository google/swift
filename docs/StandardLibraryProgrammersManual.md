--- conflicted
+++ resolved
@@ -262,29 +262,7 @@
 
 Because `_roundSlowPath(_:)` isn't inlinable, the version of `round(_:)` that gets called at run time will always be the version implemented in the standard library dylib. And since FloatingPointRoundingRule is *also* defined in the standard library, we know it'll never be out of sync with this version of `round(_:)`.
 
-<<<<<<< HEAD
 Maybe some day we'll have special syntax in the language to say "call this method without allowing inlining" to get the same effect, but for now, this Curiously Recursive Inlinable Switch Pattern allows for safe inlining of switches over non-frozen enums with less boilerplate than you might otherwise have. Not none, but less.
-
-
-## Productivity Hacks
-
-### Be a Ninja
-
-To *be* a productivity ninja, one must *use* `ninja`. `ninja` can be invoked inside the swift build directory, e.g. `<path>/build/Ninja-ReleaseAssert/swift-macosx-x86_64/`. Running `ninja` (which is equivalent to `ninja all`) will build the local swift, stdlib and overlays. It doesn’t necessarily build all the testing infrastructure, benchmarks, etc.
-
-`ninja -t targets` gives a list of all possible targets to pass to ninja. This is useful for grepping.
-
-For this example, we will figure out how to quickly iterate on a change to the standard library to fix 32-bit build errors while building on a 64-bit host, suppressing warnings along the way.
-
-`ninja -t targets | grep stdlib | grep i386` will output many targets, but at the bottom we see `swift-stdlib-iphonesimulator-i386`, which looks like a good first step. This target will just build i386 parts and not waste our time also building the 64-bit stdlib, overlays, etc.
-
-Going further, ninja can spawn a web browser for you to navigate dependencies and rules. `ninja -t browse swift-stdlib-iphonesimulator-i386`  will open a webpage with hyperlinks for all related targets. “target is built using” lists all this target’s dependencies, while “dependent edges build” list all the targets that depend directly on this.
-
-Clicking around a little bit, we can find `lib/swift/iphonesimulator/i386/libswiftCore.dylib` as a commonly-depended-upon target. This will perform just what is needed to compile the standard library for i386 and nothing else.
-
-Going further, for various reasons the standard library has lots of warnings. This is actively being addressed, but fixing all of them may require language features, etc. In the mean time, let’s suppress warnings in our build so that we just see the errors. `ninja -nv lib/swift/iphonesimulator/i386/libswiftCore.dylib` will show us the actual commands ninja will issue to build the i386 stdlib. (You’ll notice that an incremental build here is merely 3 commands as opposed to ~150 for `swift-stdlib-iphonesimulator-i386`).
-
-Copy the invocation that has  ` -o <build-path>/swift-macosx-x86_64/stdlib/public/core/iphonesimulator/i386/Swift.o`, so that we can perform the actual call to swiftc ourselves. Tack on `-suppress-warnings` at the end, and now we have the command to just build `Swift.o` for i386 while only displaying the actual errors.
 
 ## (Meta): List of wants and TODOs for this guide
 
@@ -320,8 +298,4 @@
 1. Dirty hacks
     1. Why all the underscores and extra protocols?
     1. How does the `...` ranges work?
-1. Frequently Encountered Issues
-
-=======
-Maybe some day we'll have special syntax in the language to say "call this method without allowing inlining" to get the same effect, but for now, this Curiously Recursive Inlinable Switch Pattern allows for safe inlining of switches over non-frozen enums with less boilerplate than you might otherwise have. Not none, but less.
->>>>>>> 8510b923
+1. Frequently Encountered Issues