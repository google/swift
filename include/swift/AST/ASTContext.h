--- conflicted
+++ resolved
@@ -779,10 +779,6 @@
                        unsigned previousGeneration,
                        llvm::TinyPtrVector<AbstractFunctionDecl *> &methods);
 
-<<<<<<< HEAD
-  // SWIFT_ENABLE_TENSORFLOW
-=======
->>>>>>> 28315487
   /// Load derivative function configurations for the given
   /// AbstractFunctionDecl.
   ///
@@ -795,10 +791,6 @@
   void loadDerivativeFunctionConfigurations(
       AbstractFunctionDecl *originalAFD, unsigned previousGeneration,
       llvm::SetVector<AutoDiffConfig> &results);
-<<<<<<< HEAD
-  // SWIFT_ENABLE_TENSORFLOW END
-=======
->>>>>>> 28315487
 
   /// Retrieve the Clang module loader for this ASTContext.
   ///
