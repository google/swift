--- conflicted
+++ resolved
@@ -699,17 +699,11 @@
                               StringRefDMI::getTombstoneKey());
   }
   static inline unsigned getHashValue(const ImportedModuleDesc &import) {
-<<<<<<< HEAD
     return detail::combineHashValue(
         ImportedModuleDMI::getHashValue(import.module),
         detail::combineHashValue(
             ImportOptionsDMI::getHashValue(import.importOptions),
             StringRefDMI::getHashValue(import.filename)));
-=======
-    return detail::combineHashValue(ImportedModuleDMI::getHashValue(import.module),
-           detail::combineHashValue(ImportOptionsDMI::getHashValue(import.importOptions),
-                            StringRefDMI::getHashValue(import.filename)));
->>>>>>> 172c00d5
   }
   static bool isEqual(const ImportedModuleDesc &a,
                       const ImportedModuleDesc &b) {
