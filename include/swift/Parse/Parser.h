//===--- Parser.h - Swift Language Parser -----------------------*- C++ -*-===//
//
// This source file is part of the Swift.org open source project
//
// Copyright (c) 2014 - 2017 Apple Inc. and the Swift project authors
// Licensed under Apache License v2.0 with Runtime Library Exception
//
// See https://swift.org/LICENSE.txt for license information
// See https://swift.org/CONTRIBUTORS.txt for the list of Swift project authors
//
//===----------------------------------------------------------------------===//
//
//  This file defines the Parser interface.
//
//===----------------------------------------------------------------------===//

#ifndef SWIFT_PARSER_H
#define SWIFT_PARSER_H

#include "swift/AST/ASTContext.h"
#include "swift/AST/ASTNode.h"
#include "swift/AST/Expr.h"
#include "swift/AST/DiagnosticsParse.h"
#include "swift/AST/LayoutConstraint.h"
#include "swift/AST/Pattern.h"
#include "swift/AST/Stmt.h"
#include "swift/Basic/OptionSet.h"
#include "swift/Parse/Lexer.h"
#include "swift/Parse/LocalContext.h"
#include "swift/Parse/PersistentParserState.h"
#include "swift/Parse/Token.h"
#include "swift/Parse/ParserPosition.h"
#include "swift/Parse/ParserResult.h"
#include "swift/Parse/SyntaxParserResult.h"
#include "swift/Parse/SyntaxParsingContext.h"
#include "swift/Syntax/References.h"
#include "swift/Config.h"
#include "llvm/ADT/SetVector.h"

namespace llvm {
  template <typename...  PTs> class PointerUnion;
}

namespace swift {
  class CodeCompletionCallbacks;
  class DefaultArgumentInitializer;
  class DiagnosticEngine;
  class Expr;
  class Lexer;
  class ParsedTypeSyntax;
  class PersistentParserState;
  class SILParserTUStateBase;
  class ScopeInfo;
  class SourceManager;
  class TupleType;
  struct TypeLoc;
  
  struct EnumElementInfo;
  
  namespace syntax {
    class AbsolutePosition;
    class RawSyntax;
    enum class SyntaxKind;
  }// end of syntax namespace

  /// Different contexts in which BraceItemList are parsed.
  enum class BraceItemListKind {
    /// A statement list terminated by a closing brace. The default.
    Brace,
    /// A statement list in a case block. The list is terminated
    /// by a closing brace or a 'case' or 'default' label.
    Case,
    /// The top-level of a file, when not in parse-as-library mode (i.e. the
    /// repl or a script).
    TopLevelCode,
    /// The top-level of a file, when in parse-as-library mode.
    TopLevelLibrary,
    /// The body of the inactive clause of an #if/#else/#endif block
    InactiveConditionalBlock,
    /// The body of the active clause of an #if/#else/#endif block
    ActiveConditionalBlock,
  };

/// The receiver will be fed with consumed tokens while parsing. The main purpose
/// is to generate a corrected token stream for tooling support like syntax
/// coloring.
class ConsumeTokenReceiver {
public:
  /// This is called when a token is consumed.
  virtual void receive(Token Tok) {}

  /// This is called to update the kind of a token whose start location is Loc.
  virtual void registerTokenKindChange(SourceLoc Loc, tok NewKind) {};

  /// This is called when a source file is fully parsed.
  virtual void finalize() {};
  virtual ~ConsumeTokenReceiver() = default;
};

/// The main class used for parsing a source file (.swift or .sil).
///
/// Rather than instantiating a Parser yourself, use one of the parsing APIs
/// provided in Subsystems.h.
class Parser {
  Parser(const Parser&) = delete;
  void operator=(const Parser&) = delete;

  bool IsInputIncomplete = false;
  std::vector<Token> SplitTokens;

public:
  SourceManager &SourceMgr;
  DiagnosticEngine &Diags;
  SourceFile &SF;
  Lexer *L;
  SILParserTUStateBase *SIL; // Non-null when parsing a .sil file.
  PersistentParserState *State;
  std::unique_ptr<PersistentParserState> OwnedState;
  DeclContext *CurDeclContext;
  ASTContext &Context;
  CodeCompletionCallbacks *CodeCompletion = nullptr;
  std::vector<std::pair<SourceLoc, std::vector<ParamDecl*>>> AnonClosureVars;

  bool IsParsingInterfaceTokens = false;
  
  /// DisabledVars is a list of variables for whom local name lookup is
  /// disabled.  This is used when parsing a PatternBindingDecl to reject self
  /// uses and to disable uses of the bound variables in a let/else block.  The
  /// diagnostic to emit is stored in DisabledVarReason.
  ArrayRef<VarDecl *> DisabledVars;
  Diag<> DisabledVarReason;
  
  llvm::SmallPtrSet<Decl *, 2> AlreadyHandledDecls;
  enum {
    /// InVarOrLetPattern has this value when not parsing a pattern.
    IVOLP_NotInVarOrLet,
    
    /// InVarOrLetPattern has this value when we're in a matching pattern, but
    /// not within a var/let pattern.  In this phase, identifiers are references
    /// to the enclosing scopes, not a variable binding.
    IVOLP_InMatchingPattern,
    
    /// InVarOrLetPattern has this value when parsing a pattern in which bound
    /// variables are implicitly immutable, but allowed to be marked mutable by
    /// using a 'var' pattern.  This happens in for-each loop patterns.
    IVOLP_ImplicitlyImmutable,
    
    /// When InVarOrLetPattern has this value, bound variables are mutable, and
    /// nested let/var patterns are not permitted. This happens when parsing a
    /// 'var' decl or when parsing inside a 'var' pattern.
    IVOLP_InVar,

    /// When InVarOrLetPattern has this value, bound variables are immutable,and
    /// nested let/var patterns are not permitted. This happens when parsing a
    /// 'let' decl or when parsing inside a 'let' pattern.
    IVOLP_InLet
  } InVarOrLetPattern = IVOLP_NotInVarOrLet;

  bool InPoundLineEnvironment = false;
  bool InPoundIfEnvironment = false;
  /// Do not call \c addUnvalidatedDeclWithOpaqueResultType when in an inactive
  /// clause because ASTScopes are not created in those contexts and lookups to
  /// those decls will fail.
  bool InInactiveClauseEnvironment = false;
  bool InSwiftKeyPath = false;

  LocalContext *CurLocalContext = nullptr;

  bool isDelayedParsingEnabled() const {
    return DelayBodyParsing || SourceMgr.getCodeCompletionLoc().isValid();
  }

  void setCodeCompletionCallbacks(CodeCompletionCallbacks *Callbacks) {
    CodeCompletion = Callbacks;
  }

  bool isCodeCompletionFirstPass() {
    return L->isCodeCompletion() && !CodeCompletion;
  }

  bool allowTopLevelCode() const;

  const std::vector<Token> &getSplitTokens() const { return SplitTokens; }

  void markSplitToken(tok Kind, StringRef Txt);

  /// Returns true if the parser reached EOF with incomplete source input, due
  /// for example, a missing right brace.
  bool isInputIncomplete() const { return IsInputIncomplete; }

  void checkForInputIncomplete() {
    IsInputIncomplete = IsInputIncomplete ||
      // Check whether parser reached EOF but the real EOF, not the end of a
      // string interpolation segment.
      (Tok.is(tok::eof) && Tok.getText() != ")");
  }

  /// This is the current token being considered by the parser.
  Token Tok;

  /// leading trivias for \c Tok.
  /// Always empty if !SF.shouldBuildSyntaxTree().
  ParsedTrivia LeadingTrivia;

  /// trailing trivias for \c Tok.
  /// Always empty if !SF.shouldBuildSyntaxTree().
  ParsedTrivia TrailingTrivia;

  /// Whether we should delay parsing nominal type and extension bodies,
  /// and skip function bodies.
  ///
  /// This is false in primary files, since we want to type check all
  /// declarations and function bodies.
  ///
  /// This is true for non-primary files, where declarations only need to be
  /// lazily parsed and type checked.
  bool DelayBodyParsing;

  /// The receiver to collect all consumed tokens.
  ConsumeTokenReceiver *TokReceiver;

  /// The location of the previous token.
  SourceLoc PreviousLoc;

  /// Stop parsing immediately.
  void cutOffParsing() {
    // Cut off parsing by acting as if we reached the end-of-file.
    Tok.setKind(tok::eof);
  }

  /// Use this to assert that the parser has advanced the lexing location, e.g.
  /// before a specific parser function has returned.
  class AssertParserMadeProgressBeforeLeavingScopeRAII {
    Parser &P;
    SourceLoc InitialLoc;
  public:
    AssertParserMadeProgressBeforeLeavingScopeRAII(Parser &parser) : P(parser) {
      InitialLoc = P.Tok.getLoc();
    }
    ~AssertParserMadeProgressBeforeLeavingScopeRAII() {
      assert(InitialLoc != P.Tok.getLoc() &&
        "parser did not make progress, this can result in infinite loop");
    }
  };

  /// A RAII object for temporarily changing CurDeclContext.
  class ContextChange {
  protected:
    Parser &P;
    DeclContext *OldContext; // null signals that this has been popped
    LocalContext *OldLocal;

    ContextChange(const ContextChange &) = delete;
    ContextChange &operator=(const ContextChange &) = delete;

  public:
    ContextChange(Parser &P, DeclContext *DC,
                  LocalContext *newLocal = nullptr)
      : P(P), OldContext(P.CurDeclContext), OldLocal(P.CurLocalContext) {
      assert(DC && "pushing null context?");
      P.CurDeclContext = DC;
      P.CurLocalContext = newLocal;
    }

    /// Prematurely pop the DeclContext installed by the constructor.
    /// Makes the destructor a no-op.
    void pop() {
      assert(OldContext && "already popped context!");
      popImpl();
      OldContext = nullptr;
    }

    ~ContextChange() {
      if (OldContext) popImpl();
    }

  private:
    void popImpl() {
      P.CurDeclContext = OldContext;
      P.CurLocalContext = OldLocal;
    }
  };

  /// A RAII object for parsing a new local context.
  class ParseFunctionBody : public LocalContext {
  private:
    ContextChange CC;
  public:
    ParseFunctionBody(Parser &P, DeclContext *DC) : CC(P, DC, this) {
      assert(!isa<TopLevelCodeDecl>(DC) &&
             "top-level code should be parsed using TopLevelCodeContext!");
    }

    void pop() {
      CC.pop();
    }
  };

  /// Describes the kind of a lexical structure marker, indicating
  /// what kind of structural element we started parsing at a
  /// particular location.
  enum class StructureMarkerKind : uint8_t {
    /// The start of a declaration.
    Declaration,
    /// The start of a statement.
    Statement,
    /// An open parentheses.
    OpenParen,
    /// An open brace.
    OpenBrace,
    /// An open square bracket.
    OpenSquare,
    /// An #if conditional clause.
    IfConfig,
  };

  /// A structure marker, which identifies the location at which the
  /// parser saw an entity it is parsing.
  struct StructureMarker {
    /// The location at which the marker occurred.
    SourceLoc Loc;

    /// The kind of marker.
    StructureMarkerKind Kind;

    /// The leading whitespace for this marker, if it has already been
    /// computed.
    Optional<StringRef> LeadingWhitespace;
  };

  /// An RAII object that notes when we have seen a structure marker.
  class StructureMarkerRAII {
    Parser *const P;

    /// Max nesting level
    // TODO: customizable.
    enum { MaxDepth = 256 };

    StructureMarkerRAII(Parser *parser) : P(parser) {}

    /// Have the parser start the new Structure or fail if already too deep.
    bool pushStructureMarker(Parser &parser, SourceLoc loc,
                             StructureMarkerKind kind);

  public:
    StructureMarkerRAII(Parser &parser, SourceLoc loc, StructureMarkerKind kind)
        : StructureMarkerRAII(
              pushStructureMarker(parser, loc, kind) ? &parser : nullptr) {}

    StructureMarkerRAII(Parser &parser, const Token &tok);

    /// Did we fail to push the new structure?
    bool isFailed() {
      return P == nullptr;
    }

    ~StructureMarkerRAII() {
      if (P != nullptr) {
        P->StructureMarkers.pop_back();
      }
    }
  };
  friend class StructureMarkerRAII;

  /// A RAII object that tells the SyntaxParsingContext to defer Syntax nodes.
  class DeferringContextRAII {
    SyntaxParsingContext &Ctx;
    bool WasDeferring;

  public:
    explicit DeferringContextRAII(SyntaxParsingContext &SPCtx)
        : Ctx(SPCtx), WasDeferring(Ctx.shouldDefer()) {
      Ctx.setShouldDefer();
    }

    ~DeferringContextRAII() {
      Ctx.setShouldDefer(WasDeferring);
    }
  };

  /// The stack of structure markers indicating the locations of
  /// structural elements actively being parsed, including the start
  /// of declarations, statements, and opening operators of various
  /// kinds.
  ///
  /// This vector is managed by \c StructureMarkerRAII objects.
  llvm::SmallVector<StructureMarker, 16> StructureMarkers;

  /// Current syntax parsing context where call backs should be directed to.
  SyntaxParsingContext *SyntaxContext;

public:
  Parser(unsigned BufferID, SourceFile &SF, DiagnosticEngine* LexerDiags,
         SILParserTUStateBase *SIL,
         PersistentParserState *PersistentState,
         std::shared_ptr<SyntaxParseActions> SPActions = nullptr,
         bool DelayBodyParsing = true);
  Parser(unsigned BufferID, SourceFile &SF, SILParserTUStateBase *SIL,
         PersistentParserState *PersistentState = nullptr,
         std::shared_ptr<SyntaxParseActions> SPActions = nullptr,
         bool DelayBodyParsing = true);
  Parser(std::unique_ptr<Lexer> Lex, SourceFile &SF,
         SILParserTUStateBase *SIL = nullptr,
         PersistentParserState *PersistentState = nullptr,
         std::shared_ptr<SyntaxParseActions> SPActions = nullptr,
         bool DelayBodyParsing = true);
  ~Parser();

  bool isInSILMode() const { return SIL != nullptr; }

  /// Calling this function to finalize libSyntax tree creation without destroying
  /// the parser instance.
  OpaqueSyntaxNode finalizeSyntaxTree() {
    assert(Tok.is(tok::eof) && "not done parsing yet");
    return SyntaxContext->finalizeRoot();
  }

  //===--------------------------------------------------------------------===//
  // Routines to save and restore parser state.

  ParserPosition getParserPosition() {
    return ParserPosition(L->getStateForBeginningOfToken(Tok, LeadingTrivia),
                          PreviousLoc);
  }

  ParserPosition getParserPosition(const PersistentParserState::ParserPos &Pos){
    return ParserPosition(L->getStateForBeginningOfTokenLoc(Pos.Loc),
                          Pos.PrevLoc);
  }

  void restoreParserPosition(ParserPosition PP, bool enableDiagnostics = false) {
    L->restoreState(PP.LS, enableDiagnostics);
    L->lex(Tok, LeadingTrivia, TrailingTrivia);
    PreviousLoc = PP.PreviousLoc;
  }

  void backtrackToPosition(ParserPosition PP) {
    assert(PP.isValid());
    L->backtrackToState(PP.LS);
    L->lex(Tok, LeadingTrivia, TrailingTrivia);
    PreviousLoc = PP.PreviousLoc;
  }

  /// RAII object that, when it is destructed, restores the parser and lexer to
  /// their positions at the time the object was constructed.  Will not jump
  /// forward in the token stream.
  class BacktrackingScope {
    Parser &P;
    ParserPosition PP;
    DiagnosticTransaction DT;
    /// This context immediately deconstructed with transparent accumulation
    /// on cancelBacktrack().
    llvm::Optional<SyntaxParsingContext> SynContext;
    bool Backtrack = true;

    /// A token receiver used by the parser in the back tracking scope. This
    /// receiver will save any consumed tokens during this back tracking scope.
    /// After the scope ends, it either transfers the saved tokens to the old receiver
    /// or discard them.
    struct DelayedTokenReceiver: ConsumeTokenReceiver {
      /// Keep track of the old token receiver in the parser so that we can recover
      /// after the backtracking sope ends.
      llvm::SaveAndRestore<ConsumeTokenReceiver*> savedConsumer;

      // Whether the tokens should be transferred to the original receiver.
      // When the back tracking scope will actually back track, this should be false;
      // otherwise true.
      bool shouldTransfer = false;
      std::vector<Token> delayedTokens;
      DelayedTokenReceiver(ConsumeTokenReceiver *&receiver):
        savedConsumer(receiver, this) {}
      void receive(Token tok) override {
        delayedTokens.push_back(tok);
      }
      ~DelayedTokenReceiver() {
        if (!shouldTransfer)
          return;
        for (auto tok: delayedTokens) {
          savedConsumer.get()->receive(tok);
        }
      }
    } TempReceiver;

  public:
    BacktrackingScope(Parser &P)
        : P(P), PP(P.getParserPosition()), DT(P.Diags),
          TempReceiver(P.TokReceiver) {
      SynContext.emplace(P.SyntaxContext);
      SynContext->setBackTracking();
    }

    ~BacktrackingScope();
    bool willBacktrack() const { return Backtrack; }

    void cancelBacktrack() {
      Backtrack = false;
      SynContext->setTransparent();
      SynContext.reset();
      DT.commit();
      TempReceiver.shouldTransfer = true;
    }
  };

  /// RAII object that, when it is destructed, restores the parser and lexer to
  /// their positions at the time the object was constructed.
  struct ParserPositionRAII {
  private:
    Parser &P;
    ParserPosition PP;

  public:
    ParserPositionRAII(Parser &P) : P(P), PP(P.getParserPosition()) {}

    ~ParserPositionRAII() {
      P.restoreParserPosition(PP);
    }
  };

  //===--------------------------------------------------------------------===//
  // Utilities

  /// Return the next token that will be installed by \c consumeToken.
  const Token &peekToken();

  /// Consume a token that we created on the fly to correct the original token
  /// stream from lexer.
  void consumeExtraToken(Token K);
  SourceLoc consumeTokenWithoutFeedingReceiver();
  SourceLoc consumeToken();
  SourceLoc consumeToken(tok K) {
    assert(Tok.is(K) && "Consuming wrong token kind");
    return consumeToken();
  }

  SourceLoc leadingTriviaLoc() {
    return Tok.getLoc().getAdvancedLoc(-LeadingTrivia.getLength());
  }

  SourceLoc consumeIdentifier(Identifier *Result = nullptr,
                              bool allowDollarIdentifier = false) {
    assert(Tok.isAny(tok::identifier, tok::kw_self, tok::kw_Self));
    if (Result)
      *Result = Context.getIdentifier(Tok.getText());

    if (Tok.getText()[0] == '$' && !allowDollarIdentifier)
      diagnoseDollarIdentifier(Tok);

    return consumeToken();
  }

  SourceLoc consumeArgumentLabel(Identifier &Result) {
    assert(Tok.canBeArgumentLabel());
    assert(Result.empty());
    if (!Tok.is(tok::kw__)) {
      Tok.setKind(tok::identifier);
      Result = Context.getIdentifier(Tok.getText());

      if (Tok.getText()[0] == '$')
        diagnoseDollarIdentifier(Tok);
    }
    return consumeToken();
  }

  /// When we have a token that is an identifier starting with '$',
  /// diagnose it if not permitted in this mode.
  void diagnoseDollarIdentifier(const Token &tok) {
    assert(tok.getText()[0] == '$');

    if (tok.getText().size() == 1 ||
        Context.LangOpts.EnableDollarIdentifiers ||
        isInSILMode() || L->isSwiftInterface())
      return;

    diagnose(tok.getLoc(), diag::dollar_identifier_decl,
             Context.getIdentifier(tok.getText()));
  }

  /// Retrieve the location just past the end of the previous
  /// source location.
  SourceLoc getEndOfPreviousLoc() const;

  /// If the current token is the specified kind, consume it and
  /// return true.  Otherwise, return false without consuming it.
  bool consumeIf(tok K) {
    if (Tok.isNot(K)) return false;
    consumeToken(K);
    return true;
  }

  /// If the current token is the specified kind, consume it and
  /// return true.  Otherwise, return false without consuming it.
  bool consumeIf(tok K, SourceLoc &consumedLoc) {
    if (Tok.isNot(K)) return false;
    consumedLoc = consumeToken(K);
    return true;
  }

  bool consumeIfNotAtStartOfLine(tok K) {
    if (Tok.isAtStartOfLine()) return false;
    return consumeIf(K);
  }

  bool isContextualYieldKeyword() {
    return (Tok.isContextualKeyword("yield") &&
            isa<AccessorDecl>(CurDeclContext) &&
            cast<AccessorDecl>(CurDeclContext)->isCoroutine());
  }
  
  /// Read tokens until we get to one of the specified tokens, then
  /// return without consuming it.  Because we cannot guarantee that the token
  /// will ever occur, this skips to some likely good stopping point.
  void skipUntil(tok T1, tok T2 = tok::NUM_TOKENS);
  void skipUntilAnyOperator();

  /// Skip until a token that starts with '>', and consume it if found.
  /// Applies heuristics that are suitable when trying to find the end of a list
  /// of generic parameters, generic arguments, or list of types in a protocol
  /// composition.
  SourceLoc skipUntilGreaterInTypeList(bool protocolComposition = false);

  /// skipUntilDeclStmtRBrace - Skip to the next decl or '}'.
  void skipUntilDeclRBrace();

  void skipUntilDeclStmtRBrace(tok T1);
  void skipUntilDeclStmtRBrace(tok T1, tok T2);

  void skipUntilDeclRBrace(tok T1, tok T2);
  
  void skipListUntilDeclRBrace(SourceLoc startLoc, tok T1, tok T2);
  
  /// Skip a single token, but match parentheses, braces, and square brackets.
  ///
  /// Note: this does \em not match angle brackets ("<" and ">")! These are
  /// matched in the source when they refer to a generic type,
  /// but not when used as comparison operators.
  void skipSingle();

  /// Skip until the next '#else', '#endif' or until eof.
  void skipUntilConditionalBlockClose();

  /// Skip until either finding \c T1 or reaching the end of the line.
  ///
  /// This uses \c skipSingle and so matches parens etc. After calling, one or
  /// more of the following will be true: Tok.is(T1), Tok.isStartOfLine(),
  /// Tok.is(tok::eof). The "or more" case is the first two: if the next line
  /// starts with T1.
  ///
  /// \returns true if there is an instance of \c T1 on the current line (this
  /// avoids the foot-gun of not considering T1 starting the next line for a
  /// plain Tok.is(T1) check).
  bool skipUntilTokenOrEndOfLine(tok T1);

  /// If the parser is generating only a syntax tree, try loading the current
  /// node from a previously generated syntax tree.
  /// Returns \c true if the node has been loaded and inserted into the current
  /// syntax tree. In this case the parser should behave as if the node has
  /// successfully been created.
  bool loadCurrentSyntaxNodeFromCache();

  /// Parse an #endif.
  bool parseEndIfDirective(SourceLoc &Loc);

  /// Given that the current token is a string literal,
  /// - if it is not interpolated, returns the contents;
  /// - otherwise, diagnoses and returns None.
  ///
  /// \param Loc where to diagnose.
  /// \param DiagText name for the string literal in the diagnostic.
  Optional<StringRef>
  getStringLiteralIfNotInterpolated(SourceLoc Loc, StringRef DiagText);

public:
  InFlightDiagnostic diagnose(SourceLoc Loc, Diagnostic Diag) {
    if (Diags.isDiagnosticPointsToFirstBadToken(Diag.getID()) &&
        Loc == Tok.getLoc() && Tok.isAtStartOfLine())
      Loc = getEndOfPreviousLoc();
    return Diags.diagnose(Loc, Diag);
  }

  InFlightDiagnostic diagnose(Token Tok, Diagnostic Diag) {
    return diagnose(Tok.getLoc(), Diag);
  }

  template<typename ...DiagArgTypes, typename ...ArgTypes>
  InFlightDiagnostic diagnose(SourceLoc Loc, Diag<DiagArgTypes...> DiagID,
                              ArgTypes &&...Args) {
    return diagnose(Loc, Diagnostic(DiagID, std::forward<ArgTypes>(Args)...));
  }

  template<typename ...DiagArgTypes, typename ...ArgTypes>
  InFlightDiagnostic diagnose(Token Tok, Diag<DiagArgTypes...> DiagID,
                              ArgTypes &&...Args) {
    return diagnose(Tok.getLoc(),
                    Diagnostic(DiagID, std::forward<ArgTypes>(Args)...));
  }
  
  void diagnoseRedefinition(ValueDecl *Prev, ValueDecl *New);
  
  /// Add a fix-it to remove the space in consecutive identifiers.
  /// Add a camel-cased option if it is different than the first option.
  void diagnoseConsecutiveIDs(StringRef First, SourceLoc FirstLoc,
                              StringRef DeclKindName);

  bool startsWithSymbol(Token Tok, char symbol) {
    return (Tok.isAnyOperator() || Tok.isPunctuation()) &&
           Tok.getText()[0] == symbol;
  }
  /// Check whether the current token starts with '<'.
  bool startsWithLess(Token Tok) { return startsWithSymbol(Tok, '<'); }

  /// Check whether the current token starts with '>'.
  bool startsWithGreater(Token Tok) { return startsWithSymbol(Tok, '>'); }

  /// Consume the starting '<' of the current token, which may either
  /// be a complete '<' token or some kind of operator token starting with '<',
  /// e.g., '<>'.
  SourceLoc consumeStartingLess();

  /// Consume the starting '>' of the current token, which may either
  /// be a complete '>' token or some kind of operator token starting with '>',
  /// e.g., '>>'.
  SourceLoc consumeStartingGreater();

  /// Consume the starting character of the current token, and split the
  /// remainder of the token into a new token (or tokens).
  SourceLoc
  consumeStartingCharacterOfCurrentToken(tok Kind = tok::oper_binary_unspaced,
                                         size_t Len = 1);

  swift::ScopeInfo &getScopeInfo() { return State->getScopeInfo(); }

  /// Add the given Decl to the current scope.
  void addToScope(ValueDecl *D, bool diagnoseRedefinitions = true) {
    if (Context.LangOpts.DisableParserLookup)
      return;

    getScopeInfo().addToScope(D, *this, diagnoseRedefinitions);
  }

  ValueDecl *lookupInScope(DeclName Name) {
    if (Context.LangOpts.DisableParserLookup)
          return nullptr;

    return getScopeInfo().lookupValueName(Name);
  }

  //===--------------------------------------------------------------------===//
  // Primitive Parsing

  /// Consume an identifier (but not an operator) if present and return
  /// its name in \p Result.  Otherwise, emit an error.
  ///
  /// \returns false on success, true on error.
  bool parseIdentifier(Identifier &Result, SourceLoc &Loc, const Diagnostic &D);
  
  /// Consume an identifier with a specific expected name.  This is useful for
  /// contextually sensitive keywords that must always be present.
  bool parseSpecificIdentifier(StringRef expected, SourceLoc &Loc,
                               const Diagnostic &D);

  template<typename ...DiagArgTypes, typename ...ArgTypes>
  bool parseIdentifier(Identifier &Result, Diag<DiagArgTypes...> ID,
                       ArgTypes... Args) {
    SourceLoc L;
    return parseIdentifier(Result, L, Diagnostic(ID, Args...));
  }

  template<typename ...DiagArgTypes, typename ...ArgTypes>
  bool parseIdentifier(Identifier &Result, SourceLoc &L,
                       Diag<DiagArgTypes...> ID, ArgTypes... Args) {
    return parseIdentifier(Result, L, Diagnostic(ID, Args...));
  }
  
  template<typename ...DiagArgTypes, typename ...ArgTypes>
  bool parseSpecificIdentifier(StringRef expected,
                               Diag<DiagArgTypes...> ID, ArgTypes... Args) {
    SourceLoc L;
    return parseSpecificIdentifier(expected, L, Diagnostic(ID, Args...));
  }

  /// Consume an identifier or operator if present and return its name
  /// in \p Result.  Otherwise, emit an error and return true.
  bool parseAnyIdentifier(Identifier &Result, SourceLoc &Loc,
                          const Diagnostic &D);

  template<typename ...DiagArgTypes, typename ...ArgTypes>
  bool parseAnyIdentifier(Identifier &Result, Diag<DiagArgTypes...> ID,
                          ArgTypes... Args) {
    SourceLoc L;
    return parseAnyIdentifier(Result, L, Diagnostic(ID, Args...));
  }

  template<typename ...DiagArgTypes, typename ...ArgTypes>
  bool parseAnyIdentifier(Identifier &Result, SourceLoc &L,
                          Diag<DiagArgTypes...> ID, ArgTypes... Args) {
    return parseAnyIdentifier(Result, L, Diagnostic(ID, Args...));
  }

  /// The parser expects that \p K is next token in the input.  If so,
  /// it is consumed and false is returned.
  ///
  /// If the input is malformed, this emits the specified error diagnostic.
  bool parseToken(tok K, SourceLoc &TokLoc, const Diagnostic &D);
  
  template<typename ...DiagArgTypes, typename ...ArgTypes>
  bool parseToken(tok K, Diag<DiagArgTypes...> ID, ArgTypes... Args) {
    SourceLoc L;
    return parseToken(K, L, Diagnostic(ID, Args...));
  }
  template<typename ...DiagArgTypes, typename ...ArgTypes>
  bool parseToken(tok K, SourceLoc &L,
                  Diag<DiagArgTypes...> ID, ArgTypes... Args) {
    return parseToken(K, L, Diagnostic(ID, Args...));
  }
  
  /// Parse the specified expected token and return its location on success.  On failure, emit the specified
  /// error diagnostic,  a note at the specified note location, and return the location of the previous token.
  bool parseMatchingToken(tok K, SourceLoc &TokLoc, Diag<> ErrorDiag,
                          SourceLoc OtherLoc);

<<<<<<< HEAD
  /// SWIFT_ENABLE_TENSORFLOW
  /// \brief Parse an unsigned integer and returns it in \p Result. On failure
  /// emit the specified error diagnostic, and a note at the specified note
  /// location.
  bool parseUnsignedInteger(unsigned &Result, SourceLoc &Loc,
                            const Diagnostic &D);

  ParsedSyntaxResult<ParsedTokenSyntax>
  parseMatchingTokenSyntax(tok K, Diag<> ErrorDiag, SourceLoc OtherLoc,
                           bool silenceDiag = false);

=======
>>>>>>> 35518d77
  /// Returns the proper location for a missing right brace, parenthesis, etc.
  SourceLoc getLocForMissingMatchingToken() const;

  /// When encountering an error or a missing matching token (e.g. '}'), return
  /// the location to use for it. This value should be at the last token in
  /// the ASTNode being parsed so that it nests within any enclosing nodes, and,
  /// for ASTScope lookups, it does not preceed any identifiers to be looked up.
  /// However, the latter case does not hold when  parsing an interpolated
  /// string literal because there may be identifiers to be looked up in the
  /// literal and their locations will not precede the location of a missing
  /// close brace.
  SourceLoc getErrorOrMissingLoc() const;

  /// Parse a comma separated list of some elements.
  ParserStatus parseList(tok RightK, SourceLoc LeftLoc, SourceLoc &RightLoc,
                         bool AllowSepAfterLast, Diag<> ErrorDiag,
                         syntax::SyntaxKind Kind,
                         llvm::function_ref<ParserStatus()> callback);

  void consumeTopLevelDecl(ParserPosition BeginParserPosition,
                           TopLevelCodeDecl *TLCD);

  ParserStatus parseBraceItems(SmallVectorImpl<ASTNode> &Decls,
                               BraceItemListKind Kind =
                                   BraceItemListKind::Brace,
                               BraceItemListKind ConditionalBlockKind =
                                   BraceItemListKind::Brace);
  ParserResult<BraceStmt> parseBraceItemList(Diag<> ID);
  
  void parseTopLevelCodeDeclDelayed();

  //===--------------------------------------------------------------------===//
  // Decl Parsing

  /// Return true if parser is at the start of a decl or decl-import.
  bool isStartOfDecl();

  bool parseTopLevel();

  /// Flags that control the parsing of declarations.
  enum ParseDeclFlags {
    PD_Default              = 0,
    PD_AllowTopLevel        = 1 << 1,
    PD_HasContainerType     = 1 << 2,
    PD_DisallowInit         = 1 << 3,
    PD_AllowDestructor      = 1 << 4,
    PD_AllowEnumElement     = 1 << 5,
    PD_InProtocol           = 1 << 6,
    PD_InClass              = 1 << 7,
    PD_InExtension          = 1 << 8,
    PD_InStruct             = 1 << 9,
    PD_InEnum               = 1 << 10,
  };

  /// Options that control the parsing of declarations.
  using ParseDeclOptions = OptionSet<ParseDeclFlags>;

  void delayParseFromBeginningToHere(ParserPosition BeginParserPosition,
                                     ParseDeclOptions Flags);
  void consumeDecl(ParserPosition BeginParserPosition, ParseDeclOptions Flags,
                   bool IsTopLevel);

  // When compiling for the Debugger, some Decl's need to be moved from the
  // current scope.  In which case although the Decl will be returned in the
  // ParserResult, it should not be inserted into the Decl list for the current
  // context.  markWasHandled asserts that the Decl is already where it
  // belongs, and declWasHandledAlready is used to check this assertion.
  // To keep the handled decl array small, we remove the Decl when it is
  // checked, so you can only call declWasAlreadyHandled once for a given
  // decl.

  void markWasHandled(Decl *D) {
    AlreadyHandledDecls.insert(D);
  }

  bool declWasHandledAlready(Decl *D) {
    return AlreadyHandledDecls.erase(D);
  }

  ParserResult<Decl> parseDecl(ParseDeclOptions Flags,
                               bool IsAtStartOfLineOrPreviousHadSemi,
                               llvm::function_ref<void(Decl*)> Handler);

  void parseDeclDelayed();

  std::vector<Decl *> parseDeclListDelayed(IterableDeclContext *IDC);

  bool parseMemberDeclList(SourceLoc LBLoc, SourceLoc &RBLoc,
                           SourceLoc PosBeforeLB,
                           Diag<> ErrorDiag,
                           IterableDeclContext *IDC);

  bool canDelayMemberDeclParsing(bool &HasOperatorDeclarations,
                                 bool &HasNestedClassDeclarations);

  bool delayParsingDeclList(SourceLoc LBLoc, SourceLoc &RBLoc,
                            IterableDeclContext *IDC);

  ParserResult<TypeDecl> parseDeclTypeAlias(ParseDeclOptions Flags,
                                            DeclAttributes &Attributes);

  ParserResult<TypeDecl> parseDeclAssociatedType(ParseDeclOptions Flags,
                                                 DeclAttributes &Attributes);
  
  /// Parse a #if ... #endif directive.
  /// Delegate callback function to parse elements in the blocks.
  ParserResult<IfConfigDecl> parseIfConfig(
    llvm::function_ref<void(SmallVectorImpl<ASTNode> &, bool)> parseElements);

  /// Parse a #error or #warning diagnostic.
  ParserResult<PoundDiagnosticDecl> parseDeclPoundDiagnostic();

  /// Parse a #line/#sourceLocation directive.
  /// 'isLine = true' indicates parsing #line instead of #sourcelocation
  ParserStatus parseLineDirective(bool isLine = false);

  void setLocalDiscriminator(ValueDecl *D);
  void setLocalDiscriminatorToParamList(ParameterList *PL);

  /// Parse the optional attributes before a declaration.
  ParserStatus parseDeclAttributeList(DeclAttributes &Attributes);

  /// Parse the optional modifiers before a declaration.
  bool parseDeclModifierList(DeclAttributes &Attributes, SourceLoc &StaticLoc,
                             StaticSpellingKind &StaticSpelling);

  /// Parse an availability attribute of the form
  /// @available(*, introduced: 1.0, deprecated: 3.1).
  /// \return \p nullptr if the platform name is invalid
  ParserResult<AvailableAttr>
  parseExtendedAvailabilitySpecList(SourceLoc AtLoc, SourceLoc AttrLoc,
                                    StringRef AttrName);

  /// Parse the Objective-C selector inside @objc
  void parseObjCSelector(SmallVector<Identifier, 4> &Names,
                         SmallVector<SourceLoc, 4> &NameLocs,
                         bool &IsNullarySelector);

  /// Parse the @_specialize attribute.
  /// \p closingBrace is the expected closing brace, which can be either ) or ]
  /// \p Attr is where to store the parsed attribute
  bool parseSpecializeAttribute(swift::tok ClosingBrace, SourceLoc AtLoc,
                                SourceLoc Loc, SpecializeAttr *&Attr);

  /// Parse the arguments inside the @_specialize attribute
  bool parseSpecializeAttributeArguments(
      swift::tok ClosingBrace, bool &DiscardAttribute, Optional<bool> &Exported,
      Optional<SpecializeAttr::SpecializationKind> &Kind,
      TrailingWhereClause *&TrailingWhereClause);

  /// Parse the @_implements attribute.
  /// \p Attr is where to store the parsed attribute
  ParserResult<ImplementsAttr> parseImplementsAttribute(SourceLoc AtLoc,
                                                        SourceLoc Loc);

  /// SWIFT_ENABLE_TENSORFLOW
  /// Parse the @differentiable attribute.
  ParserResult<DifferentiableAttr> parseDifferentiableAttribute(SourceLoc AtLoc,
                                                                SourceLoc Loc);

  /// Parse the arguments inside the @differentiable attribute.
  bool parseDifferentiableAttributeArguments(
      bool &linear, SmallVectorImpl<ParsedAutoDiffParameter> &params,
      Optional<DeclNameWithLoc> &jvpSpec, Optional<DeclNameWithLoc> &vjpSpec,
      TrailingWhereClause *&whereClause);

  /// Parse a differentiation parameters clause.
  bool parseDifferentiationParametersClause(
      SmallVectorImpl<ParsedAutoDiffParameter> &params, StringRef attrName);
  
  /// Parse a transposing parameters clause.
  bool parseTransposingParametersClause(
      SmallVectorImpl<ParsedAutoDiffParameter> &params, StringRef attrName);

  /// Parse the @differentiating attribute.
  ParserResult<DifferentiatingAttr>
  parseDifferentiatingAttribute(SourceLoc AtLoc, SourceLoc Loc);
  
  ParserResult<TransposingAttr> parseTransposingAttribute(SourceLoc AtLoc,
                                                          SourceLoc Loc);

  /// Parse the @quoted attribute.
  ParserResult<QuotedAttr> parseQuotedAttribute(SourceLoc AtLoc, SourceLoc Loc);

  /// Parse a specific attribute.
  ParserStatus parseDeclAttribute(DeclAttributes &Attributes, SourceLoc AtLoc);

  bool parseNewDeclAttribute(DeclAttributes &Attributes, SourceLoc AtLoc,
                             DeclAttrKind DK);

  /// Parse a version tuple of the form x[.y[.z]]. Returns true if there was
  /// an error parsing.
  bool parseVersionTuple(llvm::VersionTuple &Version, SourceRange &Range,
                         const Diagnostic &D);

  bool parseTypeAttributeList(ParamDecl::Specifier &Specifier,
                              SourceLoc &SpecifierLoc,
                              TypeAttributes &Attributes) {
    if (Tok.isAny(tok::at_sign, tok::kw_inout) ||
        (Tok.is(tok::identifier) &&
         (Tok.getRawText().equals("__shared") ||
          Tok.getRawText().equals("__owned"))))
      return parseTypeAttributeListPresent(Specifier, SpecifierLoc, Attributes);
    return false;
  }
  bool parseTypeAttributeListPresent(ParamDecl::Specifier &Specifier,
                                     SourceLoc &SpecifierLoc,
                                     TypeAttributes &Attributes);
  bool parseTypeAttribute(TypeAttributes &Attributes, SourceLoc AtLoc,
                          bool justChecking = false);
  
  
  ParserResult<ImportDecl> parseDeclImport(ParseDeclOptions Flags,
                                           DeclAttributes &Attributes);
  ParserStatus parseInheritance(SmallVectorImpl<TypeLoc> &Inherited,
                                bool allowClassRequirement,
                                bool allowAnyObject);
  ParserStatus parseDeclItem(bool &PreviousHadSemi,
                             Parser::ParseDeclOptions Options,
                             llvm::function_ref<void(Decl*)> handler);
  std::vector<Decl *> parseDeclList(SourceLoc LBLoc, SourceLoc &RBLoc,
                                    Diag<> ErrorDiag, ParseDeclOptions Options,
                                    IterableDeclContext *IDC,
                                    bool &hadError);
  ParserResult<ExtensionDecl> parseDeclExtension(ParseDeclOptions Flags,
                                                 DeclAttributes &Attributes);
  ParserResult<EnumDecl> parseDeclEnum(ParseDeclOptions Flags,
                                       DeclAttributes &Attributes);
  ParserResult<EnumCaseDecl>
  parseDeclEnumCase(ParseDeclOptions Flags, DeclAttributes &Attributes,
                    SmallVectorImpl<Decl *> &decls);
  ParserResult<StructDecl>
  parseDeclStruct(ParseDeclOptions Flags, DeclAttributes &Attributes);
  ParserResult<ClassDecl>
  parseDeclClass(ParseDeclOptions Flags, DeclAttributes &Attributes);
  ParserResult<PatternBindingDecl>
  parseDeclVar(ParseDeclOptions Flags, DeclAttributes &Attributes,
               SmallVectorImpl<Decl *> &Decls,
               SourceLoc StaticLoc,
               StaticSpellingKind StaticSpelling,
               SourceLoc TryLoc,
               bool HasLetOrVarKeyword = true);

  struct ParsedAccessors;
  ParserStatus parseGetSet(ParseDeclOptions Flags,
                           GenericParamList *GenericParams,
                           ParameterList *Indices,
                           ParsedAccessors &accessors,
                           AbstractStorageDecl *storage,
                           SourceLoc StaticLoc);
  ParserResult<VarDecl> parseDeclVarGetSet(Pattern *pattern,
                                           ParseDeclOptions Flags,
                                           SourceLoc StaticLoc,
                                           StaticSpellingKind StaticSpelling,
                                           SourceLoc VarLoc,
                                           bool hasInitializer,
                                           const DeclAttributes &Attributes,
                                           SmallVectorImpl<Decl *> &Decls);
  
  void consumeAbstractFunctionBody(AbstractFunctionDecl *AFD,
                                   const DeclAttributes &Attrs);
  ParserResult<FuncDecl> parseDeclFunc(SourceLoc StaticLoc,
                                       StaticSpellingKind StaticSpelling,
                                       ParseDeclOptions Flags,
                                       DeclAttributes &Attributes,
                                       bool HasFuncKeyword = true);
  void parseAbstractFunctionBody(AbstractFunctionDecl *AFD);
  BraceStmt *parseAbstractFunctionBodyDelayed(AbstractFunctionDecl *AFD);
  ParserResult<ProtocolDecl> parseDeclProtocol(ParseDeclOptions Flags,
                                               DeclAttributes &Attributes);

  ParserResult<SubscriptDecl>
  parseDeclSubscript(SourceLoc StaticLoc, StaticSpellingKind StaticSpelling,
                     ParseDeclOptions Flags, DeclAttributes &Attributes,
                     SmallVectorImpl<Decl *> &Decls);

  ParserResult<ConstructorDecl>
  parseDeclInit(ParseDeclOptions Flags, DeclAttributes &Attributes);
  ParserResult<DestructorDecl>
  parseDeclDeinit(ParseDeclOptions Flags, DeclAttributes &Attributes);

  void addPatternVariablesToScope(ArrayRef<Pattern *> Patterns);
  void addParametersToScope(ParameterList *PL);

  ParserResult<OperatorDecl> parseDeclOperator(ParseDeclOptions Flags,
                                               DeclAttributes &Attributes);
  ParserResult<OperatorDecl> parseDeclOperatorImpl(SourceLoc OperatorLoc,
                                                   Identifier Name,
                                                   SourceLoc NameLoc,
                                                   DeclAttributes &Attrs);

  ParserResult<PrecedenceGroupDecl>
  parseDeclPrecedenceGroup(ParseDeclOptions flags, DeclAttributes &attributes);

  ParserResult<TypeRepr> parseDeclResultType(Diag<> MessageID);

  /// Get the location for a type error.
  SourceLoc getTypeErrorLoc() const;

  //===--------------------------------------------------------------------===//
  // Type Parsing
  
  ParserResult<TypeRepr> parseType();
  ParserResult<TypeRepr> parseType(Diag<> MessageID,
                                   bool HandleCodeCompletion = true,
                                   bool IsSILFuncDecl = false);

  ParserResult<TypeRepr>
    parseTypeSimpleOrComposition(Diag<> MessageID,
                                 bool HandleCodeCompletion = true);

  ParserResult<TypeRepr> parseTypeSimple(Diag<> MessageID,
                                         bool HandleCodeCompletion = true);

  /// Parse layout constraint.
  LayoutConstraint parseLayoutConstraint(Identifier LayoutConstraintID);

  ParserStatus parseGenericArguments(SmallVectorImpl<TypeRepr *> &Args,
                                     SourceLoc &LAngleLoc,
                                     SourceLoc &RAngleLoc);
<<<<<<< HEAD
  TypeRepr *applyAttributeToType(TypeRepr *Ty, const TypeAttributes &Attr,
                                 ParamDecl::Specifier Specifier,
                                 SourceLoc SpecifierLoc);
  ParserResult<TypeRepr> parseAnyTypeAST();

  ParsedSyntaxResult<ParsedLayoutConstraintSyntax>
  parseLayoutConstraintSyntax();

  ParsedSyntaxResult<ParsedTypeSyntax> parseTypeSyntax();
  ParsedSyntaxResult<ParsedTypeSyntax>
  parseTypeSyntax(Diag<> MessageID, bool HandleCodeCompletion = true,
                  bool IsSILFuncDecl = false);

  ParsedSyntaxResult<ParsedGenericArgumentClauseSyntax>
  parseGenericArgumentClauseSyntax();

  ParsedSyntaxResult<ParsedTypeSyntax>
  parseTypeSimple(Diag<> MessageID, bool HandleCodeCompletion);
  ParsedSyntaxResult<ParsedTypeSyntax>
  parseTypeSimpleOrComposition(Diag<> MessageID, bool HandleCodeCompletion);
  // SWIFT_ENABLE_TENSORFLOW: Added `isParsingQualifiedDeclName` flag.
  /// Parses a type identifier (e.g. 'Foo' or 'Foo.Bar.Baz').
  ///
  /// When `isParsingQualifiedDeclName` is true:
  /// - Parses the type qualifier from a qualified decl name, and returns a
  ///   parser result for the type of the qualifier.
  /// - Positions the parser at the '.' before the final declaration name.
  /// - For example, 'Foo.Bar.f' parses as 'Foo.Bar' and the parser gets
  ///   positioned at '.f'.
  /// - If there is no type qualification (e.g. when parsing just 'f'), returns
  ///   an empty parser error.
  ParsedSyntaxResult<ParsedTypeSyntax> parseTypeIdentifier(bool isParsingQualifiedDeclName = false);
  ParsedSyntaxResult<ParsedTypeSyntax> parseAnyType();
  ParsedSyntaxResult<ParsedTypeSyntax> parseTypeTupleBody();
  ParsedSyntaxResult<ParsedTypeSyntax> parseTypeCollection();
  ParsedSyntaxResult<ParsedTypeSyntax> parseMetatypeType(ParsedTypeSyntax Base);
  ParsedSyntaxResult<ParsedTypeSyntax> parseOptionalType(ParsedTypeSyntax Base);
  ParsedSyntaxResult<ParsedTypeSyntax>
  parseImplicitlyUnwrappedOptionalType(ParsedTypeSyntax Base);
  ParsedSyntaxResult<ParsedTypeSyntax> parseSILBoxTypeSyntax(
      Optional<ParsedGenericParameterClauseListSyntax> genericParams);

  ParsedSyntaxResult<ParsedTypeSyntax> parseTypeArray(ParsedTypeSyntax Base,
                                                      SourceLoc BaseLoc);
  ParsedSyntaxResult<ParsedTypeSyntax> parseOldStyleProtocolComposition();
=======

  ParserResult<TypeRepr> parseTypeIdentifier();
  ParserResult<TypeRepr> parseOldStyleProtocolComposition();
  ParserResult<TypeRepr> parseAnyType();
  ParserResult<TypeRepr> parseSILBoxType(GenericParamList *generics,
                                         const TypeAttributes &attrs,
                                         Optional<Scope> &GenericsScope);
  
  ParserResult<TypeRepr> parseTypeTupleBody();
  ParserResult<TypeRepr> parseTypeArray(TypeRepr *Base);

  /// Parse a collection type.
  ///   type-simple:
  ///     '[' type ']'
  ///     '[' type ':' type ']'
  SyntaxParserResult<ParsedTypeSyntax, TypeRepr> parseTypeCollection();

  SyntaxParserResult<ParsedTypeSyntax, TypeRepr>
  parseTypeOptional(TypeRepr *Base);

  SyntaxParserResult<ParsedTypeSyntax, TypeRepr>
  parseTypeImplicitlyUnwrappedOptional(TypeRepr *Base);
>>>>>>> 35518d77

  bool isOptionalToken(const Token &T) const;
  SourceLoc consumeOptionalToken();
  
  bool isImplicitlyUnwrappedOptionalToken(const Token &T) const;
  SourceLoc consumeImplicitlyUnwrappedOptionalToken();

  TypeRepr *applyAttributeToType(TypeRepr *Ty, const TypeAttributes &Attr,
                                 ParamDecl::Specifier Specifier,
                                 SourceLoc SpecifierLoc);

  //===--------------------------------------------------------------------===//
  // Pattern Parsing

  /// A structure for collecting information about the default
  /// arguments of a context.
  struct DefaultArgumentInfo {
    llvm::SmallVector<DefaultArgumentInitializer *, 4> ParsedContexts;
    unsigned NextIndex : 31;
    
    /// Track whether or not one of the parameters in a signature's argument
    /// list accepts a default argument.
    unsigned HasDefaultArgument : 1;

    /// Claim the next argument index.  It's important to do this for
    /// all the arguments, not just those that have default arguments.
    unsigned claimNextIndex() { return NextIndex++; }

    /// Set the parsed context of all default argument initializers to
    /// the given function, enum case or subscript.
    void setFunctionContext(DeclContext *DC, ParameterList *paramList);
    
    DefaultArgumentInfo() {
      NextIndex = 0;
      HasDefaultArgument = false;
    }
  };

  /// Describes a parsed parameter.
  struct ParsedParameter {
    /// Any declaration attributes attached to the parameter.
    DeclAttributes Attrs;

    /// The location of the 'inout' keyword, if present.
    SourceLoc SpecifierLoc;
    
    /// The parsed specifier kind, if present.
    ParamDecl::Specifier SpecifierKind = ParamDecl::Specifier::Default;

    /// The location of the first name.
    ///
    /// \c FirstName is the name.
    SourceLoc FirstNameLoc;

    /// The location of the second name, if present.
    ///
    /// \p SecondName is the name.
    SourceLoc SecondNameLoc;

    /// The location of the '...', if present.
    SourceLoc EllipsisLoc;

    /// The first name.
    Identifier FirstName;

    /// The second name, the presence of which is indicated by \c SecondNameLoc.
    Identifier SecondName;

    /// The type following the ':'.
    TypeRepr *Type = nullptr;

    /// The default argument for this parameter.
    Expr *DefaultArg = nullptr;

    /// True if this parameter inherits a default argument via '= super'
    bool hasInheritedDefaultArg = false;
    
    /// True if we emitted a parse error about this parameter.
    bool isInvalid = false;
  };

  /// Describes the context in which the given parameter is being parsed.
  enum class ParameterContextKind {
    /// An operator.
    Operator,
    /// A function.
    Function,
    /// An initializer.
    Initializer,
    /// A closure.
    Closure,
    /// A subscript.
    Subscript,
    /// A curried argument clause.
    Curried,
    /// An enum element.
    EnumElement,
  };

  /// Parse a parameter-clause.
  ///
  /// \verbatim
  ///   parameter-clause:
  ///     '(' ')'
  ///     '(' parameter (',' parameter)* '...'? )'
  ///
  ///   parameter:
  ///     'inout'? ('let' | 'var')? '`'? identifier-or-none identifier-or-none?
  ///         (':' type)? ('...' | '=' expr)?
  ///
  ///   identifier-or-none:
  ///     identifier
  ///     '_'
  /// \endverbatim
  ParserStatus parseParameterClause(SourceLoc &leftParenLoc,
                                    SmallVectorImpl<ParsedParameter> &params,
                                    SourceLoc &rightParenLoc,
                                    DefaultArgumentInfo *defaultArgs,
                                    ParameterContextKind paramContext);

  ParserResult<ParameterList> parseSingleParameterClause(
                          ParameterContextKind paramContext,
                          SmallVectorImpl<Identifier> *namePieces = nullptr,
                          DefaultArgumentInfo *defaultArgs = nullptr);

  ParserStatus parseFunctionArguments(SmallVectorImpl<Identifier> &NamePieces,
                                      ParameterList *&BodyParams,
                                      ParameterContextKind paramContext,
                                      DefaultArgumentInfo &defaultArgs);
  ParserStatus parseFunctionSignature(Identifier functionName,
                                      DeclName &fullName,
                                      ParameterList *&bodyParams,
                                      DefaultArgumentInfo &defaultArgs,
                                      SourceLoc &throws,
                                      bool &rethrows,
                                      TypeRepr *&retType);

  //===--------------------------------------------------------------------===//
  // Pattern Parsing

  ParserResult<Pattern> parseTypedPattern();
  ParserResult<Pattern> parsePattern();
  
  /// Parse a tuple pattern element.
  ///
  /// \code
  ///   pattern-tuple-element:
  ///     pattern ('=' expr)?
  /// \endcode
  ///
  /// \returns The tuple pattern element, if successful.
  std::pair<ParserStatus, Optional<TuplePatternElt>>
  parsePatternTupleElement();
  ParserResult<Pattern> parsePatternTuple();
  
  ParserResult<Pattern>
  parseOptionalPatternTypeAnnotation(ParserResult<Pattern> P,
                                     bool isOptional);
  ParserResult<Pattern> parseMatchingPattern(bool isExprBasic);
  ParserResult<Pattern> parseMatchingPatternAsLetOrVar(bool isLet,
                                                       SourceLoc VarLoc,
                                                       bool isExprBasic);
  

  Pattern *createBindingFromPattern(SourceLoc loc, Identifier name,
                                    VarDecl::Introducer introducer);
  

  /// Determine whether this token can only start a matching pattern
  /// production and not an expression.
  bool isOnlyStartOfMatchingPattern();

  //===--------------------------------------------------------------------===//
  // Speculative type list parsing
  //===--------------------------------------------------------------------===//
  
  /// Returns true if we can parse a generic argument list at the current
  /// location in expression context. This parses types without generating
  /// AST nodes from the '<' at the current location up to a matching '>'. If
  /// the type list parse succeeds, and the closing '>' is followed by one
  /// of the following tokens:
  ///   lparen_following rparen lsquare_following rsquare lbrace rbrace
  ///   period_following comma semicolon
  /// then this function returns true, and the expression will parse as a
  /// generic parameter list. If the parse fails, or the closing '>' is not
  /// followed by one of the above tokens, then this function returns false,
  /// and the expression will parse with the '<' as an operator.
  bool canParseAsGenericArgumentList();

  bool canParseType();
  bool canParseTypeIdentifier();
  bool canParseTypeIdentifierOrTypeComposition();
  bool canParseOldStyleProtocolComposition();
  bool canParseTypeTupleBody();
  bool canParseTypeAttribute();
  bool canParseGenericArguments();

  bool canParseTypedPattern();

  // SWIFT_ENABLE_TENSORFLOW
  /// Determines whether a type qualifier for a decl name can be parsed. e.g.:
  ///   'Foo.f' -> true
  ///   'Foo.Bar.f' -> true
  ///   'f' -> false
  bool canParseTypeQualifierForDeclName();

  //===--------------------------------------------------------------------===//
  // Expression Parsing
  ParserResult<Expr> parseExpr(Diag<> ID) {
    return parseExprImpl(ID, /*isExprBasic=*/false);
  }
  ParserResult<Expr> parseExprBasic(Diag<> ID) {
    return parseExprImpl(ID, /*isExprBasic=*/true);
  }
  ParserResult<Expr> parseExprImpl(Diag<> ID, bool isExprBasic);
  ParserResult<Expr> parseExprIs();
  ParserResult<Expr> parseExprAs();
  ParserResult<Expr> parseExprArrow();
  ParserResult<Expr> parseExprSequence(Diag<> ID,
                                       bool isExprBasic,
                                       bool isForConditionalDirective = false);
  ParserResult<Expr> parseExprSequenceElement(Diag<> ID,
                                              bool isExprBasic);
  ParserResult<Expr> parseExprPostfixSuffix(ParserResult<Expr> inner,
                                            bool isExprBasic,
                                            bool periodHasKeyPathBehavior,
                                            bool &hasBindOptional);
  ParserResult<Expr> parseExprPostfix(Diag<> ID, bool isExprBasic);
  ParserResult<Expr> parseExprPrimary(Diag<> ID, bool isExprBasic);
  ParserResult<Expr> parseExprUnary(Diag<> ID, bool isExprBasic);
  ParserResult<Expr> parseExprKeyPathObjC();
  ParserResult<Expr> parseExprKeyPath();
  ParserResult<Expr> parseExprSelector();
  ParserResult<Expr> parseExprSuper();
  ParserResult<Expr> parseExprStringLiteral();

  StringRef copyAndStripUnderscores(StringRef text);

  ParserStatus parseStringSegments(SmallVectorImpl<Lexer::StringSegment> &Segments,
                                   Token EntireTok,
                                   VarDecl *InterpolationVar,
                                   SmallVectorImpl<ASTNode> &Stmts,
                                   unsigned &LiteralCapacity,
                                   unsigned &InterpolationCount);

  /// Parse an argument label `identifier ':'`, if it exists.
  ///
  /// \param name The parsed name of the label (empty if it doesn't exist, or is
  /// _)
  /// \param loc The location of the label (empty if it doesn't exist)
  void parseOptionalArgumentLabel(Identifier &name, SourceLoc &loc);

  /// Parse an unqualified-decl-name.
  ///
  ///   unqualified-decl-name:
  ///     identifier
  ///     identifier '(' ((identifier | '_') ':') + ')'
  ///
  /// \param afterDot Whether this identifier is coming after a period, which
  /// enables '.init' and '.default' like expressions.
  /// \param loc Will be populated with the location of the name.
  /// \param diag The diagnostic to emit if this is not a name.
  /// \param allowOperators Whether to allow operator basenames too.
  /// \param allowZeroArgCompoundNames Whether to allow empty argument lists.
  DeclName parseUnqualifiedDeclName(bool afterDot, DeclNameLoc &loc,
                                    const Diagnostic &diag,
                                    bool allowOperators=false,
                                    bool allowZeroArgCompoundNames=false,
                                    bool allowDeinitAndSubscript=false);

  Expr *parseExprIdentifier();
  Expr *parseExprEditorPlaceholder(Token PlaceholderTok,
                                   Identifier PlaceholderId);

  /// Parse a closure expression after the opening brace.
  ///
  /// \verbatim
  ///   expr-closure:
  ///     '{' closure-signature? brace-item-list* '}'
  ///
  ///   closure-signature:
  ///     '|' closure-signature-arguments? '|' closure-signature-result?
  ///
  ///   closure-signature-arguments:
  ///     pattern-tuple-element (',' pattern-tuple-element)*
  ///
  ///   closure-signature-result:
  ///     '->' type
  /// \endverbatim
  ParserResult<Expr> parseExprClosure();

  /// Parse the closure signature, if present.
  ///
  /// \verbatim
  ///   closure-signature:
  ///     parameter-clause func-signature-result? 'in'
  ///     identifier (',' identifier)* func-signature-result? 'in'
  /// \endverbatim
  ///
  /// \param captureList The entries in the capture list.
  /// \param params The parsed parameter list, or null if none was provided.
  /// \param arrowLoc The location of the arrow, if present.
  /// \param explicitResultType The explicit result type, if specified.
  /// \param inLoc The location of the 'in' keyword, if present.
  ///
  /// \returns true if an error occurred, false otherwise.
  bool parseClosureSignatureIfPresent(
                                SmallVectorImpl<CaptureListEntry> &captureList,
                                      ParameterList *&params,
                                      SourceLoc &throwsLoc,
                                      SourceLoc &arrowLoc,
                                      TypeRepr *&explicitResultType,
                                      SourceLoc &inLoc);

  Expr *parseExprAnonClosureArg();
  ParserResult<Expr> parseExprList(tok LeftTok, tok RightTok,
                                   syntax::SyntaxKind Kind);

  /// Parse an expression list, keeping all of the pieces separated.
  ParserStatus parseExprList(tok leftTok, tok rightTok,
                             bool isPostfix,
                             bool isExprBasic,
                             SourceLoc &leftLoc,
                             SmallVectorImpl<Expr *> &exprs,
                             SmallVectorImpl<Identifier> &exprLabels,
                             SmallVectorImpl<SourceLoc> &exprLabelLocs,
                             SourceLoc &rightLoc,
                             Expr *&trailingClosure,
                             syntax::SyntaxKind Kind);

  ParserResult<Expr> parseTrailingClosure(SourceRange calleeRange);

<<<<<<< HEAD
  ParserResult<Expr> parseExprObjectLiteral(bool isExprBasic);
  ParsedSyntaxResult<ParsedExprSyntax>
  parseExprObjectLiteralSyntax(bool isExprBasic);
  ParserResult<Expr> parseExprQuoteLiteral();
  ParserResult<Expr> parseExprUnquote();
  ParserResult<Expr> parseExprCallSuffix(ParserResult<Expr> fn,
                                         bool isExprBasic);
  ParserResult<Expr> parseExprCollection();
  ParsedSyntaxResult<ParsedExprSyntax> parseExprCollectionSyntax();
  ParsedSyntaxResult<ParsedExprSyntax>
  parseExprArraySyntax(ParsedTokenSyntax &&LSquare, SourceLoc LSquareLoc,
                       ParsedSyntaxResult<ParsedExprSyntax> &&firstExpr);
  ParsedSyntaxResult<ParsedExprSyntax>
  parseExprDictionarySyntax(ParsedTokenSyntax &&LSquare, SourceLoc LSquareLoc,
                            ParsedSyntaxResult<ParsedExprSyntax> &&firstExpr);

  ParserResult<Expr> parseExprPoundAssert();
=======
  /// Parse an object literal.
  ///
  /// \param LK The literal kind as determined by the first token.
  ParserResult<Expr> parseExprObjectLiteral(ObjectLiteralExpr::LiteralKind LK,
                                            bool isExprBasic);
  ParserResult<Expr> parseExprCallSuffix(ParserResult<Expr> fn,
                                         bool isExprBasic);
  ParserResult<Expr> parseExprCollection();
  ParserResult<Expr> parseExprCollectionElement(Optional<bool> &isDictionary);
>>>>>>> 35518d77
  ParserResult<Expr> parseExprPoundUnknown(SourceLoc LSquareLoc);
  ParserResult<Expr>
  parseExprPoundCodeCompletion(Optional<StmtKind> ParentKind);

  UnresolvedDeclRefExpr *parseExprOperator();

  void validateCollectionElement(ParserResult<Expr> element);

  //===--------------------------------------------------------------------===//
  // Statement Parsing

  bool isStartOfStmt();
  bool isTerminatorForBraceItemListKind(BraceItemListKind Kind,
                                        ArrayRef<ASTNode> ParsedDecls);
  ParserResult<Stmt> parseStmt();
  ParserStatus parseExprOrStmt(ASTNode &Result);
  ParserResult<Stmt> parseStmtBreak();
  ParserResult<Stmt> parseStmtContinue();
  ParserResult<Stmt> parseStmtReturn(SourceLoc tryLoc);
  ParserResult<Stmt> parseStmtYield(SourceLoc tryLoc);
  ParserResult<Stmt> parseStmtThrow(SourceLoc tryLoc);
  ParserResult<Stmt> parseStmtDefer();
  ParserStatus
  parseStmtConditionElement(SmallVectorImpl<StmtConditionElement> &result,
                            Diag<> DefaultID, StmtKind ParentKind,
                            StringRef &BindingKindStr);
  ParserStatus parseStmtCondition(StmtCondition &Result, Diag<> ID,
                                  StmtKind ParentKind);
  ParserResult<PoundAvailableInfo> parseStmtConditionPoundAvailable();
  ParserResult<Stmt> parseStmtIf(LabeledStmtInfo LabelInfo,
                                 bool IfWasImplicitlyInserted = false);
  ParserResult<Stmt> parseStmtGuard();
  ParserResult<Stmt> parseStmtWhile(LabeledStmtInfo LabelInfo);
  ParserResult<Stmt> parseStmtRepeat(LabeledStmtInfo LabelInfo);
  ParserResult<Stmt> parseStmtDo(LabeledStmtInfo LabelInfo);
  ParserResult<CatchStmt> parseStmtCatch();
  ParserResult<Stmt> parseStmtForEach(LabeledStmtInfo LabelInfo);
  ParserResult<Stmt> parseStmtSwitch(LabeledStmtInfo LabelInfo);
  ParserStatus parseStmtCases(SmallVectorImpl<ASTNode> &cases, bool IsActive);
  ParserResult<CaseStmt> parseStmtCase(bool IsActive);
  ParserResult<Stmt> parseStmtPoundAssert();

  //===--------------------------------------------------------------------===//
  // Generics Parsing

  ParserResult<GenericParamList> parseGenericParameters();
  ParserResult<GenericParamList> parseGenericParameters(SourceLoc LAngleLoc);
  ParserStatus parseGenericParametersBeforeWhere(SourceLoc LAngleLoc,
                        SmallVectorImpl<GenericTypeParamDecl *> &GenericParams);
  ParserResult<GenericParamList> maybeParseGenericParams();
  void
  diagnoseWhereClauseInGenericParamList(const GenericParamList *GenericParams);

  enum class WhereClauseKind : unsigned {
    Declaration,
    Protocol,
    AssociatedType
  };
  ParserStatus
  parseFreestandingGenericWhereClause(GenericParamList *GPList,
                             WhereClauseKind kind=WhereClauseKind::Declaration);

  ParserStatus parseGenericWhereClause(
      SourceLoc &WhereLoc, SmallVectorImpl<RequirementRepr> &Requirements,
      bool &FirstTypeInComplete, bool AllowLayoutConstraints = false);

  ParserStatus
  parseProtocolOrAssociatedTypeWhereClause(TrailingWhereClause *&trailingWhere,
                                           bool isProtocol);

  //===--------------------------------------------------------------------===//
  // Availability Specification Parsing

  /// Parse a comma-separated list of availability specifications.
  ParserStatus
  parseAvailabilitySpecList(SmallVectorImpl<AvailabilitySpec *> &Specs);

  ParserResult<AvailabilitySpec> parseAvailabilitySpec();
  ParserResult<PlatformVersionConstraintAvailabilitySpec>
  parsePlatformVersionConstraintSpec();
  ParserResult<PlatformAgnosticVersionConstraintAvailabilitySpec>
  parsePlatformAgnosticVersionConstraintSpec();
};

/// Describes a parsed declaration name.
struct ParsedDeclName {
  /// The name of the context of which the corresponding entity should
  /// become a member.
  StringRef ContextName;

  /// The base name of the declaration.
  StringRef BaseName;

  /// The argument labels for a function declaration.
  SmallVector<StringRef, 4> ArgumentLabels;

  /// Whether this is a function name (vs. a value name).
  bool IsFunctionName = false;

  /// Whether this is a getter for the named property.
  bool IsGetter = false;

  /// Whether this is a setter for the named property.
  bool IsSetter = false;

  /// For a declaration name that makes the declaration into an
  /// instance member, the index of the "Self" parameter.
  Optional<unsigned> SelfIndex;

  /// Determine whether this is a valid name.
  explicit operator bool() const { return !BaseName.empty(); }

  /// Whether this declaration name turns the declaration into a
  /// member of some named context.
  bool isMember() const { return !ContextName.empty(); }

  /// Whether the result is translated into an instance member.
  bool isInstanceMember() const {
    return isMember() && static_cast<bool>(SelfIndex);
  }

  /// Whether the result is translated into a static/class member.
  bool isClassMember() const {
    return isMember() && !static_cast<bool>(SelfIndex);
  }

  /// Whether this is a property accessor.
  bool isPropertyAccessor() const { return IsGetter || IsSetter; }

  /// Whether this is an operator.
  bool isOperator() const {
    return Lexer::isOperator(BaseName);
  }

  /// Form a declaration name from this parsed declaration name.
  DeclName formDeclName(ASTContext &ctx) const;
};

/// Parse a stringified Swift declaration name,
/// e.g. "Foo.translateBy(self:x:y:)".
ParsedDeclName parseDeclName(StringRef name) LLVM_READONLY;

/// Form a Swift declaration name from its constituent parts.
DeclName formDeclName(ASTContext &ctx,
                      StringRef baseName,
                      ArrayRef<StringRef> argumentLabels,
                      bool isFunctionName,
                      bool isInitializer);

/// Parse a stringified Swift declaration name, e.g. "init(frame:)".
DeclName parseDeclName(ASTContext &ctx, StringRef name);

/// Whether a given token can be the start of a decl.
bool isKeywordPossibleDeclStart(const Token &Tok);

/// Lex and return a vector of `TokenSyntax` tokens, which include
/// leading and trailing trivia.
std::vector<std::pair<RC<syntax::RawSyntax>,
                                 syntax::AbsolutePosition>>
tokenizeWithTrivia(const LangOptions &LangOpts,
                   const SourceManager &SM,
                   unsigned BufferID,
                   unsigned Offset = 0,
                   unsigned EndOffset = 0,
                   DiagnosticEngine *Diags = nullptr);
} // end namespace swift

#endif<|MERGE_RESOLUTION|>--- conflicted
+++ resolved
@@ -818,7 +818,6 @@
   bool parseMatchingToken(tok K, SourceLoc &TokLoc, Diag<> ErrorDiag,
                           SourceLoc OtherLoc);
 
-<<<<<<< HEAD
   /// SWIFT_ENABLE_TENSORFLOW
   /// \brief Parse an unsigned integer and returns it in \p Result. On failure
   /// emit the specified error diagnostic, and a note at the specified note
@@ -826,12 +825,6 @@
   bool parseUnsignedInteger(unsigned &Result, SourceLoc &Loc,
                             const Diagnostic &D);
 
-  ParsedSyntaxResult<ParsedTokenSyntax>
-  parseMatchingTokenSyntax(tok K, Diag<> ErrorDiag, SourceLoc OtherLoc,
-                           bool silenceDiag = false);
-
-=======
->>>>>>> 35518d77
   /// Returns the proper location for a missing right brace, parenthesis, etc.
   SourceLoc getLocForMissingMatchingToken() const;
 
@@ -1152,27 +1145,7 @@
   ParserStatus parseGenericArguments(SmallVectorImpl<TypeRepr *> &Args,
                                      SourceLoc &LAngleLoc,
                                      SourceLoc &RAngleLoc);
-<<<<<<< HEAD
-  TypeRepr *applyAttributeToType(TypeRepr *Ty, const TypeAttributes &Attr,
-                                 ParamDecl::Specifier Specifier,
-                                 SourceLoc SpecifierLoc);
-  ParserResult<TypeRepr> parseAnyTypeAST();
-
-  ParsedSyntaxResult<ParsedLayoutConstraintSyntax>
-  parseLayoutConstraintSyntax();
-
-  ParsedSyntaxResult<ParsedTypeSyntax> parseTypeSyntax();
-  ParsedSyntaxResult<ParsedTypeSyntax>
-  parseTypeSyntax(Diag<> MessageID, bool HandleCodeCompletion = true,
-                  bool IsSILFuncDecl = false);
-
-  ParsedSyntaxResult<ParsedGenericArgumentClauseSyntax>
-  parseGenericArgumentClauseSyntax();
-
-  ParsedSyntaxResult<ParsedTypeSyntax>
-  parseTypeSimple(Diag<> MessageID, bool HandleCodeCompletion);
-  ParsedSyntaxResult<ParsedTypeSyntax>
-  parseTypeSimpleOrComposition(Diag<> MessageID, bool HandleCodeCompletion);
+
   // SWIFT_ENABLE_TENSORFLOW: Added `isParsingQualifiedDeclName` flag.
   /// Parses a type identifier (e.g. 'Foo' or 'Foo.Bar.Baz').
   ///
@@ -1184,23 +1157,7 @@
   ///   positioned at '.f'.
   /// - If there is no type qualification (e.g. when parsing just 'f'), returns
   ///   an empty parser error.
-  ParsedSyntaxResult<ParsedTypeSyntax> parseTypeIdentifier(bool isParsingQualifiedDeclName = false);
-  ParsedSyntaxResult<ParsedTypeSyntax> parseAnyType();
-  ParsedSyntaxResult<ParsedTypeSyntax> parseTypeTupleBody();
-  ParsedSyntaxResult<ParsedTypeSyntax> parseTypeCollection();
-  ParsedSyntaxResult<ParsedTypeSyntax> parseMetatypeType(ParsedTypeSyntax Base);
-  ParsedSyntaxResult<ParsedTypeSyntax> parseOptionalType(ParsedTypeSyntax Base);
-  ParsedSyntaxResult<ParsedTypeSyntax>
-  parseImplicitlyUnwrappedOptionalType(ParsedTypeSyntax Base);
-  ParsedSyntaxResult<ParsedTypeSyntax> parseSILBoxTypeSyntax(
-      Optional<ParsedGenericParameterClauseListSyntax> genericParams);
-
-  ParsedSyntaxResult<ParsedTypeSyntax> parseTypeArray(ParsedTypeSyntax Base,
-                                                      SourceLoc BaseLoc);
-  ParsedSyntaxResult<ParsedTypeSyntax> parseOldStyleProtocolComposition();
-=======
-
-  ParserResult<TypeRepr> parseTypeIdentifier();
+  ParserResult<TypeRepr> parseTypeIdentifier(bool isParsingQualifiedDeclName = false);
   ParserResult<TypeRepr> parseOldStyleProtocolComposition();
   ParserResult<TypeRepr> parseAnyType();
   ParserResult<TypeRepr> parseSILBoxType(GenericParamList *generics,
@@ -1221,7 +1178,6 @@
 
   SyntaxParserResult<ParsedTypeSyntax, TypeRepr>
   parseTypeImplicitlyUnwrappedOptional(TypeRepr *Base);
->>>>>>> 35518d77
 
   bool isOptionalToken(const Token &T) const;
   SourceLoc consumeOptionalToken();
@@ -1554,25 +1510,9 @@
 
   ParserResult<Expr> parseTrailingClosure(SourceRange calleeRange);
 
-<<<<<<< HEAD
-  ParserResult<Expr> parseExprObjectLiteral(bool isExprBasic);
-  ParsedSyntaxResult<ParsedExprSyntax>
-  parseExprObjectLiteralSyntax(bool isExprBasic);
   ParserResult<Expr> parseExprQuoteLiteral();
   ParserResult<Expr> parseExprUnquote();
-  ParserResult<Expr> parseExprCallSuffix(ParserResult<Expr> fn,
-                                         bool isExprBasic);
-  ParserResult<Expr> parseExprCollection();
-  ParsedSyntaxResult<ParsedExprSyntax> parseExprCollectionSyntax();
-  ParsedSyntaxResult<ParsedExprSyntax>
-  parseExprArraySyntax(ParsedTokenSyntax &&LSquare, SourceLoc LSquareLoc,
-                       ParsedSyntaxResult<ParsedExprSyntax> &&firstExpr);
-  ParsedSyntaxResult<ParsedExprSyntax>
-  parseExprDictionarySyntax(ParsedTokenSyntax &&LSquare, SourceLoc LSquareLoc,
-                            ParsedSyntaxResult<ParsedExprSyntax> &&firstExpr);
-
   ParserResult<Expr> parseExprPoundAssert();
-=======
   /// Parse an object literal.
   ///
   /// \param LK The literal kind as determined by the first token.
@@ -1582,7 +1522,6 @@
                                          bool isExprBasic);
   ParserResult<Expr> parseExprCollection();
   ParserResult<Expr> parseExprCollectionElement(Optional<bool> &isDictionary);
->>>>>>> 35518d77
   ParserResult<Expr> parseExprPoundUnknown(SourceLoc LSquareLoc);
   ParserResult<Expr>
   parseExprPoundCodeCompletion(Optional<StmtKind> ParentKind);
