//===--- SILDeclRef.h - Defines the SILDeclRef struct -----------*- C++ -*-===//
//
// This source file is part of the Swift.org open source project
//
// Copyright (c) 2014 - 2017 Apple Inc. and the Swift project authors
// Licensed under Apache License v2.0 with Runtime Library Exception
//
// See https://swift.org/LICENSE.txt for license information
// See https://swift.org/CONTRIBUTORS.txt for the list of Swift project authors
//
//===----------------------------------------------------------------------===//
//
// This file defines the SILDeclRef struct, which is used to identify a SIL
// global identifier that can be used as the operand of a FunctionRefInst
// instruction or that can have a SIL Function associated with it.
//
//===----------------------------------------------------------------------===//

#ifndef SWIFT_SIL_SILDeclRef_H
#define SWIFT_SIL_SILDeclRef_H

#include "swift/AST/ClangNode.h"
#include "swift/AST/TypeAlignments.h"
#include "llvm/ADT/Hashing.h"
#include "llvm/ADT/DenseMap.h"
#include "llvm/ADT/PointerUnion.h"
#include "llvm/Support/PrettyStackTrace.h"

namespace llvm {
  class raw_ostream;
}

namespace swift {
  enum class EffectsKind : uint8_t;
  class AbstractFunctionDecl;
  class AbstractClosureExpr;
  class AutoDiffDerivativeFunctionIdentifier;
  class ValueDecl;
  class FuncDecl;
  class ClosureExpr;
  class AutoClosureExpr;
  class ASTContext;
  class ClassDecl;
  class SILFunctionType;
  enum class SILLinkage : unsigned char;
  enum IsSerialized_t : unsigned char;
  enum class SubclassScope : unsigned char;
  class SILModule;
  class SILLocation;
  class AnyFunctionRef;

/// How a method is dispatched.
enum class MethodDispatch {
  // The method implementation can be referenced statically.
  Static,
  // The method implementation uses class_method dispatch.
  Class,
};

/// Get the method dispatch mechanism for a method.
MethodDispatch getMethodDispatch(AbstractFunctionDecl *method);

/// True if calling the given method or property should use ObjC dispatch.
bool requiresForeignEntryPoint(ValueDecl *vd);

/// True if the entry point is natively foreign.
bool requiresForeignToNativeThunk(ValueDecl *vd);

enum ForDefinition_t : bool {
  NotForDefinition = false,
  ForDefinition = true
};

/// A key for referencing a Swift declaration in SIL.
///
/// This can currently be either a reference to a ValueDecl for functions,
/// methods, constructors, and other named entities, or a reference to a
/// AbstractClosureExpr for an anonymous function.  In addition to the AST
/// reference, there are discriminators for referencing different
/// implementation-level entities associated with a single language-level
/// declaration, such as uncurry levels of a function, the allocating and
/// initializing entry points of a constructor, etc.
struct SILDeclRef {
  using Loc = llvm::PointerUnion<ValueDecl *, AbstractClosureExpr *>;

  /// Represents the "kind" of the SILDeclRef. For some Swift decls there
  /// are multiple SIL entry points, and the kind is used to distinguish them.
  enum class Kind : unsigned {
    /// This constant references the FuncDecl or AbstractClosureExpr
    /// in loc.
    Func,

    /// Allocator - this constant references the allocating constructor
    /// entry point of a class ConstructorDecl or the constructor of a value
    /// ConstructorDecl.
    Allocator,
    /// Initializer - this constant references the initializing constructor
    /// entry point of the class ConstructorDecl in loc.
    Initializer,
    
    /// EnumElement - this constant references the injection function for
    /// an EnumElementDecl.
    EnumElement,
    
    /// Destroyer - this constant references the destroying destructor for the
    /// DestructorDecl in loc.
    Destroyer,

    /// Deallocator - this constant references the deallocating
    /// destructor for the DestructorDecl in loc.
    Deallocator,
    
    /// GlobalAccessor - this constant references the lazy-initializing
    /// accessor for the global VarDecl in loc.
    GlobalAccessor,

    /// References the generator for a default argument of a function.
    DefaultArgGenerator,

    /// References the initializer expression for a stored property
    /// of a nominal type.
    StoredPropertyInitializer,

    /// References the ivar initializer for the ClassDecl in loc.
    ///
    /// Only classes that are allocated using Objective-C's allocation
    /// routines have an ivar initializer, which is emitted as
    /// .cxx_construct.
    IVarInitializer,

    /// References the ivar destroyer for the ClassDecl in loc.
    ///
    /// Only classes that are allocated using Objective-C's allocation
    /// routines have an ivar destroyer, which is emitted as
    /// .cxx_destruct.
    IVarDestroyer,

    /// References the wrapped value injection function used to initialize
    /// the backing storage property from a wrapped value.
    PropertyWrapperBackingInitializer,
  };
  
  /// The ValueDecl or AbstractClosureExpr represented by this SILDeclRef.
  Loc loc;
  /// The Kind of this SILDeclRef.
  Kind kind : 4;
  /// True if this references a foreign entry point for the referenced decl.
  unsigned isForeign : 1;
  /// The default argument index for a default argument getter.
  unsigned defaultArgIndex : 10;
  /// The derivative function identifier.
  AutoDiffDerivativeFunctionIdentifier *derivativeFunctionIdentifier = nullptr;

  /// Produces a null SILDeclRef.
  SILDeclRef()
      : loc(), kind(Kind::Func), isForeign(0), defaultArgIndex(0),
        derivativeFunctionIdentifier(nullptr) {}

  /// Produces a SILDeclRef of the given kind for the given decl.
<<<<<<< HEAD
  explicit SILDeclRef(ValueDecl *decl, Kind kind,
                      bool isForeign = false,
                      AutoDiffDerivativeFunctionIdentifier *derivativeId =
                          nullptr);
  
=======
  explicit SILDeclRef(
      ValueDecl *decl, Kind kind, bool isForeign = false,
      AutoDiffDerivativeFunctionIdentifier *derivativeId = nullptr);

>>>>>>> 11551e13
  /// Produces a SILDeclRef for the given ValueDecl or
  /// AbstractClosureExpr:
  /// - If 'loc' is a func or closure, this returns a Func SILDeclRef.
  /// - If 'loc' is a ConstructorDecl, this returns the Allocator SILDeclRef
  ///   for the constructor.
  /// - If 'loc' is an EnumElementDecl, this returns the EnumElement
  ///   SILDeclRef for the enum element.
  /// - If 'loc' is a DestructorDecl, this returns the Destructor SILDeclRef
  ///   for the containing ClassDecl.
  /// - If 'loc' is a global VarDecl, this returns its GlobalAccessor
  ///   SILDeclRef.
  explicit SILDeclRef(Loc loc, bool isForeign = false);

  /// Produce a SIL constant for a default argument generator.
  static SILDeclRef getDefaultArgGenerator(Loc loc, unsigned defaultArgIndex);

  bool isNull() const { return loc.isNull(); }
  explicit operator bool() const { return !isNull(); }
  
  bool hasDecl() const { return loc.is<ValueDecl *>(); }
  bool hasClosureExpr() const;
  bool hasAutoClosureExpr() const;
  bool hasFuncDecl() const;

  ValueDecl *getDecl() const { return loc.get<ValueDecl *>(); }
  AbstractClosureExpr *getAbstractClosureExpr() const {
    return loc.dyn_cast<AbstractClosureExpr *>();
  }
  ClosureExpr *getClosureExpr() const;
  AutoClosureExpr *getAutoClosureExpr() const;
  FuncDecl *getFuncDecl() const;
  AbstractFunctionDecl *getAbstractFunctionDecl() const;
  
  llvm::Optional<AnyFunctionRef> getAnyFunctionRef() const;
  
  SILLocation getAsRegularLocation() const;

  enum class ManglingKind {
    Default,
    DynamicThunk,
  };

  /// Produce a mangled form of this constant.
  std::string mangle(ManglingKind MKind = ManglingKind::Default) const;

  /// True if the SILDeclRef references a function.
  bool isFunc() const {
    return kind == Kind::Func;
  }

  /// True if the SILDeclRef references a setter function.
  bool isSetter() const;

  /// True if the SILDeclRef references a constructor entry point.
  bool isConstructor() const {
    return kind == Kind::Allocator || kind == Kind::Initializer;
  }
  /// True if the SILDeclRef references a destructor entry point.
  bool isDestructor() const {
    return kind == Kind::Destroyer || kind == Kind::Deallocator;
  }
  /// True if the SILDeclRef references an enum entry point.
  bool isEnumElement() const {
    return kind == Kind::EnumElement;
  }
  /// True if the SILDeclRef references a global variable accessor.
  bool isGlobal() const {
    return kind == Kind::GlobalAccessor;
  }
  /// True if the SILDeclRef references the generator for a default argument of
  /// a function.
  bool isDefaultArgGenerator() const {
    return kind == Kind::DefaultArgGenerator;
  }
  /// True if the SILDeclRef references the initializer for a stored property
  /// of a nominal type.
  bool isStoredPropertyInitializer() const {
    return kind == Kind::StoredPropertyInitializer;
  }
  /// True if the SILDeclRef references the initializer for the backing storage
  /// of a property wrapper.
  bool isPropertyWrapperBackingInitializer() const {
    return kind == Kind::PropertyWrapperBackingInitializer;
  }

  /// True if the SILDeclRef references the ivar initializer or deinitializer of
  /// a class.
  bool isIVarInitializerOrDestroyer() const {
    return kind == Kind::IVarInitializer || kind == Kind::IVarDestroyer;
  }

  /// True if the SILDeclRef references an allocating or deallocating entry
  /// point.
  bool isInitializerOrDestroyer() const {
    return kind == Kind::Initializer || kind == Kind::Destroyer;
  }

  /// True if the function should be treated as transparent.
  bool isTransparent() const;
  /// True if the function should have its body serialized.
  IsSerialized_t isSerialized() const;
  /// True if the function has noinline attribute.
  bool isNoinline() const;
  /// True if the function has __always inline attribute.
  bool isAlwaysInline() const;
  
  /// \return True if the function has an effects attribute.
  bool hasEffectsAttribute() const;

  /// \return the effects kind of the function.
  EffectsKind getEffectsAttribute() const;

  /// Return the expected linkage of this declaration.
  SILLinkage getLinkage(ForDefinition_t forDefinition) const;

  /// Return the hash code for the SIL declaration.
  llvm::hash_code getHashCode() const {
    return llvm::hash_combine(loc.getOpaqueValue(),
                              static_cast<int>(kind),
                              isForeign, defaultArgIndex);
  }

  bool operator==(SILDeclRef rhs) const {
    return loc.getOpaqueValue() == rhs.loc.getOpaqueValue() &&
           kind == rhs.kind && isForeign == rhs.isForeign &&
           defaultArgIndex == rhs.defaultArgIndex &&
           derivativeFunctionIdentifier == rhs.derivativeFunctionIdentifier;
  }
  bool operator!=(SILDeclRef rhs) const {
    return !(*this == rhs);
  }
  
  void print(llvm::raw_ostream &os) const;
  void dump() const;

  unsigned getParameterListCount() const;

  /// Returns the foreign (or native) entry point corresponding to the same
  /// decl.
  SILDeclRef asForeign(bool foreign = true) const {
    return SILDeclRef(loc.getOpaqueValue(), kind, foreign, defaultArgIndex,
                      derivativeFunctionIdentifier);
  }

  /// Returns the entry point for the corresponding autodiff derivative
  /// function.
  SILDeclRef asAutoDiffDerivativeFunction(
      AutoDiffDerivativeFunctionIdentifier *derivativeId) const {
    assert(!derivativeFunctionIdentifier);
    SILDeclRef declRef = *this;
    declRef.derivativeFunctionIdentifier = derivativeId;
    return declRef;
  }

  /// Returns the entry point for the original function corresponding to an
  /// autodiff derivative function.
  SILDeclRef asAutoDiffOriginalFunction() const {
    SILDeclRef declRef = *this;
    declRef.derivativeFunctionIdentifier = nullptr;
    return declRef;
  }

  /// Returns this `SILDeclRef` replacing `loc` with `decl`.
  SILDeclRef withDecl(ValueDecl *decl) const {
    SILDeclRef result = *this;
    result.loc = decl;
    return result;
  }

  /// True if the decl ref references a thunk from a natively foreign
  /// declaration to Swift calling convention.
  bool isForeignToNativeThunk() const;
  
  /// True if the decl ref references a thunk from a natively Swift declaration
  /// to foreign C or ObjC calling convention.
  bool isNativeToForeignThunk() const;

  /// True if the decl ref references a method which introduces a new vtable
  /// entry.
  bool requiresNewVTableEntry() const;

  /// True if the decl ref references a method which introduces a new witness
  /// table entry.
  bool requiresNewWitnessTableEntry() const;

  /// True if the decl is a method which introduces a new witness table entry.
  static bool requiresNewWitnessTableEntry(AbstractFunctionDecl *func);

  /// Return a SILDeclRef to the declaration overridden by this one, or
  /// a null SILDeclRef if there is no override.
  SILDeclRef getOverridden() const;
  
  /// Return a SILDeclRef to the declaration whose vtable entry this declaration
  /// overrides. This may be different from "getOverridden" because some
  /// declarations do not always have vtable entries.
  SILDeclRef getNextOverriddenVTableEntry() const;

  /// Return the most derived override which requires a new vtable entry.
  /// If the method does not override anything or no override is vtable
  /// dispatched, will return the least derived method.
  SILDeclRef getOverriddenVTableEntry() const;

  /// Return the original protocol requirement that introduced the witness table
  /// entry overridden by this method.
  SILDeclRef getOverriddenWitnessTableEntry() const;

  /// Return the original protocol requirement that introduced the witness table
  /// entry overridden by this method.
  static AbstractFunctionDecl *getOverriddenWitnessTableEntry(
                                                    AbstractFunctionDecl *func);

  /// True if the referenced entity is some kind of thunk.
  bool isThunk() const;

  /// True if the referenced entity is emitted by Swift on behalf of the Clang
  /// importer.
  bool isClangImported() const;

  /// True if the referenced entity is emitted by Clang on behalf of the Clang
  /// importer.
  bool isClangGenerated() const;
  static bool isClangGenerated(ClangNode node);

  bool isImplicit() const;

  /// Return the scope in which the parent class of a method (i.e. class
  /// containing this declaration) can be subclassed, returning NotApplicable if
  /// this is not a method, there is no such class, or the class cannot be
  /// subclassed.
  SubclassScope getSubclassScope() const;

  bool isDynamicallyReplaceable() const;

  bool canBeDynamicReplacement() const;

private:
  friend struct llvm::DenseMapInfo<swift::SILDeclRef>;
  /// Produces a SILDeclRef from an opaque value.
  explicit SILDeclRef(void *opaqueLoc, Kind kind, bool isForeign,
                      unsigned defaultArgIndex,
                      AutoDiffDerivativeFunctionIdentifier *derivativeId)
      : loc(Loc::getFromOpaqueValue(opaqueLoc)), kind(kind),
        isForeign(isForeign), defaultArgIndex(defaultArgIndex),
        derivativeFunctionIdentifier(derivativeId) {}
};

inline llvm::raw_ostream &operator<<(llvm::raw_ostream &OS, SILDeclRef C) {
  C.print(OS);
  return OS;
}

} // end swift namespace

namespace llvm {

// DenseMap key support for SILDeclRef.
template<> struct DenseMapInfo<swift::SILDeclRef> {
  using SILDeclRef = swift::SILDeclRef;
  using Kind = SILDeclRef::Kind;
  using Loc = SILDeclRef::Loc;
  using PointerInfo = DenseMapInfo<void*>;
  using UnsignedInfo = DenseMapInfo<unsigned>;

  static SILDeclRef getEmptyKey() {
    return SILDeclRef(PointerInfo::getEmptyKey(), Kind::Func, false, 0,
                      nullptr);
  }
  static SILDeclRef getTombstoneKey() {
    return SILDeclRef(PointerInfo::getTombstoneKey(), Kind::Func, false, 0,
                      nullptr);
  }
  static unsigned getHashValue(swift::SILDeclRef Val) {
    unsigned h1 = PointerInfo::getHashValue(Val.loc.getOpaqueValue());
    unsigned h2 = UnsignedInfo::getHashValue(unsigned(Val.kind));
    unsigned h3 = (Val.kind == Kind::DefaultArgGenerator)
                    ? UnsignedInfo::getHashValue(Val.defaultArgIndex)
                    : 0;
    unsigned h4 = UnsignedInfo::getHashValue(Val.isForeign);
    unsigned h5 = PointerInfo::getHashValue(Val.derivativeFunctionIdentifier);
    return h1 ^ (h2 << 4) ^ (h3 << 9) ^ (h4 << 7) ^ (h5 << 11);
  }
  static bool isEqual(swift::SILDeclRef const &LHS,
                      swift::SILDeclRef const &RHS) {
    return LHS == RHS;
  }
};

} // end llvm namespace

#endif<|MERGE_RESOLUTION|>--- conflicted
+++ resolved
@@ -157,18 +157,10 @@
         derivativeFunctionIdentifier(nullptr) {}
 
   /// Produces a SILDeclRef of the given kind for the given decl.
-<<<<<<< HEAD
-  explicit SILDeclRef(ValueDecl *decl, Kind kind,
-                      bool isForeign = false,
-                      AutoDiffDerivativeFunctionIdentifier *derivativeId =
-                          nullptr);
-  
-=======
   explicit SILDeclRef(
       ValueDecl *decl, Kind kind, bool isForeign = false,
       AutoDiffDerivativeFunctionIdentifier *derivativeId = nullptr);
 
->>>>>>> 11551e13
   /// Produces a SILDeclRef for the given ValueDecl or
   /// AbstractClosureExpr:
   /// - If 'loc' is a func or closure, this returns a Func SILDeclRef.
