--- conflicted
+++ resolved
@@ -8014,46 +8014,6 @@
          const GenericSpecializationInformation *SpecializationInfo);
 };
 
-<<<<<<< HEAD
-// SWIFT_ENABLE_TENSORFLOW
-
-/// `differentiable_function` - given a function, differentiation indices and
-/// its derivative functions, create an `@differentiable` function that
-/// represents a bundle of these functions and configurations.
-class DifferentiableFunctionInst final :
-    public InstructionBaseWithTrailingOperands<
-               SILInstructionKind::DifferentiableFunctionInst,
-               DifferentiableFunctionInst, OwnershipForwardingSingleValueInst> {
-private:
-  friend SILBuilder;
-  /// Differentiation parameter indices.
-  IndexSubset *ParameterIndices;
-  /// Indicates whether derivative functions (JVP/VJP) exist.
-  bool HasDerivativeFunctions;
-
-  DifferentiableFunctionInst(
-      SILDebugLocation DebugLoc, IndexSubset *ParameterIndices,
-      SILValue OriginalFunction, ArrayRef<SILValue> DerivativeFunctions,
-      bool HasOwnership);
-
-  static SILType getDifferentiableFunctionType(
-      SILValue OriginalFunction, IndexSubset *ParameterIndices);
-
-  static ValueOwnershipKind getMergedOwnershipKind(
-      SILValue OriginalFunction, ArrayRef<SILValue> DerivativeFunctions);
-
-public:
-  static DifferentiableFunctionInst *create(
-      SILModule &Module, SILDebugLocation Loc,
-      IndexSubset *ParameterIndices, SILValue OriginalFunction,
-      Optional<std::pair<SILValue, SILValue>> VJPAndJVPFunctions,
-      bool HasOwnership);
-
-  /// Returns the original function.
-  SILValue getOriginalFunction() const { return getOperand(0); }
-
-  /// Returns differentiation indices.
-=======
 /// DifferentiableFunctionInst - creates a `@differentiable` function-typed
 /// value from an original function operand and derivative function operands
 /// (optional). The differentiation transform canonicalizes
@@ -8094,19 +8054,13 @@
   SILValue getOriginalFunction() const { return getOperand(0); }
 
   /// Returns differentiability parameter indices.
->>>>>>> 62f6686d
   IndexSubset *getParameterIndices() const { return ParameterIndices; }
 
   /// Returns true if derivative functions (JVP/VJP) exist.
   bool hasDerivativeFunctions() const { return HasDerivativeFunctions; }
 
-<<<<<<< HEAD
-  /// Returns the derivative functions, namely the JVP and VJP functions, if
-  /// they exist. Otherwise, return None.
-=======
   /// Returns the derivative function operands if they exist.
   /// Otherwise, return `None`.
->>>>>>> 62f6686d
   Optional<std::pair<SILValue, SILValue>>
   getOptionalDerivativeFunctionPair() const {
     if (!HasDerivativeFunctions)
@@ -8118,36 +8072,67 @@
     return getAllOperands().drop_front();
   }
 
-<<<<<<< HEAD
-  /// Returns the JVP function.
-=======
   /// Returns the JVP function operand.
->>>>>>> 62f6686d
   SILValue getJVPFunction() const {
     assert(HasDerivativeFunctions);
     return getOperand(1);
   }
 
-<<<<<<< HEAD
-  /// Returns the VJP function.
-=======
   /// Returns the VJP function operand.
->>>>>>> 62f6686d
   SILValue getVJPFunction() const {
     assert(HasDerivativeFunctions);
     return getOperand(2);
   }
 
-<<<<<<< HEAD
-  /// Returns the derivative function (JVP or VJP) that matches the given kind.
+  /// Returns the derivative function operand (JVP or VJP) with the given kind.
   SILValue getDerivativeFunction(AutoDiffDerivativeFunctionKind kind) const {
     switch (kind) {
-    case AutoDiffDerivativeFunctionKind::JVP: return getJVPFunction();
-    case AutoDiffDerivativeFunctionKind::VJP: return getVJPFunction();
+    case AutoDiffDerivativeFunctionKind::JVP:
+      return getJVPFunction();
+    case AutoDiffDerivativeFunctionKind::VJP:
+      return getVJPFunction();
     }
   }
 };
 
+/// DifferentiableFunctionExtractInst - extracts either the original or
+/// derivative function value from a `@differentiable` function.
+class DifferentiableFunctionExtractInst
+    : public UnaryInstructionBase<
+          SILInstructionKind::DifferentiableFunctionExtractInst,
+          SingleValueInstruction> {
+private:
+  /// The extractee.
+  NormalDifferentiableFunctionTypeComponent Extractee;
+  /// True if the instruction has an explicit extractee type.
+  bool HasExplicitExtracteeType;
+
+  static SILType
+  getExtracteeType(SILValue function,
+                   NormalDifferentiableFunctionTypeComponent extractee,
+                   SILModule &module);
+
+public:
+  /// Note: explicit extractee type may be specified only in lowered SIL.
+  explicit DifferentiableFunctionExtractInst(
+      SILModule &module, SILDebugLocation debugLoc,
+      NormalDifferentiableFunctionTypeComponent extractee, SILValue function,
+      Optional<SILType> extracteeType = None);
+
+  NormalDifferentiableFunctionTypeComponent getExtractee() const {
+    return Extractee;
+  }
+
+  AutoDiffDerivativeFunctionKind getDerivativeFunctionKind() const {
+    auto kind = Extractee.getAsDerivativeFunctionKind();
+    assert(kind);
+    return *kind;
+  }
+
+  bool hasExplicitExtracteeType() const { return HasExplicitExtracteeType; }
+};
+
+// SWIFT_ENABLE_TENSORFLOW
 /// `linear_function` - given a function, differentiation parameter indices,
 /// result indices, and its derivative functions, create an `@differentiable`
 /// function that represents a bundle of these functions and configurations.
@@ -8186,81 +8171,6 @@
     assert(HasTransposeFunction);
     return getOperand(1);
   }
-};
-
-/// `differentiable_function_extract` - given an `@differentiable` function
-/// representing a bundle of the original function and derivative functions,
-/// extract the specified function.
-class DifferentiableFunctionExtractInst
-    : public InstructionBase<
-=======
-  /// Returns the derivative function operand (JVP or VJP) with the given kind.
-  SILValue getDerivativeFunction(AutoDiffDerivativeFunctionKind kind) const {
-    switch (kind) {
-    case AutoDiffDerivativeFunctionKind::JVP:
-      return getJVPFunction();
-    case AutoDiffDerivativeFunctionKind::VJP:
-      return getVJPFunction();
-    }
-  }
-};
-
-/// DifferentiableFunctionExtractInst - extracts either the original or
-/// derivative function value from a `@differentiable` function.
-class DifferentiableFunctionExtractInst
-    : public UnaryInstructionBase<
->>>>>>> 62f6686d
-          SILInstructionKind::DifferentiableFunctionExtractInst,
-          SingleValueInstruction> {
-private:
-  /// The extractee.
-  NormalDifferentiableFunctionTypeComponent Extractee;
-<<<<<<< HEAD
-  /// The list containing the `@differentiable` function operand.
-  FixedOperandList<1> Operands;
-=======
->>>>>>> 62f6686d
-  /// True if the instruction has an explicit extractee type.
-  bool HasExplicitExtracteeType;
-
-  static SILType
-<<<<<<< HEAD
-  getExtracteeType(
-      SILValue function, NormalDifferentiableFunctionTypeComponent extractee,
-      SILModule &module);
-=======
-  getExtracteeType(SILValue function,
-                   NormalDifferentiableFunctionTypeComponent extractee,
-                   SILModule &module);
->>>>>>> 62f6686d
-
-public:
-  /// Note: explicit extractee type may be specified only in lowered SIL.
-  explicit DifferentiableFunctionExtractInst(
-      SILModule &module, SILDebugLocation debugLoc,
-<<<<<<< HEAD
-      NormalDifferentiableFunctionTypeComponent extractee,
-      SILValue theFunction, Optional<SILType> extracteeType = None);
-=======
-      NormalDifferentiableFunctionTypeComponent extractee, SILValue function,
-      Optional<SILType> extracteeType = None);
->>>>>>> 62f6686d
-
-  NormalDifferentiableFunctionTypeComponent getExtractee() const {
-    return Extractee;
-  }
-
-  AutoDiffDerivativeFunctionKind getDerivativeFunctionKind() const {
-    auto kind = Extractee.getAsDerivativeFunctionKind();
-    assert(kind);
-    return *kind;
-  }
-
-<<<<<<< HEAD
-  SILValue getFunctionOperand() const { return Operands[0].get(); }
-  ArrayRef<Operand> getAllOperands() const { return Operands.asArray(); }
-  MutableArrayRef<Operand> getAllOperands() { return Operands.asArray(); }
-  bool hasExplicitExtracteeType() const { return HasExplicitExtracteeType; }
 };
 
 /// `linear_function_extract` - given an `@differentiable(linear)` function
@@ -8297,13 +8207,8 @@
 };
 // SWIFT_ENABLE_TENSORFLOW END
 
-=======
-  bool hasExplicitExtracteeType() const { return HasExplicitExtracteeType; }
-};
-
 /// DifferentiabilityWitnessFunctionInst - Looks up a differentiability witness
 /// function for a given original function.
->>>>>>> 62f6686d
 class DifferentiabilityWitnessFunctionInst
     : public InstructionBase<
           SILInstructionKind::DifferentiabilityWitnessFunctionInst,
