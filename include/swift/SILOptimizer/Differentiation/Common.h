--- conflicted
+++ resolved
@@ -223,16 +223,13 @@
     decl->setSpecifier(ParamDecl::Specifier::Default);
     entry->createFunctionArgument(type, decl);
   };
-<<<<<<< HEAD
-  for (auto indResTy : conv.getIndirectSILResultTypes()) {
-=======
   // f->getLoweredFunctionType()->remap
   for (auto indResTy :
        conv.getIndirectSILResultTypes(f->getTypeExpansionContext())) {
->>>>>>> 923def21
     if (indResTy.hasArchetype())
       indResTy = indResTy.mapTypeOutOfContext();
     createFunctionArgument(f->mapTypeIntoContext(indResTy).getAddressType());
+    // createFunctionArgument(indResTy.getAddressType());
   }
   for (auto paramTy : conv.getParameterSILTypes(f->getTypeExpansionContext())) {
     if (paramTy.hasArchetype())
