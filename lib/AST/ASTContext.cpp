--- conflicted
+++ resolved
@@ -1103,6 +1103,9 @@
   case KnownProtocolKind::CFObject:
     M = getLoadedModule(Id_CoreFoundation);
     break;
+  case KnownProtocolKind::Actor:
+    M = getLoadedModule(Id_Concurrency);
+    break;
 
   // SWIFT_ENABLE_TENSORFLOW
   // NOTE: The `Differentiable` protocol is in the stdlib module on tensorflow
@@ -1114,13 +1117,7 @@
   case KnownProtocolKind::Expression:
     M = getLoadedModule(Id_Quote);
     break;
-<<<<<<< HEAD
   // SWIFT_ENABLE_TENSORFLOW END
-=======
-  case KnownProtocolKind::Actor:
-    M = getLoadedModule(Id_Concurrency);
-    break;
->>>>>>> 48b73fda
   default:
     M = getStdlibModule();
     break;
