//===--- Type.cpp - Swift Language Type ASTs ------------------------------===//
//
// This source file is part of the Swift.org open source project
//
// Copyright (c) 2014 - 2018 Apple Inc. and the Swift project authors
// Licensed under Apache License v2.0 with Runtime Library Exception
//
// See https://swift.org/LICENSE.txt for license information
// See https://swift.org/CONTRIBUTORS.txt for the list of Swift project authors
//
//===----------------------------------------------------------------------===//
//
//  This file implements the Type class and subclasses.
//
//===----------------------------------------------------------------------===//

#include "swift/AST/Types.h"
#include "ForeignRepresentationInfo.h"
#include "swift/AST/ASTContext.h"
#include "swift/AST/ClangModuleLoader.h"
#include "swift/AST/ExistentialLayout.h"
#include "swift/AST/ReferenceCounting.h"
#include "swift/AST/TypeCheckRequests.h"
#include "swift/AST/TypeVisitor.h"
#include "swift/AST/TypeWalker.h"
#include "swift/AST/Decl.h"
#include "swift/AST/GenericEnvironment.h"
#include "swift/AST/LazyResolver.h"
#include "swift/AST/Module.h"
#include "swift/AST/ParameterList.h"
#include "swift/AST/ProtocolConformance.h"
#include "swift/AST/SubstitutionMap.h"
#include "swift/AST/TypeLoc.h"
#include "swift/AST/TypeRepr.h"
#include "clang/AST/Type.h"
#include "llvm/ADT/APFloat.h"
#include "llvm/ADT/SmallPtrSet.h"
#include "llvm/ADT/SmallString.h"
#include "llvm/ADT/STLExtras.h"
#include "llvm/Support/Compiler.h"
#include "llvm/Support/raw_ostream.h"
#include <algorithm>
#include <functional>
#include <iterator>
using namespace swift;

#define TYPE(Id, _) \
  static_assert(IsTriviallyDestructible<Id##Type>::value, \
                "Types are BumpPtrAllocated; the destructor is never called");
#include "swift/AST/TypeNodes.def"

Type QueryTypeSubstitutionMap::operator()(SubstitutableType *type) const {
  auto key = type->getCanonicalType()->castTo<SubstitutableType>();
  auto known = substitutions.find(key);
  if (known != substitutions.end() && known->second)
    return known->second;

  // Not known.
  return Type();
}

Type
QueryTypeSubstitutionMapOrIdentity::operator()(SubstitutableType *type) const {
  auto key = type->getCanonicalType()->castTo<SubstitutableType>();
  auto known = substitutions.find(key);
  if (known != substitutions.end() && known->second)
    return known->second;
  
  return type;
}

Type QuerySubstitutionMap::operator()(SubstitutableType *type) const {
  auto key = cast<SubstitutableType>(type->getCanonicalType());
  return subMap.lookupSubstitution(key);
}

void TypeLoc::setType(Type Ty) {
  assert(!Ty || !Ty->hasTypeVariable());
  this->Ty = Ty;
}

bool TypeLoc::isError() const {
  assert(wasValidated() && "Type not yet validated");
  return getType()->hasError();
}

SourceRange TypeLoc::getSourceRange() const {
  if (TyR)
    return TyR->getSourceRange();
  return SourceRange();
}

TypeLoc TypeLoc::clone(ASTContext &ctx) const {
  if (TyR) {
    return TypeLoc(TyR->clone(ctx), Ty);
  }
  return *this;
}

SourceLoc TypeLoc::getLoc() const {
  if (TyR) return TyR->getLoc();
  return SourceLoc();
}

// Only allow allocation of Types using the allocator in ASTContext.
void *TypeBase::operator new(size_t bytes, const ASTContext &ctx,
                             AllocationArena arena, unsigned alignment) {
  return ctx.Allocate(bytes, alignment, arena);
}

NominalTypeDecl *CanType::getAnyNominal() const {
  return dyn_cast_or_null<NominalTypeDecl>(getAnyGeneric());
}

GenericTypeDecl *CanType::getAnyGeneric() const {
  if (auto Ty = dyn_cast<AnyGenericType>(*this))
    return Ty->getDecl();
  return nullptr;
}

//===----------------------------------------------------------------------===//
// Various Type Methods.
//===----------------------------------------------------------------------===//

/// isEqual - Return true if these two types are equal, ignoring sugar.
bool TypeBase::isEqual(Type Other) {
  return getCanonicalType() == Other.getPointer()->getCanonicalType();
}

/// hasReferenceSemantics - Does this type have reference semantics?
bool TypeBase::hasReferenceSemantics() {
  return getCanonicalType().hasReferenceSemantics();
}

bool TypeBase::isUninhabited() {
  // Empty enum declarations are uninhabited
  if (auto nominalDecl = getAnyNominal())
    if (auto enumDecl = dyn_cast<EnumDecl>(nominalDecl))
      // Objective-C enums may be allowed to hold any value representable by
      // the underlying type, but only if they come from clang.
      if (enumDecl->getAllElements().empty() &&
          !(enumDecl->isObjC() && enumDecl->hasClangNode()))
        return true;
  return false;
}

bool TypeBase::isStructurallyUninhabited() {
  if (isUninhabited()) return true;
  
  // Tuples of uninhabited types are uninhabited
  if (auto *TTy = getAs<TupleType>())
    for (auto eltTy : TTy->getElementTypes())
      if (eltTy->isStructurallyUninhabited())
        return true;
  return false;
}

bool TypeBase::isAny() {
  return isEqual(getASTContext().TheAnyType);
}

bool TypeBase::isHole() {
  return isEqual(getASTContext().TheUnresolvedType);
}

bool TypeBase::isAnyClassReferenceType() {
  return getCanonicalType().isAnyClassReferenceType();
}

bool CanType::isReferenceTypeImpl(CanType type, GenericSignatureImpl *sig,
                                  bool functionsCount) {
  switch (type->getKind()) {
#define SUGARED_TYPE(id, parent) case TypeKind::id:
#define TYPE(id, parent)
#include "swift/AST/TypeNodes.def"
    llvm_unreachable("sugared canonical type?");

  // These types are always class references.
  case TypeKind::BuiltinNativeObject:
  case TypeKind::BuiltinBridgeObject:
  case TypeKind::Class:
  case TypeKind::BoundGenericClass:
  case TypeKind::SILBox:
    return true;

  // For Self types, recur on the underlying type.
  case TypeKind::DynamicSelf:
    return isReferenceTypeImpl(cast<DynamicSelfType>(type).getSelfType(),
                               sig, functionsCount);

  // Archetypes and existentials are only class references if class-bounded.
  case TypeKind::PrimaryArchetype:
  case TypeKind::OpenedArchetype:
  case TypeKind::NestedArchetype:
  case TypeKind::OpaqueTypeArchetype:
    return cast<ArchetypeType>(type)->requiresClass();
  case TypeKind::Protocol:
    return cast<ProtocolType>(type)->requiresClass();
  case TypeKind::ProtocolComposition:
    return cast<ProtocolCompositionType>(type)->requiresClass();

  case TypeKind::UnboundGeneric:
    return isa<ClassDecl>(cast<UnboundGenericType>(type)->getDecl());

  // Functions have reference semantics, but are not class references.
  case TypeKind::Function:
  case TypeKind::GenericFunction:
  case TypeKind::SILFunction:
    return functionsCount;

  // Nothing else is statically just a class reference.
  case TypeKind::SILBlockStorage:
  case TypeKind::Error:
  case TypeKind::Unresolved:
  case TypeKind::BuiltinInteger:
  case TypeKind::BuiltinIntegerLiteral:
  case TypeKind::BuiltinFloat:
  case TypeKind::BuiltinRawPointer:
  case TypeKind::BuiltinUnsafeValueBuffer:
  case TypeKind::BuiltinVector:
  case TypeKind::Tuple:
  case TypeKind::Enum:
  case TypeKind::Struct:
  case TypeKind::Metatype:
  case TypeKind::ExistentialMetatype:
  case TypeKind::Module:
  case TypeKind::LValue:
  case TypeKind::InOut:
  case TypeKind::TypeVariable:
  case TypeKind::BoundGenericEnum:
  case TypeKind::BoundGenericStruct:
  case TypeKind::SILToken:
#define REF_STORAGE(Name, ...) \
  case TypeKind::Name##Storage:
#include "swift/AST/ReferenceStorage.def"
    return false;

  case TypeKind::GenericTypeParam:
  case TypeKind::DependentMember:
    assert(sig && "dependent types can't answer reference semantics query");
    return sig->requiresClass(type);
  }

  llvm_unreachable("Unhandled type kind!");
}

/// Are variables of this type permitted to have
/// ownership attributes?
///
/// This includes:
///   - class types, generic or not
///   - archetypes with class or class protocol bounds
///   - existentials with class or class protocol bounds
/// But not:
///   - function types
bool TypeBase::allowsOwnership(GenericSignatureImpl *sig) {
  return getCanonicalType().allowsOwnership(sig);
}

ExistentialLayout::ExistentialLayout(ProtocolType *type) {
  assert(type->isCanonical());

  auto *protoDecl = type->getDecl();

  hasExplicitAnyObject = false;
  containsNonObjCProtocol = !protoDecl->isObjC();

  singleProtocol = type;
}

ExistentialLayout::ExistentialLayout(ProtocolCompositionType *type) {
  assert(type->isCanonical());

  hasExplicitAnyObject = type->hasExplicitAnyObject();
  containsNonObjCProtocol = false;

  auto members = type->getMembers();
  if (!members.empty() &&
      isa<ClassDecl>(members[0]->getAnyNominal())) {
    explicitSuperclass = members[0];
    members = members.slice(1);
  }

  for (auto member : members) {
    auto *protoDecl = member->castTo<ProtocolType>()->getDecl();
    containsNonObjCProtocol |= !protoDecl->isObjC();
  }

  singleProtocol = nullptr;
  protocols = { members.data(), members.size() };
}


ExistentialLayout TypeBase::getExistentialLayout() {
  return getCanonicalType().getExistentialLayout();
}

ExistentialLayout CanType::getExistentialLayout() {
  if (auto proto = dyn_cast<ProtocolType>(*this))
    return ExistentialLayout(proto);

  auto comp = cast<ProtocolCompositionType>(*this);
  return ExistentialLayout(comp);
}

bool ExistentialLayout::requiresClass() const {
  if (hasExplicitAnyObject || explicitSuperclass)
    return true;

  for (auto proto : getProtocols()) {
    if (proto->requiresClass())
      return true;
  }

  return false;
}

Type ExistentialLayout::getSuperclass() const {
  if (explicitSuperclass)
    return explicitSuperclass;

  for (auto proto : getProtocols()) {
    // If we have a generic signature, check there, because it
    // will pick up superclass constraints from protocols that we
    // refine as well.
    auto *protoDecl = proto->getDecl();
    if (auto genericSig = protoDecl->getGenericSignature()) {
      if (auto superclass = genericSig->getSuperclassBound(
            protoDecl->getSelfInterfaceType()))
        return superclass;
    } else if (auto superclass = protoDecl->getSuperclass())
      return superclass;
  }

  return Type();
}

bool ExistentialLayout::isAnyObject() const {
  return (hasExplicitAnyObject && !explicitSuperclass && getProtocols().empty());
}

bool TypeBase::isObjCExistentialType() {
  return getCanonicalType().isObjCExistentialType();
}

bool CanType::isObjCExistentialTypeImpl(CanType type) {
  if (!type.isExistentialType())
    return false;

  return type.getExistentialLayout().isObjC();
}

bool TypeBase::isSpecialized() {
  Type t = getCanonicalType();

  for (;;) {
    if (!t || !t->getAnyNominal())
      return false;
    if (t->is<BoundGenericType>())
      return true;
    t = t->getNominalParent();
  }

  return false;
}

bool TypeBase::hasOpenedExistential(OpenedArchetypeType *opened) {
  if (!hasOpenedExistential())
    return false;

  return getCanonicalType().findIf([&](Type type) -> bool {
    return opened == dyn_cast<OpenedArchetypeType>(type.getPointer());
  });
}

void TypeBase::getOpenedExistentials(
       SmallVectorImpl<OpenedArchetypeType *> &opened) {
  if (!hasOpenedExistential())
    return;

  SmallPtrSet<ArchetypeType *, 4> known;
  getCanonicalType().findIf([&](Type type) -> bool {
    auto archetype = dyn_cast<OpenedArchetypeType>(type.getPointer());
    if (!archetype)
      return false;

    if (known.insert(archetype).second)
      opened.push_back(archetype);

    return false;
  });
}

Type TypeBase::eraseOpenedExistential(OpenedArchetypeType *opened) {
  if (!hasOpenedExistential())
    return Type(this);

  auto existentialType = opened->getOpenedExistentialType();

  return Type(this).transform([&](Type t) -> Type {
    // A metatype with an opened existential type becomes an
    // existential metatype.
    if (auto *metatypeType = dyn_cast<MetatypeType>(t.getPointer())) {
      auto instanceType = metatypeType->getInstanceType();
      if (instanceType->hasOpenedExistential()) {
        instanceType = instanceType->eraseOpenedExistential(opened);
        return ExistentialMetatypeType::get(instanceType);
      }
    }

    // @opened P => P
    if (auto *archetypeType = dyn_cast<ArchetypeType>(t.getPointer())) {
      if (archetypeType == opened)
        return existentialType;
    }

    return t;
  });
}

Type TypeBase::addCurriedSelfType(const DeclContext *dc) {
  if (!dc->isTypeContext())
    return this;

  auto *type = this;

  GenericSignature sig = dc->getGenericSignatureOfContext();
  if (auto *genericFn = type->getAs<GenericFunctionType>()) {
    sig = genericFn->getGenericSignature();
    type = FunctionType::get(genericFn->getParams(),
                             genericFn->getResult(),
                             genericFn->getExtInfo());
  }

  auto selfTy = dc->getSelfInterfaceType();
  auto selfParam = AnyFunctionType::Param(selfTy);
  if (sig)
    return GenericFunctionType::get(sig, {selfParam}, type);
  return FunctionType::get({selfParam}, type);
}

void
TypeBase::getTypeVariables(SmallVectorImpl<TypeVariableType *> &typeVariables) {
  // If we know we don't have any type variables, we're done.
  if (hasTypeVariable()) {
    auto addTypeVariables = [&](Type type) -> bool {
      if (auto tv = dyn_cast<TypeVariableType>(type.getPointer())) {
        typeVariables.push_back(tv);
      }

      return false;
    };

    // Use Type::findIf() to walk the types, finding type variables along the
    // way.
    getCanonicalType().findIf(addTypeVariables);
    Type(this).findIf(addTypeVariables);
    assert((!typeVariables.empty() || hasError()) &&
           "Did not find type variables!");
  }
}

static bool isLegalSILType(CanType type) {
  // L-values and inouts are not legal.
  if (!type->isMaterializable()) return false;

  // Function types must be lowered.
  if (isa<AnyFunctionType>(type)) return false;

  // Metatypes must have a representation.
  if (auto meta = dyn_cast<AnyMetatypeType>(type))
    return meta->hasRepresentation();

  // Tuples are legal if all their elements are legal.
  if (auto tupleType = dyn_cast<TupleType>(type)) {
    for (auto eltType : tupleType.getElementTypes()) {
      if (!isLegalSILType(eltType)) return false;
    }
    return true;
  }

  // Optionals are legal if their object type is legal.
  if (auto objectType = type.getOptionalObjectType()) {
    return isLegalSILType(objectType);
  }

  // Reference storage types are legal if their object type is legal.
  if (auto refType = dyn_cast<ReferenceStorageType>(type))
    return isLegalSILType(refType.getReferentType());

  return true;
}

bool TypeBase::isLegalSILType() {
  return ::isLegalSILType(getCanonicalType());
}

static bool isLegalFormalType(CanType type) {
  // L-values and inouts are not formal types.
  if (!type->isMaterializable()) return false;

  // Function types must not be lowered.
  if (isa<SILFunctionType>(type)) return false;

  // Reference storage types are not formal types.
  if (isa<ReferenceStorageType>(type)) return false;

  // Metatypes must not have a representation.
  if (auto meta = dyn_cast<AnyMetatypeType>(type))
    return !meta->hasRepresentation();

  // Tuples are legal if all their elements are legal.
  if (auto tupleType = dyn_cast<TupleType>(type)) {
    for (auto eltType : tupleType.getElementTypes()) {
      if (!isLegalFormalType(eltType)) return false;
    }
    return true;
  }

  // Optionals are legal if their object type is legal.
  if (auto objectType = type.getOptionalObjectType()) {
    return isLegalFormalType(objectType);
  }

  return true;
}

bool TypeBase::isLegalFormalType() {
  return ::isLegalFormalType(getCanonicalType());
}

bool TypeBase::hasTypeRepr() const {
  // A type has a source-printable representation if none of its sub-pieces do
  // /not/ have a source-printable representation.
  return !Type(const_cast<TypeBase *>(this)).findIf([](Type subTy) -> bool {
    switch (subTy->getKind()) {
    case TypeKind::Error:
    case TypeKind::Unresolved:
    case TypeKind::TypeVariable:
      return true;

    case TypeKind::OpenedArchetype:
    case TypeKind::OpaqueTypeArchetype:
    case TypeKind::GenericFunction:
    case TypeKind::LValue:
      return true;

#define REF_STORAGE(Name, ...) \
    case TypeKind::Name##Storage: return true;
#include "swift/AST/ReferenceStorage.def"

    case TypeKind::SILFunction:
    case TypeKind::SILBlockStorage:
    case TypeKind::SILBox:
    case TypeKind::SILToken:
      return true;

    default:
      return false;
    }
  });
}

bool TypeBase::isVoid() {
  if (auto TT = getAs<TupleType>())
    return TT->getNumElements() == 0;
  return false;
}

/// Check if this type is equal to Swift.Bool.
bool TypeBase::isBool() {
  if (auto NTD = getAnyNominal())
    if (isa<StructDecl>(NTD))
      return getASTContext().getBoolDecl() == NTD;
  return false;
}

Type TypeBase::getRValueType() {
  // If the type is not an lvalue, this is a no-op.
  if (!hasLValueType())
    return this;

  return Type(this).transform([](Type t) -> Type {
      if (auto *lvalueTy = dyn_cast<LValueType>(t.getPointer()))
        return lvalueTy->getObjectType();
      return t;
    });
}

Type TypeBase::getOptionalObjectType() {
  if (auto boundTy = getAs<BoundGenericEnumType>())
    if (boundTy->getDecl()->isOptionalDecl())
      return boundTy->getGenericArgs()[0];
  return Type();
}

CanType CanType::getOptionalObjectTypeImpl(CanType type) {
  if (auto boundTy = dyn_cast<BoundGenericEnumType>(type))
    if (boundTy->getDecl()->isOptionalDecl())
      return boundTy.getGenericArgs()[0];
  return CanType();
}

Type TypeBase::getAnyPointerElementType(PointerTypeKind &PTK) {
  auto &C = getASTContext();
  if (auto nominalTy = getAs<NominalType>()) {
    if (nominalTy->getDecl() == C.getUnsafeMutableRawPointerDecl()) {
      PTK = PTK_UnsafeMutableRawPointer;
      return C.TheEmptyTupleType;
    }
    if (nominalTy->getDecl() == C.getUnsafeRawPointerDecl()) {
      PTK = PTK_UnsafeRawPointer;
      return C.TheEmptyTupleType;
    }
  }
  if (auto boundTy = getAs<BoundGenericType>()) {
    if (boundTy->getDecl() == C.getUnsafeMutablePointerDecl()) {
      PTK = PTK_UnsafeMutablePointer;
    } else if (boundTy->getDecl() == C.getUnsafePointerDecl()) {
      PTK = PTK_UnsafePointer;
    } else if (
      boundTy->getDecl() == C.getAutoreleasingUnsafeMutablePointerDecl()
    ) {
      PTK = PTK_AutoreleasingUnsafeMutablePointer;
    } else {
      return Type();
    }
    return boundTy->getGenericArgs()[0];
  }
  return Type();
}

Type TypeBase::wrapInPointer(PointerTypeKind kind) {
  ASTContext &ctx = getASTContext();
  NominalTypeDecl *pointerDecl = ([&ctx, kind] {
    switch (kind) {
    case PTK_UnsafeMutableRawPointer:
    case PTK_UnsafeRawPointer:
      llvm_unreachable("these pointer types don't take arguments");
    case PTK_UnsafePointer:
      return ctx.getUnsafePointerDecl();
    case PTK_UnsafeMutablePointer:
      return ctx.getUnsafeMutablePointerDecl();
    case PTK_AutoreleasingUnsafeMutablePointer:
      return ctx.getAutoreleasingUnsafeMutablePointerDecl();
    }
    llvm_unreachable("bad kind");
  }());

  assert(pointerDecl);
  return BoundGenericType::get(pointerDecl, /*parent*/nullptr, Type(this));
}

Type TypeBase::getAnyBufferPointerElementType(BufferPointerTypeKind &BPTK) {
  auto &C = getASTContext();
  if (auto nominalTy = getAs<NominalType>()) {
    if (nominalTy->getDecl() == C.getUnsafeMutableRawBufferPointerDecl()) {
      BPTK = BPTK_UnsafeMutableRawBufferPointer;
    } else if (nominalTy->getDecl() == C.getUnsafeRawBufferPointerDecl()) {
      BPTK = BPTK_UnsafeRawBufferPointer;
    } else {
      return Type();
    }
    return C.TheEmptyTupleType;
  }
  if (auto boundTy = getAs<BoundGenericType>()) {
    if (boundTy->getDecl() == C.getUnsafeMutableBufferPointerDecl()) {
      BPTK = BPTK_UnsafeMutableBufferPointer;
    } else if (boundTy->getDecl() == C.getUnsafeBufferPointerDecl()) {
      BPTK = BPTK_UnsafeBufferPointer;
    } else {
      return Type();
    }
    return boundTy->getGenericArgs()[0];
  }
  return Type();
}

Type TypeBase::lookThroughSingleOptionalType() {
  Type type(this);
  if (auto objType = type->getOptionalObjectType())
    type = objType;
  return type;
}

Type TypeBase::lookThroughAllOptionalTypes() {
  Type type(this);
  while (auto objType = type->getOptionalObjectType())
    type = objType;

  return type;
}

Type TypeBase::lookThroughAllOptionalTypes(SmallVectorImpl<Type> &optionals){
  Type type(this);
  while (auto objType = type->getOptionalObjectType()) {
    optionals.push_back(type);
    type = objType;
  }

  return type;
}

bool TypeBase::isAnyObject() {
  auto canTy = getCanonicalType();

  if (!canTy.isExistentialType())
    return false;

  return canTy.getExistentialLayout().isAnyObject();
}

bool ExistentialLayout::isErrorExistential() const {
  auto protocols = getProtocols();
  return (!hasExplicitAnyObject &&
          !explicitSuperclass &&
          protocols.size() == 1 &&
          protocols[0]->getDecl()->isSpecificProtocol(KnownProtocolKind::Error));
}

bool ExistentialLayout::isExistentialWithError(ASTContext &ctx) const {
  auto errorProto = ctx.getProtocol(KnownProtocolKind::Error);
  if (!errorProto) return false;

  for (auto proto : getProtocols()) {
    auto *protoDecl = proto->getDecl();
    if (protoDecl == errorProto || protoDecl->inheritsFrom(errorProto))
      return true;
  }

  return false;
}

LayoutConstraint ExistentialLayout::getLayoutConstraint() const {
  if (hasExplicitAnyObject) {
    return LayoutConstraint::getLayoutConstraint(
      LayoutConstraintKind::Class);
  }

  return LayoutConstraint();
}

bool TypeBase::isExistentialWithError() {
  auto canTy = getCanonicalType();

  if (!canTy.isExistentialType()) return false;

  // FIXME: Compute this as a bit in TypeBase so this operation isn't
  // overly expensive.
  auto layout = canTy.getExistentialLayout();
  return layout.isExistentialWithError(getASTContext());
}

/// Remove argument labels from the function type.
Type TypeBase::removeArgumentLabels(unsigned numArgumentLabels) {
  // If there is nothing to remove, don't.
  if (numArgumentLabels == 0) return Type(this);

  auto fnType = castTo<AnyFunctionType>();

  // Drop argument labels from the input type.
  llvm::SmallVector<AnyFunctionType::Param, 8> unlabeledParams;
  unlabeledParams.reserve(fnType->getNumParams());
  for (const auto &param : fnType->getParams())
    unlabeledParams.push_back(param.getWithoutLabel());

  auto result = fnType->getResult()
                      ->removeArgumentLabels(numArgumentLabels - 1);

  if (auto *genericFnType = dyn_cast<GenericFunctionType>(fnType)) {
    return GenericFunctionType::get(genericFnType->getGenericSignature(),
                                    unlabeledParams, result,
                                    fnType->getExtInfo());
  }

  return FunctionType::get(unlabeledParams, result, fnType->getExtInfo());
}


Type TypeBase::getWithoutParens() {
  Type Ty = this;
  while (auto ParenTy = dyn_cast<ParenType>(Ty.getPointer()))
    Ty = ParenTy->getUnderlyingType();
  return Ty;
}

Type TypeBase::replaceCovariantResultType(Type newResultType,
                                          unsigned uncurryLevel) {
  if (uncurryLevel == 0) {
    if (auto objectType = getOptionalObjectType()) {
      assert(!newResultType->getOptionalObjectType());
      return OptionalType::get(
          objectType->replaceCovariantResultType(newResultType, uncurryLevel));
    }

    return newResultType;
  }

  // Determine the input and result types of this function.
  auto fnType = this->castTo<AnyFunctionType>();
  auto inputType = fnType->getParams();
  Type resultType =
    fnType->getResult()->replaceCovariantResultType(newResultType,
                                                    uncurryLevel - 1);

  // Produce the resulting function type.
  if (auto genericFn = dyn_cast<GenericFunctionType>(fnType)) {
    return GenericFunctionType::get(genericFn->getGenericSignature(),
                                    inputType, resultType,
                                    fnType->getExtInfo());
  }
  
  return FunctionType::get(inputType, resultType, fnType->getExtInfo());
}

ParameterListInfo::ParameterListInfo(
    ArrayRef<AnyFunctionType::Param> params,
    const ValueDecl *paramOwner,
    bool skipCurriedSelf) {
  defaultArguments.resize(params.size());

  // No parameter owner means no parameter list means no default arguments
  // - hand back the zeroed bitvector.
  //
  // FIXME: We ought to not request default argument info in this case.
  if (!paramOwner)
    return;

  // If the decl has a curried self, but we're not allowed to skip it, return.
  if (paramOwner->hasCurriedSelf() && !skipCurriedSelf)
    return;

  // Find the corresponding parameter list.
  const ParameterList *paramList = nullptr;
  if (auto *func = dyn_cast<AbstractFunctionDecl>(paramOwner)) {
    paramList = func->getParameters();
  } else if (auto *subscript = dyn_cast<SubscriptDecl>(paramOwner)) {
    paramList = subscript->getIndices();
  } else if (auto *enumElement = dyn_cast<EnumElementDecl>(paramOwner)) {
    paramList = enumElement->getParameterList();
  }

  // No parameter list means no default arguments - hand back the zeroed
  // bitvector.
  if (!paramList) {
    assert(!paramOwner->hasParameterList());
    return;
  }

  if (params.empty())
    return;

  // Arguments and parameters are not guaranteed to always line-up
  // perfectly, e.g. failure diagnostics tries to match argument type
  // to different "candidate" parameters.
  if (params.size() != paramList->size())
    return;

  // Note which parameters have default arguments and/or function builders.
  for (auto i : range(0, params.size())) {
    auto param = paramList->get(i);
    if (param->isDefaultArgument()) {
      defaultArguments.set(i);
    }
  }
}

bool ParameterListInfo::hasDefaultArgument(unsigned paramIdx) const {
  return paramIdx < defaultArguments.size() ? defaultArguments[paramIdx]
      : false;
}

/// Turn a param list into a symbolic and printable representation that does not
/// include the types, something like (_:, b:, c:)
std::string swift::getParamListAsString(ArrayRef<AnyFunctionType::Param> params) {
  std::string result = "(";

  interleave(params,
             [&](const AnyFunctionType::Param &param) {
               if (!param.getLabel().empty())
                 result += param.getLabel().str();
               else
                 result += "_";
               result += ":";
             },
             [&] { result += ", "; });

  result += ')';
  return result;
}

/// Rebuilds the given 'self' type using the given object type as the
/// replacement for the object type of self.
static AnyFunctionType::Param
rebuildSelfTypeWithObjectType(AnyFunctionType::Param selfParam,
                              Type objectTy) {
  if (selfParam.getPlainType()->getAs<MetatypeType>())
    objectTy = MetatypeType::get(objectTy);

  return AnyFunctionType::Param(objectTy,
                                selfParam.getLabel(),
                                selfParam.getParameterFlags());
}

/// Returns a new function type exactly like this one but with the self
/// parameter replaced. Only makes sense for members of classes.
Type TypeBase::replaceSelfParameterType(Type newSelf) {
  auto fnTy = castTo<AnyFunctionType>();

  auto params = fnTy->getParams();
  assert(params.size() == 1);
  auto selfParam = rebuildSelfTypeWithObjectType(params[0], newSelf);

  if (auto genericFnTy = getAs<GenericFunctionType>()) {
    return GenericFunctionType::get(genericFnTy->getGenericSignature(),
                                    {selfParam},
                                    fnTy->getResult(),
                                    fnTy->getExtInfo());
  }

  return FunctionType::get({selfParam},
                           fnTy->getResult(),
                           fnTy->getExtInfo());
}

/// Look through a metatype, or just return the original type if it is
/// not a metatype.
Type TypeBase::getMetatypeInstanceType() {
  if (auto metaTy = getAs<AnyMetatypeType>())
    return metaTy->getInstanceType();

  return this;
}

/// Collect the protocols in the existential type T into the given
/// vector.
static void addProtocols(Type T,
                         SmallVectorImpl<ProtocolDecl *> &Protocols,
                         Type &Superclass,
                         bool &HasExplicitAnyObject) {
  if (auto Proto = T->getAs<ProtocolType>()) {
    Protocols.push_back(Proto->getDecl());
    return;
  }

  if (auto PC = T->getAs<ProtocolCompositionType>()) {
    if (PC->hasExplicitAnyObject())
      HasExplicitAnyObject = true;
    for (auto P : PC->getMembers())
      addProtocols(P, Protocols, Superclass, HasExplicitAnyObject);
    return;
  }

  assert(isa<ClassDecl>(T->getAnyNominal()) && "Non-class, non-protocol "
         "member in protocol composition");
  assert((!Superclass || Superclass->isEqual(T)) &&
         "Should have diagnosed multiple superclasses by now");
  Superclass = T;
}

/// Add the protocol (or protocols) in the type T to the stack of
/// protocols, checking whether any of the protocols had already been seen and
/// zapping those in the original list that we find again.
static void
addMinimumProtocols(Type T, SmallVectorImpl<ProtocolDecl *> &Protocols,
                    llvm::SmallDenseMap<ProtocolDecl *, unsigned> &Known,
                    llvm::SmallPtrSetImpl<ProtocolDecl *> &Visited,
                    SmallVector<ProtocolDecl *, 16> &Stack, bool &ZappedAny) {
  if (auto Proto = T->getAs<ProtocolType>()) {
    auto KnownPos = Known.find(Proto->getDecl());
    if (KnownPos != Known.end()) {
      // We've come across a protocol that is in our original list. Zap it.
      Protocols[KnownPos->second] = nullptr;
      ZappedAny = true;
    }

    if (Visited.insert(Proto->getDecl()).second) {
      Stack.push_back(Proto->getDecl());
      for (auto Inherited : Proto->getDecl()->getInheritedProtocols())
        addMinimumProtocols(Inherited->getDeclaredType(), Protocols, Known,
                            Visited, Stack, ZappedAny);
    }
    return;
  }
  
  if (auto PC = T->getAs<ProtocolCompositionType>()) {
    for (auto C : PC->getMembers()) {
      addMinimumProtocols(C, Protocols, Known, Visited, Stack, ZappedAny);
    }
  }
}

bool ProtocolType::visitAllProtocols(
                                 ArrayRef<ProtocolDecl *> protocols,
                                 llvm::function_ref<bool(ProtocolDecl *)> fn) {
  SmallVector<ProtocolDecl *, 4> stack;
  SmallPtrSet<ProtocolDecl *, 4> knownProtocols;

  // Prepopulate the stack.
  for (auto proto : protocols) {
    if (knownProtocols.insert(proto).second)
      stack.push_back(proto);
  }
  std::reverse(stack.begin(), stack.end());

  while (!stack.empty()) {
    auto proto = stack.back();
    stack.pop_back();

    // Visit this protocol.
    if (fn(proto))
      return true;

    // Add inherited protocols that we haven't seen already.
    for (auto inherited : proto->getInheritedProtocols()) {
      if (knownProtocols.insert(inherited).second)
        stack.push_back(inherited);
    }
  }

  return false;
}

void ProtocolType::canonicalizeProtocols(
       SmallVectorImpl<ProtocolDecl *> &protocols) {
  llvm::SmallDenseMap<ProtocolDecl *, unsigned> known;
  llvm::SmallPtrSet<ProtocolDecl *, 16> visited;
  SmallVector<ProtocolDecl *, 16> stack;
  bool zappedAny = false;

  // Seed the stack with the protocol declarations in the original list.
  // Zap any obvious duplicates along the way.
  for (unsigned I = 0, N = protocols.size(); I != N; ++I) {
    // Check whether we've seen this protocol before.
    auto knownPos = known.find(protocols[I]);
    
    // If we have not seen this protocol before, record its index.
    if (knownPos == known.end()) {
      known[protocols[I]] = I;
      stack.push_back(protocols[I]);
      continue;
    }
    
    // We have seen this protocol before; zap this occurrence.
    protocols[I] = nullptr;
    zappedAny = true;
  }
  
  // Walk the inheritance hierarchies of all of the protocols. If we run into
  // one of the known protocols, zap it from the original list.
  while (!stack.empty()) {
    ProtocolDecl *Current = stack.back();
    stack.pop_back();
    
    // Add the protocols we inherited.
    for (auto Inherited : Current->getInheritedProtocols()) {
      addMinimumProtocols(Inherited->getDeclaredType(), protocols, known,
                          visited, stack, zappedAny);
    }
  }
  
  if (zappedAny)
    protocols.erase(std::remove(protocols.begin(), protocols.end(), nullptr),
                    protocols.end());

  // Sort the set of protocols by module + name, to give a stable
  // ordering.
  llvm::array_pod_sort(protocols.begin(), protocols.end(), TypeDecl::compare);
}

static void
getCanonicalParams(AnyFunctionType *funcType,
                   CanGenericSignature genericSig,
                   SmallVectorImpl<AnyFunctionType::Param> &canParams) {
  auto origParams = funcType->getParams();
  for (auto param : origParams) {
    canParams.emplace_back(param.getPlainType()->getCanonicalType(genericSig),
                           param.getLabel(),
                           param.getParameterFlags());
  }
}

CanType TypeBase::computeCanonicalType() {
  assert(!hasCanonicalTypeComputed() && "called unnecessarily");

  TypeBase *Result = nullptr;
  switch (getKind()) {
#define ALWAYS_CANONICAL_TYPE(id, parent) case TypeKind::id:
#define TYPE(id, parent)
#include "swift/AST/TypeNodes.def"
  case TypeKind::Error:
  case TypeKind::Unresolved:
  case TypeKind::TypeVariable:
    llvm_unreachable("these types are always canonical");

#define SUGARED_TYPE(id, parent) \
  case TypeKind::id: \
    Result = cast<id##Type>(this)-> \
             getSinglyDesugaredType()->getCanonicalType().getPointer(); \
    break;
#define TYPE(id, parent)
#include "swift/AST/TypeNodes.def"

  case TypeKind::Enum:
  case TypeKind::Struct:
  case TypeKind::Class:
  case TypeKind::Protocol: {
    auto nominalTy = cast<NominalType>(this);
    auto parentTy = nominalTy->getParent()->getCanonicalType();
    Result = NominalType::get(nominalTy->getDecl(), parentTy,
                              parentTy->getASTContext());
    break;
  }

  case TypeKind::Tuple: {
    TupleType *TT = cast<TupleType>(this);
    assert(TT->getNumElements() != 0 && "Empty tuples are always canonical");

    SmallVector<TupleTypeElt, 8> CanElts;
    CanElts.reserve(TT->getNumElements());
    for (const TupleTypeElt &field : TT->getElements()) {
      assert(!field.getType().isNull() &&
             "Cannot get canonical type of un-typechecked TupleType!");
      CanElts.push_back(field.getWithType(field.getType()->getCanonicalType()));
    }

    const ASTContext &C = CanElts[0].getType()->getASTContext();
    Result = TupleType::get(CanElts, C)->castTo<TupleType>();
    break;
  }

  case TypeKind::GenericTypeParam: {
    GenericTypeParamType *gp = cast<GenericTypeParamType>(this);
    auto gpDecl = gp->getDecl();

    // If we haven't set a depth for this generic parameter, try to do so.
    // FIXME: This is a dreadful hack.
    if (gpDecl->getDepth() == GenericTypeParamDecl::InvalidDepth) {
      if (auto decl =
            gpDecl->getDeclContext()->getInnermostDeclarationDeclContext())
        if (auto valueDecl = decl->getAsGenericContext())
          (void)valueDecl->getGenericSignature();
    }

    assert(gpDecl->getDepth() != GenericTypeParamDecl::InvalidDepth &&
           "parameter hasn't been validated");
    Result = GenericTypeParamType::get(gpDecl->getDepth(), gpDecl->getIndex(),
                                       gpDecl->getASTContext());
    break;
  }

  case TypeKind::DependentMember: {
    auto dependent = cast<DependentMemberType>(this);
    auto base = dependent->getBase()->getCanonicalType();
    if (auto assocType = dependent->getAssocType())
      Result = DependentMemberType::get(base, assocType);
    else
      Result = DependentMemberType::get(base, dependent->getName());
    break;
  }

#define REF_STORAGE(Name, ...) \
  case TypeKind::Name##Storage:
#include "swift/AST/ReferenceStorage.def"
  {
    auto ref = cast<ReferenceStorageType>(this);
    Type referentType = ref->getReferentType()->getCanonicalType();
    Result = ReferenceStorageType::get(referentType, ref->getOwnership(),
                                       referentType->getASTContext());
    break;
  }
  case TypeKind::LValue:
    Result = LValueType::get(cast<LValueType>(this)->getObjectType()
                               ->getCanonicalType());
    break;
  case TypeKind::InOut:
    Result = InOutType::get(getInOutObjectType()->getCanonicalType());
    break;
  case TypeKind::Function:
  case TypeKind::GenericFunction: {
    AnyFunctionType *funcTy = cast<AnyFunctionType>(this);

    CanGenericSignature genericSig;
    if (auto *genericFnTy = dyn_cast<GenericFunctionType>(this))
      genericSig = genericFnTy->getGenericSignature().getCanonicalSignature();

    // Transform the parameter and result types.
    SmallVector<AnyFunctionType::Param, 8> canParams;
    getCanonicalParams(funcTy, genericSig, canParams);
    auto resultTy = funcTy->getResult()->getCanonicalType(genericSig);

    bool useClangFunctionType =
      resultTy->getASTContext().LangOpts.UseClangFunctionTypes;
    auto extInfo = funcTy->getCanonicalExtInfo(useClangFunctionType);
    if (genericSig) {
      Result = GenericFunctionType::get(genericSig, canParams, resultTy,
                                        extInfo);
    } else {
      Result = FunctionType::get(canParams, resultTy, extInfo);
    }
    assert(Result->isCanonical());
    break;
  }

  case TypeKind::SILBlockStorage:
  case TypeKind::SILBox:
  case TypeKind::SILFunction:
  case TypeKind::SILToken:
    llvm_unreachable("SIL-only types are always canonical!");

  case TypeKind::ProtocolComposition: {
    auto *PCT = cast<ProtocolCompositionType>(this);
    SmallVector<Type, 4> CanProtos;
    for (Type t : PCT->getMembers())
      CanProtos.push_back(t->getCanonicalType());
    assert(!CanProtos.empty() && "Non-canonical empty composition?");
    const ASTContext &C = CanProtos[0]->getASTContext();
    Type Composition = ProtocolCompositionType::get(C, CanProtos,
                                                    PCT->hasExplicitAnyObject());
    Result = Composition.getPointer();
    break;
  }
  case TypeKind::ExistentialMetatype: {
    auto metatype = cast<ExistentialMetatypeType>(this);
    auto instanceType = metatype->getInstanceType()->getCanonicalType();
    if (metatype->hasRepresentation())
      Result = ExistentialMetatypeType::get(instanceType,
                                            metatype->getRepresentation());
    else
      Result = ExistentialMetatypeType::get(instanceType);
    break;
  }
  case TypeKind::Metatype: {
    MetatypeType *MT = cast<MetatypeType>(this);
    Type InstanceTy = MT->getInstanceType()->getCanonicalType();
    if (MT->hasRepresentation())
      Result = MetatypeType::get(InstanceTy, MT->getRepresentation());
    else
      Result = MetatypeType::get(InstanceTy);
    break;
  }
  case TypeKind::DynamicSelf: {
    DynamicSelfType *DST = cast<DynamicSelfType>(this);
    Type SelfTy = DST->getSelfType()->getCanonicalType();
    Result = DynamicSelfType::get(SelfTy, SelfTy->getASTContext());
    break;
  }
  case TypeKind::UnboundGeneric: {
    auto unbound = cast<UnboundGenericType>(this);
    Type parentTy = unbound->getParent()->getCanonicalType();
    Result = UnboundGenericType::get(unbound->getDecl(), parentTy,
                                     parentTy->getASTContext());
    break;
  }
  case TypeKind::BoundGenericClass:
  case TypeKind::BoundGenericEnum:
  case TypeKind::BoundGenericStruct: {
    BoundGenericType *BGT = cast<BoundGenericType>(this);
    Type parentTy;
    if (BGT->getParent())
      parentTy = BGT->getParent()->getCanonicalType();
    SmallVector<Type, 4> CanGenericArgs;
    for (Type Arg : BGT->getGenericArgs())
      CanGenericArgs.push_back(Arg->getCanonicalType());
    Result = BoundGenericType::get(BGT->getDecl(), parentTy, CanGenericArgs);
    break;
  }
  }

  // Cache the canonical type for future queries.
  assert(Result && "Case not implemented!");
  return CanonicalType = CanType(Result);
}

CanType TypeBase::getCanonicalType(GenericSignature sig) {
  if (!sig)
    return getCanonicalType();

  return sig->getCanonicalTypeInContext(this);
}

TypeBase *TypeBase::reconstituteSugar(bool Recursive) {
  auto Func = [Recursive](Type Ty) -> Type {
    if (auto boundGeneric = dyn_cast<BoundGenericType>(Ty.getPointer())) {

      auto getGenericArg = [&](unsigned i) -> Type {
        auto arg = boundGeneric->getGenericArgs()[i];
        if (Recursive)
          arg = arg->reconstituteSugar(Recursive);
        return arg;
      };

      auto &ctx = boundGeneric->getASTContext();
      if (boundGeneric->getDecl() == ctx.getArrayDecl())
        return ArraySliceType::get(getGenericArg(0));
      if (boundGeneric->getDecl() == ctx.getDictionaryDecl())
        return DictionaryType::get(getGenericArg(0), getGenericArg(1));
      if (boundGeneric->getDecl() == ctx.getOptionalDecl())
        return OptionalType::get(getGenericArg(0));
    }
    return Ty;
  };
  if (Recursive)
    return Type(this).transform(Func).getPointer();
  else
    return Func(this).getPointer();
}

TypeBase *TypeBase::getWithoutSyntaxSugar() {
  auto Func = [](Type Ty) -> Type {
    if (auto *syntaxSugarType = dyn_cast<SyntaxSugarType>(Ty.getPointer()))
      return syntaxSugarType->getSinglyDesugaredType()->getWithoutSyntaxSugar();
    return Ty;
  };
  return Type(this).transform(Func).getPointer();
}

#define TYPE(Id, Parent)
#define SUGARED_TYPE(Id, Parent) \
  static_assert(std::is_base_of<SugarType, Id##Type>::value, "Sugar mismatch");
#include "swift/AST/TypeNodes.def"

ParenType::ParenType(Type baseType, RecursiveTypeProperties properties,
                     ParameterTypeFlags flags)
  : SugarType(TypeKind::Paren,
              flags.isInOut() ? InOutType::get(baseType) : baseType,
              properties) {
  Bits.ParenType.Flags = flags.toRaw();
  if (flags.isInOut())
    assert(!baseType->is<InOutType>() && "caller did not pass a base type");
  if (baseType->is<InOutType>())
    assert(flags.isInOut() && "caller did not set flags correctly");
}


Type SugarType::getSinglyDesugaredTypeSlow() {
  // Find the generic type that implements this syntactic sugar type.
  NominalTypeDecl *implDecl;

  // XXX -- If the Decl and Type class hierarchies agreed on spelling, then
  // we could handle the entire switch statement via macros.
  switch (getKind()) {
#define TYPE(Id, Parent) \
  case TypeKind::Id: llvm_unreachable("non-sugared type?");
#define SUGARED_TYPE(Id, Parent)
#include "swift/AST/TypeNodes.def"
  case TypeKind::Paren:
    llvm_unreachable("parenthesis are sugar, but not syntax sugar");
  case TypeKind::TypeAlias:
    llvm_unreachable("bound type alias types always have an underlying type");
  case TypeKind::ArraySlice:
    implDecl = Context->getArrayDecl();
    break;
  case TypeKind::Optional:
    implDecl = Context->getOptionalDecl();
    break;
  case TypeKind::Dictionary:
    implDecl = Context->getDictionaryDecl();
    break;
  }
  if (!implDecl) {
    return ErrorType::get(*Context);
  }

  Bits.SugarType.HasCachedType = true;
  if (auto Ty = dyn_cast<UnarySyntaxSugarType>(this)) {
    UnderlyingType = BoundGenericType::get(implDecl, Type(), Ty->getBaseType());
  } else if (auto Ty = dyn_cast<DictionaryType>(this)) {
    UnderlyingType = BoundGenericType::get(implDecl, Type(),
                                      { Ty->getKeyType(), Ty->getValueType() });
  } else {
    llvm_unreachable("Not UnarySyntaxSugarType or DictionaryType?");
  }

  // Record the implementation type.
  return UnderlyingType;
}

SmallVector<Type, 2> TypeAliasType::getInnermostGenericArgs() const {
  SmallVector<Type, 2> result;

  // If the typealias is not generic, there are no generic arguments
  if (!typealias->isGeneric()) return result;

  // If the substitution map is empty, bail out.
  auto subMap = getSubstitutionMap();
  if (subMap.empty()) return result;

  // Retrieve the substitutions for the generic parameters (only).
  auto genericSig = subMap.getGenericSignature();
  unsigned numAllGenericParams = genericSig->getGenericParams().size();
  unsigned numMyGenericParams = typealias->getGenericParams()->size();
  result.reserve(numMyGenericParams);
  unsigned startIndex = numAllGenericParams - numMyGenericParams;
  for (auto gp : genericSig->getGenericParams().slice(startIndex)) {
    result.push_back(Type(gp).subst(subMap));
  }
  return result;
}

unsigned GenericTypeParamType::getDepth() const {
  if (auto param = getDecl()) {
    return param->getDepth();
  }

  auto fixedNum = ParamOrDepthIndex.get<DepthIndexTy>();
  return fixedNum >> 16;
}

unsigned GenericTypeParamType::getIndex() const {
  if (auto param = getDecl()) {
    return param->getIndex();
  }

  auto fixedNum = ParamOrDepthIndex.get<DepthIndexTy>();
  return fixedNum & 0xFFFF;
}

Identifier GenericTypeParamType::getName() const {
  // Use the declaration name if we still have that sugar.
  if (auto decl = getDecl())
    return decl->getName();
  
  // Otherwise, we're canonical. Produce an anonymous '<tau>_n_n' name.
  assert(isCanonical());
  // getASTContext() doesn't actually mutate an already-canonical type.
  auto &C = const_cast<GenericTypeParamType*>(this)->getASTContext();
  auto &names = C.CanonicalGenericTypeParamTypeNames;
  unsigned depthIndex = ParamOrDepthIndex.get<DepthIndexTy>();
  auto cached = names.find(depthIndex);
  if (cached != names.end())
    return cached->second;
  
  llvm::SmallString<10> nameBuf;
  llvm::raw_svector_ostream os(nameBuf);

  static const char *tau = u8"\u03C4_";
  
  os << tau << getDepth() << '_' << getIndex();
  Identifier name = C.getIdentifier(os.str());
  names.insert({depthIndex, name});
  return name;
}

const llvm::fltSemantics &BuiltinFloatType::getAPFloatSemantics() const {
  switch (getFPKind()) {
  case BuiltinFloatType::IEEE16:  return APFloat::IEEEhalf();
  case BuiltinFloatType::IEEE32:  return APFloat::IEEEsingle();
  case BuiltinFloatType::IEEE64:  return APFloat::IEEEdouble();
  case BuiltinFloatType::IEEE80:  return APFloat::x87DoubleExtended();
  case BuiltinFloatType::IEEE128: return APFloat::IEEEquad();
  case BuiltinFloatType::PPC128:  return APFloat::PPCDoubleDouble();
  }
  llvm::report_fatal_error("Unknown FP semantics");
}

bool TypeBase::mayHaveSuperclass() {
  if (getClassOrBoundGenericClass())
    return true;

  if (auto archetype = getAs<ArchetypeType>())
    return (bool)archetype->requiresClass();

  return is<DynamicSelfType>();
}

bool TypeBase::satisfiesClassConstraint() {
  return mayHaveSuperclass() || isObjCExistentialType();
}

bool TypeBase::isCallableNominalType(DeclContext *dc) {
  // Don't allow callAsFunction to be used with dynamic lookup.
  if (isAnyObject())
    return false;

  // If the type cannot have members, we're done.
  if (!mayHaveMembers())
    return false;

  auto canTy = getCanonicalType();
  auto &ctx = canTy->getASTContext();
  return evaluateOrDefault(ctx.evaluator,
                           IsCallableNominalTypeRequest{canTy, dc}, false);
}

bool TypeBase::hasDynamicMemberLookupAttribute() {
  auto canTy = getCanonicalType();
  auto &ctx = canTy->getASTContext();
  return evaluateOrDefault(
      ctx.evaluator, HasDynamicMemberLookupAttributeRequest{canTy}, false);
}

Type TypeBase::getSuperclass(bool useArchetypes) {
  auto *nominalDecl = getAnyNominal();
  auto *classDecl = dyn_cast_or_null<ClassDecl>(nominalDecl);

  // Handle some special non-class types here.
  if (!classDecl) {
    if (auto archetype = getAs<ArchetypeType>())
      return archetype->getSuperclass();

    if (auto dynamicSelfTy = getAs<DynamicSelfType>())
      return dynamicSelfTy->getSelfType();

    if (isExistentialType())
      return getExistentialLayout().getSuperclass();

    // No other types have superclasses.
    return Type();
  }

  // We have a class, so get the superclass type.
  //
  // If the derived class is generic, the superclass type may contain
  // generic type parameters from the signature of the derived class.
  Type superclassTy = classDecl->getSuperclass();

  // If there's no superclass, or it is fully concrete, we're done.
  if (!superclassTy || !superclassTy->hasTypeParameter() ||
      hasUnboundGenericType())
    return superclassTy;

  // Gather substitutions from the self type, and apply them to the original
  // superclass type to form the substituted superclass type.
  ModuleDecl *module = classDecl->getModuleContext();
  auto subMap = getContextSubstitutionMap(module,
                                          classDecl,
                                          (useArchetypes
                                           ? classDecl->getGenericEnvironment()
                                           : nullptr));
  return superclassTy.subst(subMap);
}

bool TypeBase::isExactSuperclassOf(Type ty) {
  // For there to be a superclass relationship, we must be a class, and
  // the potential subtype must be a class, superclass-bounded archetype,
  // or subclass existential involving an imported class and @objc
  // protocol.
  if (!getClassOrBoundGenericClass() ||
      !(ty->mayHaveSuperclass() ||
        (ty->isObjCExistentialType() &&
         ty->getSuperclass() &&
         ty->getSuperclass()->getAnyNominal()->hasClangNode())))
    return false;

  SmallPtrSet<ClassDecl *, 8> seen;
  do {
    if (auto *classDecl = ty->getClassOrBoundGenericClass())
      if (!seen.insert(classDecl).second)
        return false;
    if (ty->isEqual(this))
      return true;
  } while ((ty = ty->getSuperclass()));
  return false;
}

namespace {
class IsBindableVisitor
  : public TypeVisitor<IsBindableVisitor, CanType, CanType>
{
public:
  llvm::function_ref<CanType (ArchetypeType *, CanType)> VisitBinding;
  llvm::DenseMap<ArchetypeType *, CanType> Bindings;
  
  IsBindableVisitor(
          llvm::function_ref<CanType (ArchetypeType *, CanType)> VisitBinding)
    : VisitBinding(VisitBinding)
  {}

  CanType visitArchetypeType(ArchetypeType *orig, CanType subst) {
    // If we already bound this archetype, make sure the new binding candidate
    // is the same type.
    auto bound = Bindings.find(orig);
    if (bound != Bindings.end()) {
      if (!bound->second->isEqual(subst))
        return CanType();
      
      return VisitBinding(orig, subst);
    }

    if (!subst->isTypeParameter()) {
      // Check that the archetype isn't constrained in a way that makes the
      // binding impossible.
      // For instance, if the archetype is class-constrained, and the binding
      // is not a class, it can never be bound.
      if (orig->requiresClass() && !subst->satisfiesClassConstraint())
        return CanType();

      if (auto superclass = orig->getSuperclass())
        if (!superclass->isBindableToSuperclassOf(subst))
          return CanType();

      // TODO: If the archetype has a superclass constraint, check that the
      // substitution is a subclass.
      
      // TODO: For private types or protocols, we might be able to definitively
      // deny bindings.
      
      // Otherwise, there may be an external retroactive conformance that
      // allows the binding.
    }
    // Remember the binding, and succeed.
    Bindings.insert({orig, subst});
    return VisitBinding(orig, subst);
  }
  
  CanType visitType(TypeBase *orig, CanType subst) {
    if (CanType(orig) == subst)
      return subst;
    
    return CanType();
  }
  
  CanType visitNominalType(NominalType *nom, CanType subst) {
    if (auto substNom = dyn_cast<NominalType>(subst)) {
      if (nom->getDecl() != substNom->getDecl())
        return CanType();
      
      if (nom->getDecl()->isInvalid())
        return CanType();
      
      // Same decl should always either have or not have a parent.
      assert((bool)nom->getParent() == (bool)substNom->getParent());
      
      if (nom->getParent()) {
        auto substParent = visit(nom->getParent()->getCanonicalType(),
                                 substNom->getParent()->getCanonicalType());
        if (substParent == substNom.getParent())
          return subst;
        return NominalType::get(nom->getDecl(), substParent,
                                nom->getASTContext())
          ->getCanonicalType();
      }
      return subst;
    }
    return CanType();
  }
  
  CanType visitAnyMetatypeType(AnyMetatypeType *meta, CanType subst) {
    if (auto substMeta = dyn_cast<AnyMetatypeType>(subst)) {
      if (substMeta->getKind() != meta->getKind())
        return CanType();
      
      auto substInstance = visit(meta->getInstanceType()->getCanonicalType(),
                             substMeta->getInstanceType()->getCanonicalType());
      if (!substInstance)
        return CanType();
      
      if (substInstance == substMeta.getInstanceType())
        return subst;
      
      return isa<ExistentialMetatypeType>(substMeta)
        ? CanType(CanExistentialMetatypeType::get(substInstance))
        : CanType(CanMetatypeType::get(substInstance));
    }
    return CanType();
  }
  
  CanType visitTupleType(TupleType *tuple, CanType subst) {
    if (auto substTuple = dyn_cast<TupleType>(subst)) {
      // Tuple elements must match.
      if (tuple->getNumElements() != substTuple->getNumElements())
        return CanType();
      // TODO: Label reordering?
      SmallVector<TupleTypeElt, 4> newElements;
      bool didChange = false;
      for (unsigned i : indices(tuple->getElements())) {
        auto elt = tuple->getElements()[i],
             substElt = substTuple->getElements()[i];
        if (elt.getName() != substElt.getName())
          return CanType();
        auto newElt = visit(elt.getType(),
                            substElt.getType()->getCanonicalType());
        if (!newElt)
          return CanType();
        newElements.push_back(substElt.getWithType(newElt));
        didChange = didChange | (newElt != CanType(substElt.getType()));
      }
      if (!didChange)
        return subst;
      return TupleType::get(newElements, subst->getASTContext())
        ->getCanonicalType();
    }
    return CanType();
  }
  
  CanType visitDependentMemberType(DependentMemberType *dt, CanType subst) {
    return subst;
  }
  CanType visitGenericTypeParamType(GenericTypeParamType *dt, CanType subst) {
    return subst;
  }
  
  CanType visitFunctionType(FunctionType *func, CanType subst) {
    if (auto substFunc = dyn_cast<FunctionType>(subst)) {
      if (func->getExtInfo() != substFunc->getExtInfo())
        return CanType();
      
      if (func->getParams().size() != substFunc->getParams().size())
        return CanType();

      SmallVector<AnyFunctionType::Param, 4> newParams;
      bool didChange = false;
      for (unsigned i : indices(func->getParams())) {
        auto param = func->getParams()[i];
        auto substParam = substFunc.getParams()[i];
        if (param.getParameterFlags() != substParam.getParameterFlags())
          return CanType();
        
        auto newParamTy =
          visit(param.getPlainType(), substParam.getPlainType());
        if (!newParamTy)
          return CanType();
        
        newParams.push_back(substParam.withType(newParamTy));
        didChange = didChange | (newParamTy != substParam.getPlainType());
      }
      
      auto newReturn = visit(func->getResult()->getCanonicalType(),
                             substFunc->getResult()->getCanonicalType());
      if (!newReturn)
        return CanType();
      if (!didChange && newReturn == substFunc.getResult())
        return subst;
      return FunctionType::get(newParams, newReturn)
        ->getCanonicalType();
    }
    return CanType();
  }
  
  CanType visitSILFunctionType(SILFunctionType *func,
                            CanType subst) {
    if (auto substFunc = dyn_cast<SILFunctionType>(subst)) {
      if (func->getExtInfo() != substFunc->getExtInfo())
        return CanType();
      
      // Compare substituted function types.
      if (func->getSubstGenericSignature()
          || substFunc->getSubstGenericSignature()) {
        if (func->getSubstGenericSignature()
              != substFunc->getSubstGenericSignature())
          return CanType();
        
        auto sig = func->getSubstGenericSignature();
        
        auto origSubs = func->getSubstitutions();
        auto substSubs = substFunc->getSubstitutions();
        
        if (!origSubs || !substSubs)
          return CanType();
        
        for (unsigned i : indices(origSubs.getReplacementTypes())) {
          auto origType =
            origSubs.getReplacementTypes()[i]->getCanonicalType(sig);
          auto substType =
            substSubs.getReplacementTypes()[i]->getCanonicalType(sig);
          
          auto newType = visit(origType, substType);
          
          if (!newType)
            return CanType();
          
          // We can test SILFunctionTypes for bindability, but we can't
          // transform them.
          assert(newType == substType
                 && "cannot transform SILFunctionTypes");
        }
        
        return subst;
      }
      
      if (func->getParameters().size() != substFunc->getParameters().size())
        return CanType();
      if (func->getResults().size() != substFunc->getResults().size())
        return CanType();
      
      for (unsigned i : indices(func->getParameters())) {
        if (func->getParameters()[i].getConvention()
              != substFunc->getParameters()[i].getConvention())
          return CanType();
        
        auto origParam = func->getParameters()[i].getInterfaceType();
        auto substParam = substFunc->getParameters()[i].getInterfaceType();
        auto newParam = visit(origParam, substParam);
        if (!newParam)
          return CanType();
        
        // We can test SILFunctionTypes for bindability, but we can't
        // transform them.
        assert(newParam == substParam
               && "cannot transform SILFunctionTypes");
      }

      for (unsigned i : indices(func->getResults())) {
        if (func->getResults()[i].getConvention()
            != substFunc->getResults()[i].getConvention())
          return CanType();

        auto origResult = func->getResults()[i].getInterfaceType();
        auto substResult = substFunc->getResults()[i].getInterfaceType();
        auto newResult = visit(origResult, substResult);
        if (!newResult)
          return CanType();

        // We can test SILFunctionTypes for bindability, but we can't
        // transform them.
        assert(newResult == substResult
               && "cannot transform SILFunctionTypes");
      }
      
      return subst;
    }
    
    return CanType();
  }
  
  CanType visitBoundGenericType(BoundGenericType *bgt, CanType subst) {
    if (auto substBGT = dyn_cast<BoundGenericType>(subst)) {
      if (bgt->getDecl() != substBGT->getDecl())
        return CanType();

      auto *decl = bgt->getDecl();
      if (decl->isInvalid())
        return CanType();

      auto *moduleDecl = decl->getParentModule();
      auto origSubMap = bgt->getContextSubstitutionMap(
          moduleDecl, decl, decl->getGenericEnvironment());
      auto substSubMap = substBGT->getContextSubstitutionMap(
          moduleDecl, decl, decl->getGenericEnvironment());

      auto genericSig = decl->getGenericSignature();
      
      SmallVector<Type, 4> newParams;
      bool didChange = false;
      for (auto gp : genericSig->getGenericParams()) {
        auto orig = Type(gp).subst(origSubMap)->getCanonicalType();
        auto subst = Type(gp).subst(substSubMap)->getCanonicalType();
        
        auto newParam = visit(orig, subst);
        if (!newParam)
          return CanType();
        
        newParams.push_back(newParam);
        didChange = didChange | (newParam != subst);
      }

      for (const auto &req : genericSig->getRequirements()) {
        if (req.getKind() != RequirementKind::Conformance) continue;

        auto canTy = req.getFirstType()->getCanonicalType();
        auto *proto = req.getSecondType()->castTo<ProtocolType>()->getDecl();
        auto origConf = origSubMap.lookupConformance(canTy, proto);
        auto substConf = substSubMap.lookupConformance(canTy, proto);

        if (origConf.isConcrete()) {
          if (!substConf.isConcrete())
            return CanType();
          if (origConf.getConcrete()->getRootConformance()
                != substConf.getConcrete()->getRootConformance())
            return CanType();
        }
      }

      // Same decl should always either have or not have a parent.
      assert((bool)bgt->getParent() == (bool)substBGT->getParent());
      CanType newParent;
      if (bgt->getParent()) {
        newParent = visit(bgt->getParent()->getCanonicalType(),
                          substBGT->getParent()->getCanonicalType());
      }
      
      if (!didChange && newParent == substBGT.getParent())
        return subst;
      
      return BoundGenericType::get(substBGT->getDecl(),
                                   newParent, newParams)
        ->getCanonicalType();
    }
    return CanType();
  }
};
}

CanType TypeBase::substituteBindingsTo(Type ty,
                llvm::function_ref<CanType(ArchetypeType*, CanType)> substFn) {
  return IsBindableVisitor(substFn)
    .visit(getCanonicalType(), ty->getCanonicalType());
}

bool TypeBase::isBindableTo(Type ty) {
  return !substituteBindingsTo(ty,
    [&](ArchetypeType *archetype, CanType binding) -> CanType {
      return binding;
    })
    .isNull();
}

bool TypeBase::isBindableToSuperclassOf(Type ty) {
  // Do an exact match if no archetypes are involved.
  if (!hasArchetype())
    return isExactSuperclassOf(ty);
  
  // For there to be a superclass relationship,
  // the potential subtype must be a class or superclass-bounded archetype.
  if (!ty->mayHaveSuperclass())
    return false;

  SmallPtrSet<ClassDecl *, 8> seen;
  do {
    if (auto *classDecl = ty->getClassOrBoundGenericClass())
      if (!seen.insert(classDecl).second)
        return false;
    if (isBindableTo(ty))
      return true;
  } while ((ty = ty->getSuperclass()));
  return false;
}

static bool isBridgeableObjectType(CanType type) {
  // Metatypes aren't always trivially bridgeable unless they've been
  // SIL-lowered to have an @objc representation.
  if (auto metaTy = dyn_cast<AnyMetatypeType>(type)) {
    if (!metaTy->hasRepresentation())
      return false;

    if (metaTy->getRepresentation() != MetatypeRepresentation::ObjC)
      return false;

    if (auto metatype = dyn_cast<MetatypeType>(type)) {
      CanType instanceType = metatype.getInstanceType();
      return instanceType->mayHaveSuperclass();
    }

    // @objc protocol metatypes.
    if (auto metatype = dyn_cast<ExistentialMetatypeType>(type)) {
      return metatype.getInstanceType()->isObjCExistentialType();
    }
  }

  // Classes and class-constrained archetypes.
  if (type->mayHaveSuperclass())
    return true;

  // Pure-ObjC existential types.
  if (type.isObjCExistentialType()) {
    return true;
  }

  // Blocks.
  if (auto fnType = dyn_cast<AnyFunctionType>(type)) {
    return fnType->getRepresentation()
      == AnyFunctionType::Representation::Block;
  } else if (auto fnType = dyn_cast<SILFunctionType>(type)) {
    return fnType->getRepresentation()
      == SILFunctionType::Representation::Block;
  }

  return false;
}

static bool hasRetainablePointerRepresentation(CanType type) {
  // Look through one level of Optional<> or ImplicitlyUnwrappedOptional<>.
  if (auto objType = type.getOptionalObjectType()) {
    type = objType;
  }

  return isBridgeableObjectType(type);
}

bool TypeBase::hasRetainablePointerRepresentation() {
  return ::hasRetainablePointerRepresentation(getCanonicalType());
}

bool TypeBase::isBridgeableObjectType() {
  return ::isBridgeableObjectType(getCanonicalType());
}

bool TypeBase::isPotentiallyBridgedValueType() {
  // struct and enum types
  if (auto nominal = getAnyNominal()) {
    if (isa<StructDecl>(nominal) || isa<EnumDecl>(nominal))
      return true;
  }

  // Error existentials.
  if (isExistentialWithError()) return true;

  // Archetypes that aren't class-constrained.
  if (auto archetype = getAs<ArchetypeType>())
    return !archetype->requiresClass();

  return false;
}

/// Determine whether this is a representable Objective-C object type.
static ForeignRepresentableKind
getObjCObjectRepresentable(Type type, const DeclContext *dc) {
  // @objc metatypes are representable when their instance type is.
  if (auto metatype = type->getAs<AnyMetatypeType>()) {
    auto instanceType = metatype->getInstanceType();

    // Consider metatype of any existential type as not Objective-C
    // representable.
    if (metatype->is<MetatypeType>() && instanceType->isAnyExistentialType())
      return ForeignRepresentableKind::None;

    // If the instance type is not representable verbatim, the metatype is not
    // representable.
    if (getObjCObjectRepresentable(instanceType, dc)
          != ForeignRepresentableKind::Object)
      return ForeignRepresentableKind::None;

    // Objective-C metatypes are trivially representable.
    if (metatype->hasRepresentation() &&
        metatype->getRepresentation() == MetatypeRepresentation::ObjC)
      return ForeignRepresentableKind::Object;

    // All other metatypes are bridged.
    return ForeignRepresentableKind::Bridged;
  }

  // DynamicSelfType is always representable in Objective-C, even if
  // the class is not @objc, allowing Self-returning methods to witness
  // @objc protocol requirements.
  if (auto dynSelf = type->getAs<DynamicSelfType>())
    return ForeignRepresentableKind::Object;

  // @objc classes.
  if (auto classDecl = type->getClassOrBoundGenericClass()) {
    if (classDecl->isObjC())
      return ForeignRepresentableKind::Object;
  }

  // Objective-C existential types are trivially representable if
  // they don't have a superclass constraint, or if the superclass
  // constraint is an @objc class.
  if (type->isExistentialType()) {
    auto layout = type->getExistentialLayout();
    if (layout.isObjC() &&
        (!layout.explicitSuperclass ||
         getObjCObjectRepresentable(layout.explicitSuperclass, dc) ==
           ForeignRepresentableKind::Object))
      return ForeignRepresentableKind::Object;
  }

  // Any can be bridged to id.
  if (type->isAny()) {
    return ForeignRepresentableKind::Bridged;
  }

  if (auto tyContext = dc->getInnermostTypeContext()) {
    // Class-constrained generic parameters, from ObjC generic classes.
    if (auto *classDecl = tyContext->getSelfClassDecl())
      if (classDecl->hasClangNode())
        if (auto archetype = type->getAs<ArchetypeType>())
          if (archetype->requiresClass())
            return ForeignRepresentableKind::Object;

    // The 'Self' parameter in a protocol is representable in Objective-C.
    if (auto *protoDecl = dyn_cast<ProtocolDecl>(tyContext))
      if (type->isEqual(dc->mapTypeIntoContext(protoDecl->getSelfInterfaceType())))
        return ForeignRepresentableKind::Object;
  }

  return ForeignRepresentableKind::None;
}

/// Determine the foreign representation of this type.
///
/// This function determines when and how a particular type is mapped
/// into a foreign language. Any changes to the logic here also need
/// to be reflected in PrintAsObjC, so that the Swift type will be
/// properly printed for (Objective-)C and in SIL's bridging logic.
static std::pair<ForeignRepresentableKind, ProtocolConformance *>
getForeignRepresentable(Type type, ForeignLanguage language,
                        const DeclContext *dc) {
  // Look through one level of optional type, but remember that we did.
  bool wasOptional = false;
  if (auto valueType = type->getOptionalObjectType()) {
    type = valueType;
    wasOptional = true;
  }

  // Objective-C object types, including metatypes.
  if (language == ForeignLanguage::ObjectiveC) {
    auto representable = getObjCObjectRepresentable(type, dc);
    if (representable != ForeignRepresentableKind::None)
      return { representable, nullptr };
  }

  // Local function that simply produces a failing result.
  auto failure = []() -> std::pair<ForeignRepresentableKind,
                                   ProtocolConformance *> {
    return { ForeignRepresentableKind::None, nullptr };
  };

  // Function types.
  if (auto functionType = type->getAs<FunctionType>()) {
    // Cannot handle throwing functions.
    if (functionType->getExtInfo().throws())
      return failure();

    // Whether we have found any types that are bridged.
    bool anyBridged = false;
    bool anyStaticBridged = false;

    // Local function to combine the result of a recursive invocation.
    //
    // Returns true on failure.
    auto recurse = [&](Type componentType) -> bool {
      switch (componentType->getForeignRepresentableIn(language, dc).first) {
      case ForeignRepresentableKind::None:
        return true;

      case ForeignRepresentableKind::Trivial:
      case ForeignRepresentableKind::Object:
        return false;

      case ForeignRepresentableKind::Bridged:
      case ForeignRepresentableKind::BridgedError:
        anyBridged = true;
        return false;

      case ForeignRepresentableKind::StaticBridged:
        anyStaticBridged = true;
        return false;
      }

      llvm_unreachable("Unhandled ForeignRepresentableKind in switch.");
    };

    // Check the representation of the function type.
    bool isBlock = false;
    switch (functionType->getRepresentation()) {
    case AnyFunctionType::Representation::Thin:
      return failure();

    case AnyFunctionType::Representation::Swift:
      anyStaticBridged = true;
      break;

    case AnyFunctionType::Representation::Block:
      isBlock = true;
      break;

    case AnyFunctionType::Representation::CFunctionPointer:
      break;
    }

    auto success = [](bool anyStaticBridged,
                      bool anyBridged,
                      bool isBlock) -> std::pair<ForeignRepresentableKind,
                                                 ProtocolConformance *> {
      // We have something representable; check how it is representable.
      return { anyStaticBridged ? ForeignRepresentableKind::StaticBridged
                   : anyBridged ? ForeignRepresentableKind::Bridged
                   : isBlock    ? ForeignRepresentableKind::Object
                   : ForeignRepresentableKind::Trivial,
                   nullptr };
    };

    // Look at the result type.
    Type resultType = functionType->getResult();
    if (!resultType->isVoid() && recurse(resultType))
      return failure();

    // Look at the input params.
    for (const auto &param : functionType->getParams()) {
      if (param.isVariadic())
        return failure();
      if (recurse(param.getOldType()))
        return failure();
    }

    return success(anyStaticBridged, anyBridged, isBlock);
  }

  // Give special dispensation to builtin types for testing purposes.
  if (type->is<BuiltinType>())
    return { ForeignRepresentableKind::Trivial, nullptr };

  auto nominal = type->getAnyNominal();
  if (!nominal) return failure();

  ASTContext &ctx = nominal->getASTContext();

  // Unmanaged<T> can be trivially represented in Objective-C if T
  // is trivially represented in Objective-C.
  if (language == ForeignLanguage::ObjectiveC &&
      nominal == ctx.getUnmanagedDecl()) {
    auto boundGenericType = type->getAs<BoundGenericType>();

    // Note: works around a broken Unmanaged<> definition.
    if (!boundGenericType || boundGenericType->getGenericArgs().size() != 1)
      return failure();
    
    auto typeArgument = boundGenericType->getGenericArgs()[0];
    if (typeArgument->isTriviallyRepresentableIn(language, dc))
      return { ForeignRepresentableKind::Trivial, nullptr };

    return failure();
  }

  // If the type was imported from Clang, check whether it is
  // representable in the requested language.
  if (nominal->hasClangNode() || nominal->isObjC()) {
    switch (language) {
    case ForeignLanguage::C:
      // Imported classes and protocols are not representable in C.
      if (isa<ClassDecl>(nominal) || isa<ProtocolDecl>(nominal))
        return failure();
      LLVM_FALLTHROUGH;

    case ForeignLanguage::ObjectiveC:
      if (isa<StructDecl>(nominal) || isa<EnumDecl>(nominal)) {
        // Optional structs are not representable in (Objective-)C if they
        // originally came from C, whether or not they are bridged, unless they
        // came from swift_newtype. If they are defined in Swift, they are only
        // representable if they are bridged (checked below).
        if (wasOptional) {
          if (nominal->hasClangNode()) {
            Type underlyingType =
                nominal->getDeclaredType()->getSwiftNewtypeUnderlyingType();
            if (underlyingType) {
              return getForeignRepresentable(OptionalType::get(underlyingType),
                                             language, dc);
            }
            return failure();
          }
          break;
        }
      }

      return { ForeignRepresentableKind::Trivial, nullptr };
    }
  }

  // Pointers may be representable in ObjC.
  PointerTypeKind pointerKind;
  if (auto pointerElt = type->getAnyPointerElementType(pointerKind)) {
    switch (pointerKind) {
    case PTK_UnsafeMutableRawPointer:
    case PTK_UnsafeRawPointer:
    case PTK_UnsafeMutablePointer:
    case PTK_UnsafePointer:
      // An UnsafeMutablePointer<T> or UnsafePointer<T> is
      // representable if T is trivially representable or Void.
      if (pointerElt->isVoid() ||
          pointerElt->isTriviallyRepresentableIn(language, dc))
        return { ForeignRepresentableKind::Trivial, nullptr };

      return failure();

    case PTK_AutoreleasingUnsafeMutablePointer:
      // An AutoreleasingUnsafeMutablePointer<T> is representable in
      // Objective-C if T is a representable object type in
      // Objective-C.

      // Allow one level of optionality.
      if (auto objectType = pointerElt->getOptionalObjectType())
        pointerElt = objectType;

      if (language == ForeignLanguage::ObjectiveC &&
          getObjCObjectRepresentable(pointerElt, dc)
            != ForeignRepresentableKind::None)
        return { ForeignRepresentableKind::Trivial, nullptr };

      return failure();
    }
  }

  // Determine whether this nominal type is known to be representable
  // in this foreign language.
  auto result = ctx.getForeignRepresentationInfo(nominal, language, dc);
  if (result.getKind() == ForeignRepresentableKind::None) return failure();

  if (wasOptional && !result.isRepresentableAsOptional())
    return failure();

  // If our nominal type has type arguments, make sure they are
  // representable as well. Because type arguments are not actually
  // translated separately, whether they are trivially representable
  // or bridged representable doesn't impact our final result.
  if (auto boundGenericType = type->getAs<BoundGenericType>()) {
    for (auto typeArg : boundGenericType->getGenericArgs()) {
      // Type arguments cannot be optional.
      if (typeArg->getOptionalObjectType())
        return failure();

      // A type parameter can appear here when we're looking at an
      // extension of an @objc imported class.
      //
      // FIXME: Make this more principled.
      if (typeArg->isTypeParameter())
        continue;

      // And must be representable either an object or bridged.
      switch (typeArg->getForeignRepresentableIn(language, dc).first) {
      case ForeignRepresentableKind::None:
      case ForeignRepresentableKind::StaticBridged:
        return failure();

      case ForeignRepresentableKind::Trivial:
        // FIXME: We allow trivially-representable cases that also
        // conform to _ObjectiveCBridgeable. This may not be desirable
        // and should be re-evaluated.
        if (auto nominal = typeArg->getAnyNominal()) {
          if (auto objcBridgeable
                = ctx.getProtocol(KnownProtocolKind::ObjectiveCBridgeable)) {
            SmallVector<ProtocolConformance *, 1> conformances;
            if (nominal->lookupConformance(dc->getParentModule(),
                                           objcBridgeable,
                                           conformances))
              break;
          }
        }
        
        return failure();
        
      case ForeignRepresentableKind::Object:
      case ForeignRepresentableKind::Bridged:
      case ForeignRepresentableKind::BridgedError:
        break;
      }
    }
  }

  return { result.getKind(), result.getConformance() };
}

std::pair<ForeignRepresentableKind, ProtocolConformance *>
TypeBase::getForeignRepresentableIn(ForeignLanguage language,
                                    const DeclContext *dc) {
  return getForeignRepresentable(Type(this), language, dc);
}

bool TypeBase::isRepresentableIn(ForeignLanguage language,
                                 const DeclContext *dc) {
  switch (getForeignRepresentableIn(language, dc).first) {
  case ForeignRepresentableKind::None:
    return false;

  case ForeignRepresentableKind::Trivial:
  case ForeignRepresentableKind::Object:
  case ForeignRepresentableKind::Bridged:
  case ForeignRepresentableKind::BridgedError:
  case ForeignRepresentableKind::StaticBridged:
    return true;
  }

  llvm_unreachable("Unhandled ForeignRepresentableKind in switch.");
}

bool TypeBase::isTriviallyRepresentableIn(ForeignLanguage language,
                                          const DeclContext *dc) {
  switch (getForeignRepresentableIn(language, dc).first) {
  case ForeignRepresentableKind::None:
  case ForeignRepresentableKind::Bridged:
  case ForeignRepresentableKind::BridgedError:
  case ForeignRepresentableKind::StaticBridged:
    return false;

  case ForeignRepresentableKind::Trivial:
  case ForeignRepresentableKind::Object:
    return true;
  }

  llvm_unreachable("Unhandled ForeignRepresentableKind in switch.");
}

static bool isABICompatibleEvenAddingOptional(CanType t1, CanType t2) {
  // Classes, class-constrained archetypes, and pure-ObjC existential
  // types all have single retainable pointer representation; optionality
  // change is allowed.
  // NOTE: This doesn't use isAnyClassReferenceType because we want it to
  // return a conservative answer for dependent types. There's probably
  // a better answer here, though.
  if ((t1->mayHaveSuperclass() || t1->isObjCExistentialType()) &&
      (t2->mayHaveSuperclass() || t2->isObjCExistentialType())) {
    return true;
  }

  // Class metatypes are ABI-compatible even under optionality change.
  if (auto metaTy1 = dyn_cast<MetatypeType>(t1)) {
    if (auto metaTy2 = dyn_cast<MetatypeType>(t2)) {
      if (metaTy1.getInstanceType().getClassOrBoundGenericClass() &&
          metaTy2.getInstanceType().getClassOrBoundGenericClass()) {
        return true;
      }
    }
  }

  return false;
}

namespace {
  enum class ParameterPosition {
    NotParameter,
    Parameter,
    ParameterTupleElement
  };

  enum class OptionalUnwrapping {
    None,
    OptionalToOptional,
    ValueToOptional,
    OptionalToValue
  };
} // end anonymous namespace

static bool matchesFunctionType(CanAnyFunctionType fn1, CanAnyFunctionType fn2,
                                TypeMatchOptions matchMode,
                                OptionalUnwrapping insideOptional,
                                llvm::function_ref<bool()> paramsAndResultMatch) {
  // FIXME: Handle generic functions in non-ABI matches.
  if (!matchMode.contains(TypeMatchFlags::AllowABICompatible)) {
    if (!isa<FunctionType>(fn1) || !isa<FunctionType>(fn2))
      return false;
  }

  // When checking overrides, allow the base type to be throwing even if the
  // overriding type isn't.
  auto ext1 = fn1->getExtInfo();
  auto ext2 = fn2->getExtInfo();
  if (matchMode.contains(TypeMatchFlags::AllowOverride)) {
    if (ext2.throws()) {
      ext1 = ext1.withThrows(true);
    }
  }
  // If specified, allow an escaping function parameter to override a
  // non-escaping function parameter when the parameter is optional.
  // Note that this is checking 'ext2' rather than 'ext1' because parameters
  // must be contravariant for the containing function to be covariant.
  if (matchMode.contains(
          TypeMatchFlags::IgnoreNonEscapingForOptionalFunctionParam) &&
      insideOptional == OptionalUnwrapping::OptionalToOptional) {
    if (!ext2.isNoEscape())
      ext1 = ext1.withNoEscape(false);
  }
  if (ext1 != ext2)
    return false;

  return paramsAndResultMatch();
}

static bool matches(CanType t1, CanType t2, TypeMatchOptions matchMode,
                    ParameterPosition paramPosition,
                    OptionalUnwrapping insideOptional) {
  if (t1 == t2) return true;

  // First try unwrapping optionals.
  // Make sure we only unwrap at most one layer of optional.
  if (insideOptional == OptionalUnwrapping::None) {
    // Value-to-optional and optional-to-optional.
    if (auto obj2 = t2.getOptionalObjectType()) {
      // Optional-to-optional.
      if (auto obj1 = t1.getOptionalObjectType()) {
        // Allow T? and T! to freely match one another.
        return matches(obj1, obj2, matchMode, ParameterPosition::NotParameter,
                       OptionalUnwrapping::OptionalToOptional);
      }

      // Value-to-optional.
      if (matchMode.contains(TypeMatchFlags::AllowABICompatible)) {
        if (isABICompatibleEvenAddingOptional(t1, obj2))
          return true;
      }
      if (matchMode.contains(TypeMatchFlags::AllowOverride) ||
          matchMode.contains(TypeMatchFlags::AllowTopLevelOptionalMismatch)) {
        return matches(t1, obj2, matchMode, ParameterPosition::NotParameter,
                       OptionalUnwrapping::ValueToOptional);
      }

    } else if (matchMode.contains(
                 TypeMatchFlags::AllowTopLevelOptionalMismatch)) {
      // Optional-to-value, normally disallowed.
      if (auto obj1 = t1.getOptionalObjectType()) {
        return matches(obj1, t2, matchMode, ParameterPosition::NotParameter,
                       OptionalUnwrapping::OptionalToValue);
      }
    }
  }

  // Scalar-to-tuple and tuple-to-tuple.
  if (auto tuple2 = dyn_cast<TupleType>(t2)) {
    // We only ever look into singleton tuples on the RHS if we're
    // certain that the LHS isn't also a singleton tuple.
    ParameterPosition elementPosition;
    switch (paramPosition) {
    case ParameterPosition::NotParameter:
    case ParameterPosition::ParameterTupleElement:
      elementPosition = ParameterPosition::NotParameter;
      break;
    case ParameterPosition::Parameter:
      elementPosition = ParameterPosition::ParameterTupleElement;
      break;
    }

    auto tuple1 = dyn_cast<TupleType>(t1);
    if (!tuple1 || tuple1->getNumElements() != tuple2->getNumElements()) {
      if (tuple2->getNumElements() == 1) {
        return matches(t1, tuple2.getElementType(0), matchMode, elementPosition,
                       OptionalUnwrapping::None);
      }
      return false;
    }

    for (auto i : indices(tuple1.getElementTypes())) {
      if (!matches(tuple1.getElementType(i), tuple2.getElementType(i),
                   matchMode, elementPosition, OptionalUnwrapping::None)) {
        return false;
      }
    }
    return true;
  }

  // Function-to-function.
  if (auto fn2 = dyn_cast<AnyFunctionType>(t2)) {
    auto fn1 = dyn_cast<AnyFunctionType>(t1);
    if (!fn1)
      return false;

    auto paramsAndResultMatch = [&]() {
      auto fn2Params = fn2.getParams();
      auto fn1Params = fn1.getParams();
      if (fn2Params.size() != fn1Params.size()) {
        return false;
      }

      // Inputs are contravariant.
      for (auto i : indices(fn2.getParams())) {
        if (!matches(fn2Params[i].getOldType(), fn1Params[i].getOldType(),
                     matchMode, ParameterPosition::ParameterTupleElement,
                     OptionalUnwrapping::None)) {
          return false;
        }
      }

      // Results are covariant.
      return (matches(fn1.getResult(), fn2.getResult(), matchMode,
                      ParameterPosition::NotParameter,
                      OptionalUnwrapping::None));
    };

    return matchesFunctionType(fn1, fn2, matchMode, insideOptional,
                               paramsAndResultMatch);
  }

  // Class-to-class.
  if (matchMode.contains(TypeMatchFlags::AllowOverride))
    if (t2->isExactSuperclassOf(t1))
      return true;

  if (matchMode.contains(TypeMatchFlags::AllowABICompatible))
    if (isABICompatibleEvenAddingOptional(t1, t2))
      return true;

  if (matchMode.contains(TypeMatchFlags::AllowCompatibleOpaqueTypeArchetypes))
    if (auto opaque1 = t1->getAs<OpaqueTypeArchetypeType>())
      if (auto opaque2 = t2->getAs<OpaqueTypeArchetypeType>())
        return opaque1->getBoundSignature().getCanonicalSignature() ==
                   opaque2->getBoundSignature().getCanonicalSignature() &&
               opaque1->getInterfaceType()->getCanonicalType()->matches(
                   opaque2->getInterfaceType()->getCanonicalType(), matchMode);

  return false;
}

bool TypeBase::matches(Type other, TypeMatchOptions matchMode) {
  return ::matches(getCanonicalType(), other->getCanonicalType(), matchMode,
                   ParameterPosition::NotParameter, OptionalUnwrapping::None);
}

bool TypeBase::matchesParameter(Type other, TypeMatchOptions matchMode) {
  return ::matches(getCanonicalType(), other->getCanonicalType(), matchMode,
                   ParameterPosition::Parameter, OptionalUnwrapping::None);
}

bool TypeBase::matchesFunctionType(Type other, TypeMatchOptions matchMode,
                                   llvm::function_ref<bool()> paramsAndResultMatch) {
  auto thisFnTy = dyn_cast<AnyFunctionType>(getCanonicalType());
  auto otherFnTy = dyn_cast<AnyFunctionType>(other->getCanonicalType());

  assert(thisFnTy && otherFnTy);
  return ::matchesFunctionType(thisFnTy, otherFnTy, matchMode,
                               OptionalUnwrapping::None, paramsAndResultMatch);
}

/// getNamedElementId - If this tuple has a field with the specified name,
/// return the field index, otherwise return -1.
int TupleType::getNamedElementId(Identifier I) const {
  for (unsigned i = 0, e = Bits.TupleType.Count; i != e; ++i) {
    if (getTrailingObjects<TupleTypeElt>()[i].getName() == I)
      return i;
  }

  // Otherwise, name not found.
  return -1;
}

ArchetypeType::ArchetypeType(TypeKind Kind,
                             const ASTContext &Ctx,
                             RecursiveTypeProperties properties,
                             Type InterfaceType,
                             ArrayRef<ProtocolDecl *> ConformsTo,
                             Type Superclass, LayoutConstraint Layout)
  : SubstitutableType(Kind, &Ctx, properties),
    InterfaceType(InterfaceType)
{
  // Set up the bits we need for trailing objects to work.
  Bits.ArchetypeType.ExpandedNestedTypes = false;
  Bits.ArchetypeType.HasSuperclass = static_cast<bool>(Superclass);
  Bits.ArchetypeType.HasLayoutConstraint = static_cast<bool>(Layout);
  Bits.ArchetypeType.NumProtocols = ConformsTo.size();

  // Record the superclass.
  if (Superclass)
    *getSubclassTrailingObjects<Type>() = Superclass;

  // Record the layout constraint.
  if (Layout)
    *getSubclassTrailingObjects<LayoutConstraint>() = Layout;

  // Copy the protocols.
  std::uninitialized_copy(ConformsTo.begin(), ConformsTo.end(),
                          getSubclassTrailingObjects<ProtocolDecl *>());
}

GenericEnvironment *ArchetypeType::getGenericEnvironment() const {
  auto root = getRoot();
  if (auto primary = dyn_cast<PrimaryArchetypeType>(root)) {
    return primary->getGenericEnvironment();
  }
  if (auto opened = dyn_cast<OpenedArchetypeType>(root)) {
    return opened->getGenericEnvironment();
  }
  if (auto opaque = dyn_cast<OpaqueTypeArchetypeType>(root)) {
    return opaque->getGenericEnvironment();
  }
  llvm_unreachable("unhandled root archetype kind?!");
}

ArchetypeType *ArchetypeType::getRoot() const {
  auto parent = this;
  while (auto nested = dyn_cast<NestedArchetypeType>(parent)) {
    parent = nested->getParent();
  }
  return const_cast<ArchetypeType*>(parent);
}

Type ArchetypeType::getExistentialType() const {
  // Opened types hold this directly.
  if (auto opened = dyn_cast<OpenedArchetypeType>(this))
    return opened->getOpenedExistentialType();
  
  // Otherwise, compute it from scratch.
  SmallVector<Type, 4> constraintTypes;
  
  if (auto super = getSuperclass()) {
    constraintTypes.push_back(super);
  }
  for (auto proto : getConformsTo()) {
    constraintTypes.push_back(proto->getDeclaredType());
  }
  return ProtocolCompositionType::get(
     const_cast<ArchetypeType*>(this)->getASTContext(), constraintTypes, false);
}

PrimaryArchetypeType::PrimaryArchetypeType(const ASTContext &Ctx,
                                     GenericEnvironment *GenericEnv,
                                     Type InterfaceType,
                                     ArrayRef<ProtocolDecl *> ConformsTo,
                                     Type Superclass, LayoutConstraint Layout)
  : ArchetypeType(TypeKind::PrimaryArchetype, Ctx,
                  RecursiveTypeProperties::HasArchetype,
                  InterfaceType, ConformsTo, Superclass, Layout),
    Environment(GenericEnv)
{
}

OpenedArchetypeType::OpenedArchetypeType(const ASTContext &Ctx,
                                         Type Existential,
                                         ArrayRef<ProtocolDecl *> ConformsTo,
                                         Type Superclass,
                                         LayoutConstraint Layout, UUID uuid)
  : ArchetypeType(TypeKind::OpenedArchetype, Ctx,
                  RecursiveTypeProperties::HasArchetype
                    | RecursiveTypeProperties::HasOpenedExistential,
                  Type(), ConformsTo, Superclass, Layout),
    Opened(Existential.getPointer()),
    ID(uuid)
{
}

NestedArchetypeType::NestedArchetypeType(const ASTContext &Ctx,
                                       ArchetypeType *Parent,
                                       Type InterfaceType,
                                       ArrayRef<ProtocolDecl *> ConformsTo,
                                       Type Superclass,
                                       LayoutConstraint Layout)
  : ArchetypeType(TypeKind::NestedArchetype, Ctx,
                  Parent->getRecursiveProperties(),
                  InterfaceType, ConformsTo, Superclass, Layout),
    Parent(Parent)
{
}

OpaqueTypeArchetypeType::OpaqueTypeArchetypeType(OpaqueTypeDecl *OpaqueDecl,
                                   SubstitutionMap Substitutions,
                                   RecursiveTypeProperties Props,
                                   Type InterfaceType,
                                   ArrayRef<ProtocolDecl*> ConformsTo,
                                   Type Superclass, LayoutConstraint Layout)
  : ArchetypeType(TypeKind::OpaqueTypeArchetype, OpaqueDecl->getASTContext(),
                  Props,
                  InterfaceType, ConformsTo, Superclass, Layout),
    OpaqueDecl(OpaqueDecl),
    Substitutions(Substitutions)
{
}

GenericSignature OpaqueTypeArchetypeType::getBoundSignature() const {
  return Environment->getGenericSignature();
}

static Optional<std::pair<ArchetypeType *, OpaqueTypeArchetypeType*>>
getArchetypeAndRootOpaqueArchetype(Type maybeOpaqueType) {
  auto archetype = dyn_cast<ArchetypeType>(maybeOpaqueType.getPointer());
  if (!archetype)
    return None;
  auto opaqueRoot = dyn_cast<OpaqueTypeArchetypeType>(archetype->getRoot());
  if (!opaqueRoot)
    return None;

  return std::make_pair(archetype, opaqueRoot);
}

OpaqueSubstitutionKind
ReplaceOpaqueTypesWithUnderlyingTypes::shouldPerformSubstitution(
    OpaqueTypeDecl *opaque) const {
  return shouldPerformSubstitution(opaque, inContext->getParentModule(),
                                   contextExpansion);
}
OpaqueSubstitutionKind
ReplaceOpaqueTypesWithUnderlyingTypes::shouldPerformSubstitution(
    OpaqueTypeDecl *opaque, ModuleDecl *contextModule,
    ResilienceExpansion contextExpansion) {
  auto namingDecl = opaque->getNamingDecl();
  
  // Don't allow replacement if the naming decl is dynamically replaceable.
  if (namingDecl && namingDecl->isDynamic())
    return OpaqueSubstitutionKind::DontSubstitute;

  // Allow replacement of opaque result types of inlineable function regardless
  // of resilience and in which context.
  if (auto *afd = dyn_cast<AbstractFunctionDecl>(namingDecl)) {
    if (afd->getResilienceExpansion() == ResilienceExpansion::Minimal) {
      return OpaqueSubstitutionKind::AlwaysSubstitute;
    }
  } else if (auto *asd = dyn_cast<AbstractStorageDecl>(namingDecl)) {
    auto *getter = asd->getOpaqueAccessor(AccessorKind::Get);
    if (getter &&
        getter->getResilienceExpansion() == ResilienceExpansion::Minimal) {
      return OpaqueSubstitutionKind::AlwaysSubstitute;
    }
  }

  // Allow replacement of opaque result types in the context of maximal
  // resilient expansion if the context's and the opaque type's module are the
  // same.
  auto module = namingDecl->getModuleContext();
  if (contextExpansion == ResilienceExpansion::Maximal &&
      module == contextModule)
    return OpaqueSubstitutionKind::SubstituteSameModuleMaximalResilience;

  // Allow general replacement from non resilient modules. Otherwise, disallow.
  if (module->isResilient())
    return OpaqueSubstitutionKind::DontSubstitute;

  return OpaqueSubstitutionKind::SubstituteNonResilientModule;
}

static Type
substOpaqueTypesWithUnderlyingTypes(Type ty, const DeclContext *inContext,
                                    ResilienceExpansion contextExpansion,
                                    bool isWholeModuleContext) {
  ReplaceOpaqueTypesWithUnderlyingTypes replacer(inContext, contextExpansion,
                                                 isWholeModuleContext);
  return ty.subst(replacer, replacer, SubstFlags::SubstituteOpaqueArchetypes);
}

/// Checks that \p dc has access to \p ty for the purposes of an opaque
/// substitution described by \p kind.
///
/// This is purely an implementation detail check about whether type metadata
/// will be accessible. It's not intended to enforce any rules about what
/// opaque substitutions are or are not allowed.
static bool canSubstituteTypeInto(Type ty, const DeclContext *dc,
                                  OpaqueSubstitutionKind kind,
                                  bool isContextWholeModule) {
  auto nominal = ty->getAnyNominal();
  if (!nominal)
    return true;

  switch (kind) {
  case OpaqueSubstitutionKind::DontSubstitute:
    return false;

  case OpaqueSubstitutionKind::AlwaysSubstitute:
    return true;

  case OpaqueSubstitutionKind::SubstituteSameModuleMaximalResilience:
    // In whole module compilation private types are okay.
    if (isContextWholeModule)
      return true;

    // In the same file any visibility is okay.
    if (!dc->isModuleContext() &&
        nominal->getDeclContext()->getParentSourceFile() ==
        dc->getParentSourceFile())
      return true;
    return nominal->getEffectiveAccess() > AccessLevel::FilePrivate;

  case OpaqueSubstitutionKind::SubstituteNonResilientModule:
    // Can't access types that are not public from a different module.
    return nominal->getEffectiveAccess() > AccessLevel::Internal;
  }
}

Type ReplaceOpaqueTypesWithUnderlyingTypes::
operator()(SubstitutableType *maybeOpaqueType) const {
  auto archetypeAndRoot = getArchetypeAndRootOpaqueArchetype(maybeOpaqueType);
  if (!archetypeAndRoot)
    return maybeOpaqueType;

  auto archetype = archetypeAndRoot->first;
  auto opaqueRoot = archetypeAndRoot->second;

  auto substitutionKind = shouldPerformSubstitution(opaqueRoot->getDecl());
  if (substitutionKind == OpaqueSubstitutionKind::DontSubstitute) {
    return maybeOpaqueType;
  }

  auto subs = opaqueRoot->getDecl()->getUnderlyingTypeSubstitutions();
  // If the body of the opaque decl providing decl has not been type checked we
  // don't have a underlying subsitution.
  if (!subs.hasValue())
    return maybeOpaqueType;

  // Apply the underlying type substitutions to the interface type of the
  // archetype in question. This will map the inner generic signature of the
  // opaque type to its outer signature.
  auto partialSubstTy = archetype->getInterfaceType().subst(*subs);
  // Then apply the substitutions from the root opaque archetype, to specialize
  // for its type arguments.
  auto substTy = partialSubstTy.subst(opaqueRoot->getSubstitutions());

  // Check that we are allowed to substitute the underlying type into the
  // context.
  auto inContext = this->inContext;
  auto isContextWholeModule = this->isContextWholeModule;
  if (substTy.findIf(
          [inContext, substitutionKind, isContextWholeModule](Type t) -> bool {
            if (!canSubstituteTypeInto(t, inContext, substitutionKind,
                                       isContextWholeModule))
              return true;
            return false;
          }))
    return maybeOpaqueType;

  // If the type still contains opaque types, recur.
  if (substTy->hasOpaqueArchetype()) {
    return ::substOpaqueTypesWithUnderlyingTypes(
        substTy, inContext, contextExpansion, isContextWholeModule);
  }

  return substTy;
}

static ProtocolConformanceRef substOpaqueTypesWithUnderlyingTypes(
    ProtocolConformanceRef ref, Type origType, const DeclContext *inContext,
    ResilienceExpansion contextExpansion, bool isWholeModuleContext) {
  ReplaceOpaqueTypesWithUnderlyingTypes replacer(inContext, contextExpansion,
                                                 isWholeModuleContext);
  return ref.subst(origType, replacer, replacer,
                   SubstFlags::SubstituteOpaqueArchetypes);
}

ProtocolConformanceRef swift::substOpaqueTypesWithUnderlyingTypes(
    ProtocolConformanceRef ref, Type origType, TypeExpansionContext context) {
  ReplaceOpaqueTypesWithUnderlyingTypes replacer(
      context.getContext(), context.getResilienceExpansion(),
      context.isWholeModuleContext());
  return ref.subst(origType, replacer, replacer,
                   SubstFlags::SubstituteOpaqueArchetypes);
}

ProtocolConformanceRef ReplaceOpaqueTypesWithUnderlyingTypes::
operator()(CanType maybeOpaqueType, Type replacementType,
           ProtocolDecl *protocol) const {
  auto abstractRef = ProtocolConformanceRef(protocol);

  auto archetypeAndRoot = getArchetypeAndRootOpaqueArchetype(maybeOpaqueType);
  if (!archetypeAndRoot) {
    assert(maybeOpaqueType->isTypeParameter() ||
           maybeOpaqueType->is<ArchetypeType>());
    return abstractRef;
  }

  auto archetype = archetypeAndRoot->first;
  auto opaqueRoot = archetypeAndRoot->second;

  auto substitutionKind = shouldPerformSubstitution(opaqueRoot->getDecl());
  if (substitutionKind == OpaqueSubstitutionKind::DontSubstitute) {
    return abstractRef;
  }

  auto subs = opaqueRoot->getDecl()->getUnderlyingTypeSubstitutions();
  // If the body of the opaque decl providing decl has not been type checked we
  // don't have a underlying subsitution.
  if (!subs.hasValue())
    return abstractRef;

  // Apply the underlying type substitutions to the interface type of the
  // archetype in question. This will map the inner generic signature of the
  // opaque type to its outer signature.
  auto partialSubstTy = archetype->getInterfaceType().subst(*subs);
  auto partialSubstRef =
      abstractRef.subst(archetype->getInterfaceType(), *subs);

  // Then apply the substitutions from the root opaque archetype, to specialize
  // for its type arguments.
  auto substTy = partialSubstTy.subst(opaqueRoot->getSubstitutions());

  // Check that we are allowed to substitute the underlying type into the
  // context.
  auto inContext = this->inContext;
  auto isContextWholeModule = this->isContextWholeModule;
  if (substTy.findIf(
          [inContext, substitutionKind, isContextWholeModule](Type t) -> bool {
            if (!canSubstituteTypeInto(t, inContext, substitutionKind,
                                       isContextWholeModule))
              return true;
            return false;
          }))
    return abstractRef;

  auto substRef =
      partialSubstRef.subst(partialSubstTy, opaqueRoot->getSubstitutions());

  // If the type still contains opaque types, recur.
  if (substTy->hasOpaqueArchetype()) {
    return ::substOpaqueTypesWithUnderlyingTypes(
        substRef, substTy, inContext, contextExpansion, isContextWholeModule);
  }
  return substRef;
}

CanNestedArchetypeType NestedArchetypeType::getNew(
                                   const ASTContext &Ctx,
                                   ArchetypeType *Parent,
                                   DependentMemberType *InterfaceType,
                                   SmallVectorImpl<ProtocolDecl *> &ConformsTo,
                                   Type Superclass,
                                   LayoutConstraint Layout) {
  assert(!Superclass || Superclass->getClassOrBoundGenericClass());

  // Gather the set of protocol declarations to which this archetype conforms.
  ProtocolType::canonicalizeProtocols(ConformsTo);

  auto arena = AllocationArena::Permanent;
  void *mem = Ctx.Allocate(
    NestedArchetypeType::totalSizeToAlloc<ProtocolDecl *, Type, LayoutConstraint>(
          ConformsTo.size(), Superclass ? 1 : 0, Layout ? 1 : 0),
      alignof(NestedArchetypeType), arena);

  return CanNestedArchetypeType(::new (mem) NestedArchetypeType(
      Ctx, Parent, InterfaceType, ConformsTo, Superclass, Layout));
}

CanPrimaryArchetypeType
PrimaryArchetypeType::getNew(const ASTContext &Ctx,
                      GenericEnvironment *GenericEnv,
                      GenericTypeParamType *InterfaceType,
                      SmallVectorImpl<ProtocolDecl *> &ConformsTo,
                      Type Superclass,
                      LayoutConstraint Layout) {
  assert(!Superclass || Superclass->getClassOrBoundGenericClass());
  assert(GenericEnv && "missing generic environment for archetype");

  // Gather the set of protocol declarations to which this archetype conforms.
  ProtocolType::canonicalizeProtocols(ConformsTo);

  auto arena = AllocationArena::Permanent;
  void *mem = Ctx.Allocate(
    PrimaryArchetypeType::totalSizeToAlloc<ProtocolDecl *, Type, LayoutConstraint>(
          ConformsTo.size(), Superclass ? 1 : 0, Layout ? 1 : 0),
      alignof(PrimaryArchetypeType), arena);

  return CanPrimaryArchetypeType(::new (mem) PrimaryArchetypeType(
      Ctx, GenericEnv, InterfaceType, ConformsTo, Superclass, Layout));
}

bool ArchetypeType::requiresClass() const {
  if (Bits.ArchetypeType.HasSuperclass)
    return true;
  if (auto layout = getLayoutConstraint())
    if (layout->isClass())
      return true;
  for (ProtocolDecl *conformed : getConformsTo())
    if (conformed->requiresClass())
      return true;
  return false;
}

namespace {
  /// Function object that orders archetypes by name.
  struct OrderArchetypeByName {
    bool operator()(std::pair<Identifier, Type> X,
                    std::pair<Identifier, Type> Y) const {
      return X.first.str() < Y.first.str();
    }

    bool operator()(std::pair<Identifier, Type> X,
                    Identifier Y) const {
      return X.first.str() < Y.str();
    }

    bool operator()(Identifier X,
                    std::pair<Identifier, Type> Y) const {
      return X.str() < Y.first.str();
    }

    bool operator()(Identifier X, Identifier Y) const {
      return X.str() < Y.str();
    }
  };
} // end anonymous namespace

void ArchetypeType::populateNestedTypes() const {
  if (Bits.ArchetypeType.ExpandedNestedTypes) return;

  // Collect the set of nested types of this archetype.
  SmallVector<std::pair<Identifier, Type>, 4> nestedTypes;
  llvm::SmallPtrSet<Identifier, 4> knownNestedTypes;
  ProtocolType::visitAllProtocols(getConformsTo(),
                                  [&](ProtocolDecl *proto) -> bool {
    for (auto assocType : proto->getAssociatedTypeMembers()) {
      if (knownNestedTypes.insert(assocType->getName()).second)
        nestedTypes.push_back({ assocType->getName(), Type() });
    }

    return false;
  });

  // Record the nested types.
  auto mutableThis = const_cast<ArchetypeType *>(this);
  mutableThis->setNestedTypes(mutableThis->getASTContext(), nestedTypes);
}

Type ArchetypeType::getNestedType(Identifier Name) const {
  populateNestedTypes();

  auto Pos = std::lower_bound(NestedTypes.begin(), NestedTypes.end(), Name,
                              OrderArchetypeByName());
  if (Pos == NestedTypes.end() || Pos->first != Name) {
    return ErrorType::get(const_cast<ArchetypeType *>(this)->getASTContext());
  }

  // If the type is null, lazily resolve it. 
  if (!Pos->second) {
    resolveNestedType(*Pos);
  }

  return Pos->second;
}

Optional<Type> ArchetypeType::getNestedTypeIfKnown(Identifier Name) const {
  populateNestedTypes();

  auto Pos = std::lower_bound(NestedTypes.begin(), NestedTypes.end(), Name,
                              OrderArchetypeByName());
  if (Pos == NestedTypes.end() || Pos->first != Name || !Pos->second)
    return None;

  return Pos->second;
}

bool ArchetypeType::hasNestedType(Identifier Name) const {
  populateNestedTypes();

  auto Pos = std::lower_bound(NestedTypes.begin(), NestedTypes.end(), Name,
                              OrderArchetypeByName());
  return Pos != NestedTypes.end() && Pos->first == Name;
}

ArrayRef<std::pair<Identifier, Type>>
ArchetypeType::getAllNestedTypes(bool resolveTypes) const {
  populateNestedTypes();

  if (resolveTypes) {
    for (auto &nested : NestedTypes) {
      if (!nested.second)
        resolveNestedType(nested);
    }
  }

  return NestedTypes;
}

void ArchetypeType::setNestedTypes(
                                 ASTContext &Ctx,
                                 ArrayRef<std::pair<Identifier, Type>> Nested) {
  assert(!Bits.ArchetypeType.ExpandedNestedTypes && "Already expanded");
  NestedTypes = Ctx.AllocateCopy(Nested);
  std::sort(NestedTypes.begin(), NestedTypes.end(), OrderArchetypeByName());
  Bits.ArchetypeType.ExpandedNestedTypes = true;
}

void ArchetypeType::registerNestedType(Identifier name, Type nested) {
  populateNestedTypes();

  auto found = std::lower_bound(NestedTypes.begin(), NestedTypes.end(), name,
                                OrderArchetypeByName());
  assert(found != NestedTypes.end() && found->first == name &&
         "Unable to find nested type?");
  assert(!found->second ||
         found->second->isEqual(nested) ||
         (found->second->hasError() && nested->hasError()));
  found->second = nested;
}

static void collectFullName(const ArchetypeType *Archetype,
                            SmallVectorImpl<char> &Result) {
  if (auto nested = dyn_cast<NestedArchetypeType>(Archetype)) {
    collectFullName(nested->getParent(), Result);
    Result.push_back('.');
  }
  Result.append(Archetype->getName().str().begin(),
                Archetype->getName().str().end());
}

AssociatedTypeDecl *NestedArchetypeType::getAssocType() const {
  return InterfaceType->castTo<DependentMemberType>()->getAssocType();
}

Identifier ArchetypeType::getName() const {
  if (auto nested = dyn_cast<NestedArchetypeType>(this))
    return nested->getAssocType()->getName();
  assert(InterfaceType);
  return InterfaceType->castTo<GenericTypeParamType>()->getName();
}

std::string ArchetypeType::getFullName() const {
  llvm::SmallString<64> Result;
  collectFullName(this, Result);
  return Result.str().str();
}

void
OpaqueTypeArchetypeType::Profile(llvm::FoldingSetNodeID &id,
                                 OpaqueTypeDecl *decl,
                                 SubstitutionMap subs) {
  id.AddPointer(decl);
  subs.profile(id);
}

void ProtocolCompositionType::Profile(llvm::FoldingSetNodeID &ID,
                                      ArrayRef<Type> Members,
                                      bool HasExplicitAnyObject) {
  ID.AddInteger(HasExplicitAnyObject);
  for (auto T : Members)
    ID.AddPointer(T.getPointer());
}

bool ProtocolType::requiresClass() {
  return getDecl()->requiresClass();
}

bool ProtocolCompositionType::requiresClass() {
  return getExistentialLayout().requiresClass();
}

Type ProtocolCompositionType::get(const ASTContext &C,
                                  ArrayRef<Type> Members,
                                  bool HasExplicitAnyObject) {
  for (Type t : Members) {
    if (!t->isCanonical())
      return build(C, Members, HasExplicitAnyObject);
  }
    
  Type Superclass;
  SmallVector<ProtocolDecl *, 4> Protocols;
  for (Type t : Members) {
    addProtocols(t, Protocols, Superclass, HasExplicitAnyObject);
  }
  
  // Minimize the set of protocols composed together.
  ProtocolType::canonicalizeProtocols(Protocols);

  // The presence of a superclass constraint makes AnyObject redundant.
  if (Superclass)
    HasExplicitAnyObject = false;

  // If one protocol remains with no further constraints, its nominal
  // type is the canonical type.
  if (Protocols.size() == 1 && !Superclass && !HasExplicitAnyObject)
    return Protocols.front()->getDeclaredType();

  // Form the set of canonical protocol types from the protocol
  // declarations, and use that to build the canonical composition type.
  SmallVector<Type, 4> CanTypes;
  if (Superclass)
    CanTypes.push_back(Superclass->getCanonicalType());
  std::transform(Protocols.begin(), Protocols.end(),
                 std::back_inserter(CanTypes),
                 [](ProtocolDecl *Proto) {
                   return Proto->getDeclaredType();
                 });

  // TODO: Canonicalize away HasExplicitAnyObject if it is implied
  // by one of our member protocols.
  return build(C, CanTypes, HasExplicitAnyObject);
}

void AnyFunctionType::ExtInfo::Uncommon::printClangFunctionType(
    ClangModuleLoader *cml, llvm::raw_ostream &os) {
  cml->printClangType(ClangFunctionType, os);
}

void
AnyFunctionType::ExtInfo::assertIsFunctionType(const clang::Type *type) {
#ifndef NDEBUG
  if (!(type->isFunctionPointerType() || type->isBlockPointerType())) {
    SmallString<256> buf;
    llvm::raw_svector_ostream os(buf);
    os << "Expected a Clang function type wrapped in a pointer type or "
       << "a block pointer type but found:\n";
    type->dump(os);
    llvm_unreachable(os.str().data());
  }
#endif
  return;
}

const clang::Type *AnyFunctionType::getClangFunctionType() const {
  switch (getKind()) {
  case TypeKind::Function:
    return cast<FunctionType>(this)->getClangFunctionType();
  case TypeKind::GenericFunction:
    // Generic functions do not have C types.
    return nullptr;
  default:
    llvm_unreachable("Illegal type kind for AnyFunctionType.");
  }
}

const clang::Type *AnyFunctionType::getCanonicalClangFunctionType() const {
  auto *ty = getClangFunctionType();
  return ty ? ty->getCanonicalTypeInternal().getTypePtr() : nullptr;
}

// TODO: [store-sil-clang-function-type]
const clang::FunctionType *SILFunctionType::getClangFunctionType() const {
  return nullptr;
}

FunctionType *
GenericFunctionType::substGenericArgs(SubstitutionMap subs) {
  return substGenericArgs(
    [=](Type t) { return t.subst(subs); });
}

FunctionType *GenericFunctionType::substGenericArgs(
    llvm::function_ref<Type(Type)> substFn) const {
  llvm::SmallVector<AnyFunctionType::Param, 4> params;
  params.reserve(getNumParams());

  llvm::transform(getParams(), std::back_inserter(params),
                  [&](const AnyFunctionType::Param &param) {
                    return param.withType(substFn(param.getPlainType()));
                  });

  auto resultTy = substFn(getResult());

  // Build the resulting (non-generic) function type.
  return FunctionType::get(params, resultTy, getExtInfo());
}

CanFunctionType
CanGenericFunctionType::substGenericArgs(SubstitutionMap subs) const {
  return cast<FunctionType>(
           getPointer()->substGenericArgs(subs)->getCanonicalType());
}

static Type getMemberForBaseType(LookupConformanceFn lookupConformances,
                                 Type origBase,
                                 Type substBase,
                                 AssociatedTypeDecl *assocType,
                                 Identifier name,
                                 SubstOptions options) {
  // Produce a dependent member type for the given base type.
  auto getDependentMemberType = [&](Type baseType) {
    if (assocType)
      return DependentMemberType::get(baseType, assocType);

    return DependentMemberType::get(baseType, name);
  };

  // Produce a failed result.
  auto failed = [&]() -> Type {
    Type baseType = ErrorType::get(substBase ? substBase : origBase);
    if (assocType)
      return DependentMemberType::get(baseType, assocType);

    return DependentMemberType::get(baseType, name);
  };

  // If we don't have a substituted base type, fail.
  if (!substBase) return failed();

  if (auto *selfType = substBase->getAs<DynamicSelfType>())
    substBase = selfType->getSelfType();

  // Error recovery path.
  // FIXME: Generalized existentials will look here.
  if (substBase->isOpenedExistential())
    return failed();

  // If the parent is an archetype, extract the child archetype with the
  // given name.
  if (auto archetypeParent = substBase->getAs<ArchetypeType>()) {
    if (archetypeParent->hasNestedType(name))
      return archetypeParent->getNestedType(name);

    // If looking for an associated type and the archetype is constrained to a
    // class, continue to the default associated type lookup
    if (!assocType || !archetypeParent->getSuperclass())
      return failed();
  }

  // If the parent is a type variable or a member rooted in a type variable,
  // or if the parent is a type parameter, we're done. Also handle
  // UnresolvedType here, which can come up in diagnostics.
  if (substBase->isTypeVariableOrMember() ||
      substBase->isTypeParameter() ||
      substBase->is<UnresolvedType>())
    return getDependentMemberType(substBase);

  // Retrieve the member type with the given name.

  // Tuples don't have member types.
  if (substBase->is<TupleType>())
    return failed();

  // If we know the associated type, look in the witness table.
  if (assocType) {
    auto proto = assocType->getProtocol();
    ProtocolConformanceRef conformance =
        lookupConformances(origBase->getCanonicalType(), substBase, proto);

    if (conformance.isInvalid())
      return failed();
    if (!conformance.isConcrete())
      return failed();

    // Retrieve the type witness.
    auto witness =
        conformance.getConcrete()->getTypeWitness(assocType, options);
    if (!witness || witness->hasError())
      return failed();

    // This is a hacky feature allowing code completion to migrate to
    // using Type::subst() without changing output.
    if (options & SubstFlags::DesugarMemberTypes) {
      if (auto *aliasType =
                   dyn_cast<TypeAliasType>(witness.getPointer())) {
        if (!aliasType->is<ErrorType>())
          witness = aliasType->getSinglyDesugaredType();
      }
    }

    if (witness->is<ErrorType>())
      return failed();

    return witness;
  }

  return failed();
}

ProtocolConformanceRef LookUpConformanceInModule::
operator()(CanType dependentType, Type conformingReplacementType,
           ProtocolDecl *conformedProtocol) const {
  if (conformingReplacementType->isTypeParameter())
    return ProtocolConformanceRef(conformedProtocol);

  return M->lookupConformance(conformingReplacementType,
                              conformedProtocol);
}

ProtocolConformanceRef LookUpConformanceInSubstitutionMap::
operator()(CanType dependentType, Type conformingReplacementType,
           ProtocolDecl *conformedProtocol) const {
  return Subs.lookupConformance(dependentType, conformedProtocol);
}

ProtocolConformanceRef MakeAbstractConformanceForGenericType::
operator()(CanType dependentType, Type conformingReplacementType,
           ProtocolDecl *conformedProtocol) const {
  assert((conformingReplacementType->is<ErrorType>()
          || conformingReplacementType->is<SubstitutableType>()
          || conformingReplacementType->is<DependentMemberType>())
         && "replacement requires looking up a concrete conformance");
  return ProtocolConformanceRef(conformedProtocol);
}

ProtocolConformanceRef LookUpConformanceInSignature::
operator()(CanType dependentType, Type conformingReplacementType,
           ProtocolDecl *conformedProtocol) const {
  // FIXME: Should pass dependentType instead, once
  // GenericSignature::lookupConformance() does the right thing
  return Sig->lookupConformance(conformingReplacementType->getCanonicalType(),
                                conformedProtocol);
}

Type DependentMemberType::substBaseType(ModuleDecl *module, Type substBase) {
  return substBaseType(substBase, LookUpConformanceInModule(module));
}

Type DependentMemberType::substBaseType(Type substBase,
                                        LookupConformanceFn lookupConformance) {
  if (substBase.getPointer() == getBase().getPointer() &&
      substBase->hasTypeParameter())
    return this;

  return getMemberForBaseType(lookupConformance, getBase(), substBase,
                              getAssocType(), getName(), None);
}

Type DependentMemberType::substRootParam(Type newRoot,
                                         LookupConformanceFn lookupConformance){
  auto base = getBase();
  if (auto param = base->getAs<GenericTypeParamType>()) {
    return substBaseType(newRoot, lookupConformance);
  }
  if (auto depMem = base->getAs<DependentMemberType>()) {
    return substBaseType(depMem->substRootParam(newRoot, lookupConformance),
                         lookupConformance);
  }
  return Type();
}

static Type substGenericFunctionType(GenericFunctionType *genericFnType,
                                     TypeSubstitutionFn substitutions,
                                     LookupConformanceFn lookupConformances,
                                     SubstOptions options) {
  // Substitute into the function type (without generic signature).
  auto *bareFnType = FunctionType::get(genericFnType->getParams(),
                                       genericFnType->getResult(),
                                       genericFnType->getExtInfo());
  Type result =
    Type(bareFnType).subst(substitutions, lookupConformances, options);
  if (!result || result->is<ErrorType>()) return result;

  auto *fnType = result->castTo<FunctionType>();
  // Substitute generic parameters.
  bool anySemanticChanges = false;
  SmallVector<GenericTypeParamType *, 2> genericParams;
  for (auto param : genericFnType->getGenericParams()) {
    Type paramTy =
      Type(param).subst(substitutions, lookupConformances, options);
    if (!paramTy)
      return Type();

    if (auto newParam = paramTy->getAs<GenericTypeParamType>()) {
      if (!newParam->isEqual(param))
        anySemanticChanges = true;

      genericParams.push_back(newParam);
    } else {
      anySemanticChanges = true;
    }
  }

  // If no generic parameters remain, this is a non-generic function type.
  if (genericParams.empty())
    return result;

  // Transform requirements.
  SmallVector<Requirement, 2> requirements;
  for (const auto &req : genericFnType->getRequirements()) {
    // Substitute into the requirement.
    auto substReqt = req.subst(substitutions, lookupConformances, options);
    if (!substReqt) {
      anySemanticChanges = true;
      continue;
    }

    // Did anything change?
    if (!anySemanticChanges &&
        (!req.getFirstType()->isEqual(substReqt->getFirstType()) ||
         (req.getKind() != RequirementKind::Layout &&
          !req.getSecondType()->isEqual(substReqt->getSecondType())))) {
      anySemanticChanges = true;
    }

    // Skip any erroneous requirements.
    if (substReqt->getFirstType()->hasError() ||
        (substReqt->getKind() != RequirementKind::Layout &&
         substReqt->getSecondType()->hasError()))
      continue;

    requirements.push_back(*substReqt);
  }

  GenericSignature genericSig;
  if (anySemanticChanges) {
    // If there were semantic changes, we need to build a new generic
    // signature.
    ASTContext &ctx = genericFnType->getASTContext();
    genericSig = evaluateOrDefault(
        ctx.evaluator,
        AbstractGenericSignatureRequest{nullptr, genericParams, requirements},
        GenericSignature());
  } else {
    // Use the mapped generic signature.
    genericSig = GenericSignature::get(genericParams, requirements);
  }

  // Produce the new generic function type.
  return GenericFunctionType::get(genericSig, fnType->getParams(),
                                  fnType->getResult(), fnType->getExtInfo());
}

static Type substType(Type derivedType,
                      TypeSubstitutionFn substitutions,
                      LookupConformanceFn lookupConformances,
                      SubstOptions options) {
  // Handle substitutions into generic function types.
  if (auto genericFnType = derivedType->getAs<GenericFunctionType>()) {
    return substGenericFunctionType(genericFnType, substitutions,
                                    lookupConformances, options);
  }

  // FIXME: Change getTypeOfMember() to not pass GenericFunctionType here
  if (!derivedType->hasArchetype()
      && !derivedType->hasTypeParameter()
      && (!options.contains(SubstFlags::SubstituteOpaqueArchetypes)
          || !derivedType->hasOpaqueArchetype()))
    return derivedType;

  return derivedType.transformRec([&](TypeBase *type) -> Optional<Type> {
    // FIXME: Add SIL versions of mapTypeIntoContext() and
    // mapTypeOutOfContext() and use them appropriately
    assert((options.contains(SubstFlags::AllowLoweredTypes) ||
            !isa<SILFunctionType>(type)) &&
           "should not be doing AST type-substitution on a lowered SIL type;"
           "use SILType::subst");

    // Special-case handle SILBoxTypes and substituted SILFunctionTypes;
    // we want to structurally substitute the substitutions.
    if (auto boxTy = dyn_cast<SILBoxType>(type)) {
      auto subMap = boxTy->getSubstitutions();
      auto newSubMap = subMap.subst(substitutions, lookupConformances);

      return SILBoxType::get(boxTy->getASTContext(),
                             boxTy->getLayout(),
                             newSubMap);
    }
    
    if (auto silFnTy = dyn_cast<SILFunctionType>(type)) {
      if (auto subs = silFnTy->getSubstitutions()) {
        auto newSubs = subs.subst(substitutions, lookupConformances);
        return silFnTy->withSubstitutions(newSubs);
      }
    }
    

    // Special-case TypeAliasType; we need to substitute conformances.
    if (auto aliasTy = dyn_cast<TypeAliasType>(type)) {
      Type parentTy;
      if (auto origParentTy = aliasTy->getParent())
        parentTy = substType(origParentTy,
                             substitutions, lookupConformances, options);
      auto underlyingTy = substType(aliasTy->getSinglyDesugaredType(),
                                    substitutions, lookupConformances, options);
      if (parentTy && parentTy->isExistentialType())
        return underlyingTy;
      auto subMap = aliasTy->getSubstitutionMap()
          .subst(substitutions, lookupConformances, options);
      return Type(TypeAliasType::get(aliasTy->getDecl(), parentTy,
                                     subMap, underlyingTy));
    }

    // We only substitute for substitutable types and dependent member types.
    
    // For dependent member types, we may need to look up the member if the
    // base is resolved to a non-dependent type.
    if (auto depMemTy = dyn_cast<DependentMemberType>(type)) {
      auto newBase = substType(depMemTy->getBase(),
                               substitutions, lookupConformances, options);
      if (!newBase)
        return Type();
      
      return getMemberForBaseType(lookupConformances,
                                  depMemTy->getBase(), newBase,
                                  depMemTy->getAssocType(),
                                  depMemTy->getName(), options);
    }
    
    auto substOrig = dyn_cast<SubstitutableType>(type);
    if (!substOrig)
      return None;
    // Opaque types can't normally be directly substituted unless we
    // specifically were asked to substitute them.
    if (!options.contains(SubstFlags::SubstituteOpaqueArchetypes)
        && isa<OpaqueTypeArchetypeType>(substOrig))
      return None;

    // If we have a substitution for this type, use it.
    if (auto known = substitutions(substOrig)) {
      if (options.contains(SubstFlags::SubstituteOpaqueArchetypes) &&
          isa<OpaqueTypeArchetypeType>(substOrig) &&
          known->getCanonicalType() == substOrig->getCanonicalType())
        return None; // Recursively process the substitutions of the opaque type
                     // archetype.
      return known;
    }

    // If we failed to substitute a generic type parameter, give up.
    if (isa<GenericTypeParamType>(substOrig))
      return ErrorType::get(type);

    if (auto primaryArchetype = dyn_cast<PrimaryArchetypeType>(substOrig))
      return ErrorType::get(type);

    // Opened existentials cannot be substituted in this manner,
    // but if they appear in the original type this is not an
    // error.
    if (isa<OpenedArchetypeType>(substOrig))
      return Type(type);

    // For nested archetypes, we can substitute the parent.
    auto nestedArchetype = cast<NestedArchetypeType>(substOrig);
    auto parent = nestedArchetype->getParent();

    // Substitute into the parent type.
    Type substParent = substType(parent, substitutions,
                                 lookupConformances, options);

    // If the parent didn't change, we won't change.
    if (substParent.getPointer() == parent)
      return Type(type);

    // Get the associated type reference from a child archetype.
    AssociatedTypeDecl *assocType = nestedArchetype->getAssocType();

    return getMemberForBaseType(lookupConformances, parent, substParent,
                                assocType, nestedArchetype->getName(),
                                options);
  });
}

Type Type::subst(SubstitutionMap substitutions,
                 SubstOptions options) const {
  return substType(*this,
                   QuerySubstitutionMap{substitutions},
                   LookUpConformanceInSubstitutionMap(substitutions),
                   options);
}

Type Type::subst(TypeSubstitutionFn substitutions,
                 LookupConformanceFn conformances,
                 SubstOptions options) const {
  return substType(*this, substitutions, conformances, options);
}

Type Type::substDependentTypesWithErrorTypes() const {
  return substType(*this,
                   [](SubstitutableType *t) -> Type { return Type(); },
                   MakeAbstractConformanceForGenericType(),
                   SubstFlags::AllowLoweredTypes);
}

const DependentMemberType *TypeBase::findUnresolvedDependentMemberType() {
  if (!hasTypeParameter()) return nullptr;

  const DependentMemberType *unresolvedDepMemTy = nullptr;
  Type(this).findIf([&](Type type) -> bool {
    if (auto depMemTy = type->getAs<DependentMemberType>()) {
      if (depMemTy->getAssocType() == nullptr) {
        unresolvedDepMemTy = depMemTy;
        return true;
      }
    }
    return false;
  });

  return unresolvedDepMemTy;
}

bool TypeBase::isNoEscape() const {
  auto type = getCanonicalType();

  if (auto silFuncTy = dyn_cast<SILFunctionType>(type))
    return silFuncTy->isNoEscape();

  if (auto funcTy = dyn_cast<FunctionType>(type))
    return funcTy->isNoEscape();

  if (auto tupleTy = dyn_cast<TupleType>(type)) {
    for (auto eltTy : tupleTy.getElementTypes())
      if (eltTy->isNoEscape())
        return true;
  }

  return false;
}

static Type getConcreteTypeForSuperclassTraversing(Type t) {
  if (t->isExistentialType()) {
    return t->getExistentialLayout().getSuperclass();
  } if (auto archetype = t->getAs<ArchetypeType>()) {
    return archetype->getSuperclass();
  } else if (auto dynamicSelfTy = t->getAs<DynamicSelfType>()) {
    return dynamicSelfTy->getSelfType();
  }
  return t;
}

Type TypeBase::getSuperclassForDecl(const ClassDecl *baseClass,
                                    bool useArchetypes) {
  Type t = getConcreteTypeForSuperclassTraversing(this);

  while (t) {
    // If we have a class-constrained archetype or class-constrained
    // existential, get the underlying superclass constraint.
    auto *nominalDecl = t->getAnyNominal();
    assert(nominalDecl && "expected nominal type here");
    assert(isa<ClassDecl>(nominalDecl) && "expected a class here");

    if (nominalDecl == baseClass)
      return t;

    t = t->getSuperclass(useArchetypes);
  }

#ifndef NDEBUG
  auto *currentClass = getConcreteTypeForSuperclassTraversing(this)
      ->getClassOrBoundGenericClass();
  assert(baseClass->isSuperclassOf(currentClass) &&
         "no inheritance relationship between given classes");
#endif

  return ErrorType::get(this);
}

TypeSubstitutionMap
TypeBase::getContextSubstitutions(const DeclContext *dc,
                                  GenericEnvironment *genericEnv) {
  assert(dc->isTypeContext());
  Type baseTy(this);

  assert(!baseTy->hasLValueType() &&
         !baseTy->is<AnyMetatypeType>() &&
         !baseTy->is<ErrorType>());

  // The resulting set of substitutions. Always use this to ensure we
  // don't miss out on NRVO anywhere.
  TypeSubstitutionMap substitutions;

  // If the member is part of a protocol or extension thereof, we need
  // to substitute in the type of Self.
  if (dc->getSelfProtocolDecl()) {
    // FIXME: This feels painfully inefficient. We're creating a dense map
    // for a single substitution.
    substitutions[dc->getSelfInterfaceType()
                    ->getCanonicalType()->castTo<GenericTypeParamType>()]
      = baseTy;
    return substitutions;
  }

  // Find the superclass type with the context matching that of the member.
  auto *ownerNominal = dc->getSelfNominalTypeDecl();
  if (auto *ownerClass = dyn_cast<ClassDecl>(ownerNominal))
    baseTy = baseTy->getSuperclassForDecl(ownerClass);

  // Gather all of the substitutions for all levels of generic arguments.
  auto genericSig = dc->getGenericSignatureOfContext();
  if (!genericSig)
    return substitutions;

  auto params = genericSig->getGenericParams();
  unsigned n = params.size();

  while (baseTy && n > 0) {
    if (baseTy->is<ErrorType>())
      break;

    // For a bound generic type, gather the generic parameter -> generic
    // argument substitutions.
    if (auto boundGeneric = baseTy->getAs<BoundGenericType>()) {
      auto args = boundGeneric->getGenericArgs();
      for (unsigned i = 0, e = args.size(); i < e; ++i) {
        substitutions[params[n - e + i]->getCanonicalType()
                        ->castTo<GenericTypeParamType>()] = args[i];
      }

      // Continue looking into the parent.
      baseTy = boundGeneric->getParent();
      n -= args.size();
      continue;
    }

    // Continue looking into the parent.
    if (auto protocolTy = baseTy->getAs<ProtocolType>()) {
      baseTy = protocolTy->getParent();
      n--;
      continue;
    }

    // Continue looking into the parent.
    if (auto nominalTy = baseTy->getAs<NominalType>()) {
      baseTy = nominalTy->getParent();
      continue;
    }

    // Assert and break to avoid hanging if we get an unexpected baseTy.
    assert(0 && "Bad base type");
    break;
  }

  while (n > 0) {
    auto *gp = params[--n];
    auto substTy = (genericEnv
                    ? genericEnv->mapTypeIntoContext(gp)
                    : gp);
    auto result = substitutions.insert(
      {gp->getCanonicalType()->castTo<GenericTypeParamType>(),
       substTy});
    assert(result.second);
    (void) result;
  }

  return substitutions;
}

SubstitutionMap TypeBase::getContextSubstitutionMap(
    ModuleDecl *module, const DeclContext *dc,
    GenericEnvironment *genericEnv) {
  auto genericSig = dc->getGenericSignatureOfContext();
  if (genericSig.isNull())
    return SubstitutionMap();
  return SubstitutionMap::get(
    genericSig,
    QueryTypeSubstitutionMap{getContextSubstitutions(dc, genericEnv)},
    LookUpConformanceInModule(module));
}

TypeSubstitutionMap TypeBase::getMemberSubstitutions(
    const ValueDecl *member,
    GenericEnvironment *genericEnv) {
  auto *memberDC = member->getDeclContext();

  TypeSubstitutionMap substitutions;

  // Compute the set of member substitutions to apply.
  if (memberDC->isTypeContext())
    substitutions = getContextSubstitutions(memberDC, genericEnv);

  // If the member itself is generic, preserve its generic parameters.
  // We need this since code completion and diagnostics want to be able
  // to call getTypeOfMember() with functions and nested types.
  if (isa<AbstractFunctionDecl>(member) ||
      isa<GenericTypeDecl>(member) ||
      isa<SubscriptDecl>(member)) {
    auto *innerDC = member->getInnermostDeclContext();
    if (innerDC->isInnermostContextGeneric()) {
      auto sig = innerDC->getGenericSignatureOfContext();
      for (auto param : sig->getInnermostGenericParams()) {
        auto *genericParam = param->getCanonicalType()
            ->castTo<GenericTypeParamType>();
        substitutions[genericParam] =
          (genericEnv
           ? genericEnv->mapTypeIntoContext(param)
           : param);
      }
    }
  }

  return substitutions;
}

SubstitutionMap TypeBase::getMemberSubstitutionMap(
    ModuleDecl *module, const ValueDecl *member,
    GenericEnvironment *genericEnv) {
  auto genericSig = member->getInnermostDeclContext()
      ->getGenericSignatureOfContext();
  if (genericSig.isNull())
    return SubstitutionMap();
  auto subs = getMemberSubstitutions(member, genericEnv);
  return SubstitutionMap::get(
      genericSig,
      QueryTypeSubstitutionMap{subs},
      LookUpConformanceInModule(module));
}

Type TypeBase::getTypeOfMember(ModuleDecl *module, const ValueDecl *member,
                               Type memberType) {
  if (is<ErrorType>())
    return ErrorType::get(getASTContext());

  if (auto *lvalue = getAs<LValueType>()) {
    auto objectTy = lvalue->getObjectType();
    return objectTy->getTypeOfMember(module, member, memberType);
  }

  // If no member type was provided, use the member's type.
  if (!memberType)
    memberType = member->getInterfaceType();

  assert(memberType);

  // Perform the substitution.
  auto substitutions = getMemberSubstitutionMap(module, member);
  return memberType.subst(substitutions);
}

Type TypeBase::adjustSuperclassMemberDeclType(const ValueDecl *baseDecl,
                                              const ValueDecl *derivedDecl,
                                              Type memberType) {
  auto subs = SubstitutionMap::getOverrideSubstitutions(
      baseDecl, derivedDecl, /*derivedSubs=*/None);

  if (auto *genericMemberType = memberType->getAs<GenericFunctionType>()) {
    memberType = FunctionType::get(genericMemberType->getParams(),
                                   genericMemberType->getResult(),
                                   genericMemberType->getExtInfo());
  }

  auto type = memberType.subst(subs);
  if (baseDecl->getDeclContext()->getSelfProtocolDecl())
    return type;

  if (auto *afd = dyn_cast<AbstractFunctionDecl>(baseDecl)) {
    type = type->replaceSelfParameterType(this);
    if (afd->hasDynamicSelfResult())
      type = type->replaceCovariantResultType(this, /*uncurryLevel=*/2);
  } else if (auto *sd = dyn_cast<SubscriptDecl>(baseDecl)) {
    if (sd->getElementInterfaceType()->hasDynamicSelfType())
      type = type->replaceCovariantResultType(this, /*uncurryLevel=*/1);
  } else if (auto *vd = dyn_cast<VarDecl>(baseDecl)) {
    if (vd->getValueInterfaceType()->hasDynamicSelfType())
      type = type->replaceCovariantResultType(this, /*uncurryLevel=*/0);
  }

  return type;
}

Identifier DependentMemberType::getName() const {
  if (NameOrAssocType.is<Identifier>())
    return NameOrAssocType.get<Identifier>();

  return NameOrAssocType.get<AssociatedTypeDecl *>()->getName();
}

static bool transformSILResult(
                           SILResultInfo &result, bool &changed,
                           llvm::function_ref<Optional<Type>(TypeBase *)> fn) {
  Type transType = result.getInterfaceType().transformRec(fn);
  if (!transType) return true;

  CanType canTransType = transType->getCanonicalType();
  if (canTransType != result.getInterfaceType()) {
    changed = true;
    result = result.getWithInterfaceType(canTransType);
  }
  return false;
}

static bool transformSILYield(
                            SILYieldInfo &yield, bool &changed,
                            llvm::function_ref<Optional<Type>(TypeBase *)> fn) {
  Type transType = yield.getInterfaceType().transformRec(fn);
  if (!transType) return true;

  CanType canTransType = transType->getCanonicalType();
  if (canTransType != yield.getInterfaceType()) {
    changed = true;
    yield = yield.getWithInterfaceType(canTransType);
  }
  return false;
}

static bool transformSILParameter(
                            SILParameterInfo &param, bool &changed,
                            llvm::function_ref<Optional<Type>(TypeBase *)> fn) {
  Type transType = param.getInterfaceType().transformRec(fn);
  if (!transType) return true;

  CanType canTransType = transType->getCanonicalType();
  if (canTransType != param.getInterfaceType()) {
    changed = true;
    param = param.getWithInterfaceType(canTransType);
  }
  return false;
}

Type Type::transform(llvm::function_ref<Type(Type)> fn) const {
  return transformRec([&fn](TypeBase *type) -> Optional<Type> {
    Type transformed = fn(Type(type));
    if (!transformed)
      return Type();

    // If the function didn't change the type at all, let transformRec()
    // recurse.
    if (transformed.getPointer() == type)
      return None;

    return transformed;
  });
}

Type Type::transformRec(
                    llvm::function_ref<Optional<Type>(TypeBase *)> fn) const {
  if (!isa<ParenType>(getPointer())) {
    // Transform this type node.
    if (Optional<Type> transformed = fn(getPointer()))
      return *transformed;

    // Recur.
  }

  // Recur into children of this type.
  TypeBase *base = getPointer();
  switch (base->getKind()) {
#define BUILTIN_TYPE(Id, Parent) \
case TypeKind::Id:
#define TYPE(Id, Parent)
#include "swift/AST/TypeNodes.def"
  case TypeKind::PrimaryArchetype:
  case TypeKind::OpenedArchetype:
  case TypeKind::Error:
  case TypeKind::Unresolved:
  case TypeKind::TypeVariable:
  case TypeKind::GenericTypeParam:
  case TypeKind::SILToken:
  case TypeKind::Module:
    return *this;

  case TypeKind::Enum:
  case TypeKind::Struct:
  case TypeKind::Class:
  case TypeKind::Protocol: {
    auto nominalTy = cast<NominalType>(base);
    if (auto parentTy = nominalTy->getParent()) {
      parentTy = parentTy.transformRec(fn);
      if (!parentTy)
        return Type();

      if (parentTy.getPointer() == nominalTy->getParent().getPointer())
        return *this;

      return NominalType::get(nominalTy->getDecl(), parentTy,
                              Ptr->getASTContext());
    }

    return *this;
  }
      
  case TypeKind::SILBlockStorage: {
    auto storageTy = cast<SILBlockStorageType>(base);
    Type transCap = storageTy->getCaptureType().transformRec(fn);
    if (!transCap)
      return Type();
    CanType canTransCap = transCap->getCanonicalType();
    if (canTransCap != storageTy->getCaptureType())
      return SILBlockStorageType::get(canTransCap);
    return storageTy;
  }

  case TypeKind::SILBox: {
#ifndef NDEBUG
    // This interface isn't suitable for updating the substitution map in a
    // generic SILBox.
    auto boxTy = cast<SILBoxType>(base);
    for (Type type : boxTy->getSubstitutions().getReplacementTypes()) {
      assert(type->isEqual(type.transformRec(fn))
             && "SILBoxType can't be transformed");
    }
#endif
    return base;
  }
  
  case TypeKind::SILFunction: {
    auto fnTy = cast<SILFunctionType>(base);
    bool changed = false;
    
    if (auto subs = fnTy->getSubstitutions()) {
#ifndef NDEBUG
      // This interface isn't suitable for updating the substitution map in a
      // substituted SILFunctionType.
      // TODO(SILFunctionType): Is it suitable for any SILFunctionType??
      for (Type type : fnTy->getSubstitutions().getReplacementTypes()) {
        assert(type->isEqual(type.transformRec(fn))
               && "Substituted SILFunctionType can't be transformed");
      }
#endif
      return fnTy;
    }

    SmallVector<SILParameterInfo, 8> transInterfaceParams;
    for (SILParameterInfo param : fnTy->getParameters()) {
      if (transformSILParameter(param, changed, fn)) return Type();
      transInterfaceParams.push_back(param);
    }

    SmallVector<SILYieldInfo, 8> transInterfaceYields;
    for (SILYieldInfo yield : fnTy->getYields()) {
      if (transformSILYield(yield, changed, fn)) return Type();
      transInterfaceYields.push_back(yield);
    }

    SmallVector<SILResultInfo, 8> transInterfaceResults;
    for (SILResultInfo result : fnTy->getResults()) {
      if (transformSILResult(result, changed, fn)) return Type();
      transInterfaceResults.push_back(result);
    }

    Optional<SILResultInfo> transErrorResult;
    if (fnTy->hasErrorResult()) {
      SILResultInfo result = fnTy->getErrorResult();
      if (transformSILResult(result, changed, fn)) return Type();
      transErrorResult = result;
    }

    if (!changed) return *this;

    return SILFunctionType::get(
        fnTy->getSubstGenericSignature(),
        fnTy->getExtInfo(),
        fnTy->getCoroutineKind(),
        fnTy->getCalleeConvention(),
        transInterfaceParams,
        transInterfaceYields,
        transInterfaceResults,
        transErrorResult,
        SubstitutionMap(),
        /*genericSigIsImplied*/ false,
        Ptr->getASTContext(),
        fnTy->getWitnessMethodConformanceOrInvalid());
  }

#define REF_STORAGE(Name, ...) \
  case TypeKind::Name##Storage:
#include "swift/AST/ReferenceStorage.def"
  {
    auto storageTy = cast<ReferenceStorageType>(base);
    Type refTy = storageTy->getReferentType();
    Type substRefTy = refTy.transformRec(fn);
    if (!substRefTy)
      return Type();

    if (substRefTy.getPointer() == refTy.getPointer())
      return *this;

    return ReferenceStorageType::get(substRefTy, storageTy->getOwnership(),
                                     Ptr->getASTContext());
  }

  case TypeKind::UnboundGeneric: {
    auto unbound = cast<UnboundGenericType>(base);
    Type substParentTy;
    if (auto parentTy = unbound->getParent()) {
      substParentTy = parentTy.transformRec(fn);
      if (!substParentTy)
        return Type();

      if (substParentTy.getPointer() == parentTy.getPointer())
        return *this;

      return UnboundGenericType::get(unbound->getDecl(), substParentTy,
                                     Ptr->getASTContext());
    }

    return *this;
  }

  case TypeKind::BoundGenericClass:
  case TypeKind::BoundGenericEnum:
  case TypeKind::BoundGenericStruct: {
    auto bound = cast<BoundGenericType>(base);
    SmallVector<Type, 4> substArgs;
    bool anyChanged = false;
    Type substParentTy;
    if (auto parentTy = bound->getParent()) {
      substParentTy = parentTy.transformRec(fn);
      if (!substParentTy)
        return Type();

      if (substParentTy.getPointer() != parentTy.getPointer())
        anyChanged = true;
    }

    for (auto arg : bound->getGenericArgs()) {
      Type substArg = arg.transformRec(fn);
      if (!substArg)
        return Type();
      substArgs.push_back(substArg);
      if (substArg.getPointer() != arg.getPointer())
        anyChanged = true;
    }

    if (!anyChanged)
      return *this;

    return BoundGenericType::get(bound->getDecl(), substParentTy, substArgs);
  }
      
  case TypeKind::OpaqueTypeArchetype: {
    auto opaque = cast<OpaqueTypeArchetypeType>(base);
    if (opaque->getSubstitutions().empty())
      return *this;
    
    SmallVector<Type, 4> newSubs;
    bool anyChanged = false;
    for (auto replacement : opaque->getSubstitutions().getReplacementTypes()) {
      Type newReplacement = replacement.transformRec(fn);
      if (!newReplacement)
        return Type();
      newSubs.push_back(newReplacement);
      if (replacement.getPointer() != newReplacement.getPointer())
        anyChanged = true;
    }
    
    if (!anyChanged)
      return *this;
    
    // FIXME: This re-looks-up conformances instead of transforming them in
    // a systematic way.
    auto sig = opaque->getDecl()->getGenericSignature();
    auto newSubMap =
      SubstitutionMap::get(sig,
       [&](SubstitutableType *t) -> Type {
         auto index = sig->getGenericParamOrdinal(cast<GenericTypeParamType>(t));
         return newSubs[index];
       },
       LookUpConformanceInModule(opaque->getDecl()->getModuleContext()));
    return OpaqueTypeArchetypeType::get(opaque->getDecl(),
                                        newSubMap);
  }
  case TypeKind::NestedArchetype: {
    // Transform the root type of a nested opaque archetype.
    auto nestedType = cast<NestedArchetypeType>(base);
    auto root = dyn_cast<OpaqueTypeArchetypeType>(nestedType->getRoot());
    if (!root)
      return *this;
    
    auto substRoot = Type(root).transformRec(fn);
    if (substRoot.getPointer() == root) {
      return *this;
    }
    
    // Substitute the new root into the root of the interface type.
    return nestedType->getInterfaceType()->substRootParam(substRoot,
        LookUpConformanceInModule(root->getDecl()->getModuleContext()));
  }

  case TypeKind::ExistentialMetatype: {
    auto meta = cast<ExistentialMetatypeType>(base);
    auto instanceTy = meta->getInstanceType().transformRec(fn);
    if (!instanceTy)
      return Type();

    if (instanceTy.getPointer() == meta->getInstanceType().getPointer())
      return *this;

    if (meta->hasRepresentation())
      return ExistentialMetatypeType::get(instanceTy,
                                          meta->getRepresentation());
    return ExistentialMetatypeType::get(instanceTy);
  }

  case TypeKind::Metatype: {
    auto meta = cast<MetatypeType>(base);
    auto instanceTy = meta->getInstanceType().transformRec(fn);
    if (!instanceTy)
      return Type();

    if (instanceTy.getPointer() == meta->getInstanceType().getPointer())
      return *this;

    if (meta->hasRepresentation())
      return MetatypeType::get(instanceTy, meta->getRepresentation());
    return MetatypeType::get(instanceTy);
  }

  case TypeKind::DynamicSelf: {
    auto dynamicSelf = cast<DynamicSelfType>(base);
    auto selfTy = dynamicSelf->getSelfType().transformRec(fn);
    if (!selfTy)
      return Type();

    if (selfTy.getPointer() == dynamicSelf->getSelfType().getPointer())
      return *this;

    return DynamicSelfType::get(selfTy, selfTy->getASTContext());
  }

  case TypeKind::TypeAlias: {
    auto alias = cast<TypeAliasType>(base);
    Type oldUnderlyingType = Type(alias->getSinglyDesugaredType());
    Type newUnderlyingType = oldUnderlyingType.transformRec(fn);
    if (!newUnderlyingType) return Type();

    Type oldParentType = alias->getParent();
    Type newParentType;
    if (oldParentType) {
      newParentType = oldParentType.transformRec(fn);
      if (!newParentType) return newUnderlyingType;
    }

    auto subMap = alias->getSubstitutionMap();
    for (Type oldReplacementType : subMap.getReplacementTypes()) {
      Type newReplacementType = oldReplacementType.transformRec(fn);
      if (!newReplacementType)
        return newUnderlyingType;

      // If anything changed with the replacement type, we lose the sugar.
      // FIXME: This is really unfortunate.
      if (newReplacementType.getPointer() != oldReplacementType.getPointer())
        return newUnderlyingType;
    }

    if (oldParentType.getPointer() == newParentType.getPointer() &&
        oldUnderlyingType.getPointer() == newUnderlyingType.getPointer())
      return *this;

    return TypeAliasType::get(alias->getDecl(), newParentType, subMap,
                              newUnderlyingType);
  }

  case TypeKind::Paren: {
    auto paren = cast<ParenType>(base);
    Type underlying = paren->getUnderlyingType().transformRec(fn);
    if (!underlying)
      return Type();

    if (underlying.getPointer() == paren->getUnderlyingType().getPointer())
      return *this;

    auto otherFlags = paren->getParameterFlags().withInOut(underlying->is<InOutType>());
    return ParenType::get(Ptr->getASTContext(), underlying->getInOutObjectType(), otherFlags);
  }

  case TypeKind::Tuple: {
    auto tuple = cast<TupleType>(base);
    bool anyChanged = false;
    SmallVector<TupleTypeElt, 4> elements;
    unsigned Index = 0;
    for (const auto &elt : tuple->getElements()) {
      Type eltTy = elt.getType().transformRec(fn);
      if (!eltTy)
        return Type();

      // If nothing has changed, just keep going.
      if (!anyChanged && eltTy.getPointer() == elt.getType().getPointer()) {
        ++Index;
        continue;
      }

      // If this is the first change we've seen, copy all of the previous
      // elements.
      if (!anyChanged) {
        // Copy all of the previous elements.
        elements.append(tuple->getElements().begin(),
                        tuple->getElements().begin() + Index);
        anyChanged = true;
      }

      // Add the new tuple element, with the new type, no initializer,
      elements.push_back(elt.getWithType(eltTy));
      ++Index;
    }

    if (!anyChanged)
      return *this;

    return TupleType::get(elements, Ptr->getASTContext());
  }


  case TypeKind::DependentMember: {
    auto dependent = cast<DependentMemberType>(base);
    auto dependentBase = dependent->getBase().transformRec(fn);
    if (!dependentBase)
      return Type();

    if (dependentBase.getPointer() == dependent->getBase().getPointer())
      return *this;

    if (auto assocType = dependent->getAssocType())
      return DependentMemberType::get(dependentBase, assocType);

    return DependentMemberType::get(dependentBase, dependent->getName());
  }

  case TypeKind::GenericFunction:
  case TypeKind::Function: {
    auto function = cast<AnyFunctionType>(base);

    bool isUnchanged = true;

    // Transform function parameter types.
    SmallVector<AnyFunctionType::Param, 8> substParams;
    for (auto param : function->getParams()) {
      auto type = param.getPlainType();
      auto label = param.getLabel();
      auto flags = param.getParameterFlags();

      auto substType = type.transformRec(fn);
      if (!substType)
        return Type();

      if (type.getPointer() != substType.getPointer())
        isUnchanged = false;

      // FIXME: Remove this once we get rid of TVO_CanBindToInOut;
      // the only time we end up here is when the constraint solver
      // simplifies a type containing a type variable fixed to an
      // InOutType.
      if (substType->is<InOutType>()) {
        assert(flags.getValueOwnership() == ValueOwnership::Default);
        substType = substType->getInOutObjectType();
        flags = flags.withInOut(true);
      }

      substParams.emplace_back(substType, label, flags);
    }

    // Transform result type.
    auto resultTy = function->getResult().transformRec(fn);
    if (!resultTy)
      return Type();

    if (resultTy.getPointer() != function->getResult().getPointer())
      isUnchanged = false;

    if (auto genericFnType = dyn_cast<GenericFunctionType>(base)) {
#ifndef NDEBUG
      // Check that generic parameters won't be trasnformed.
      // Transform generic parameters.
      for (auto param : genericFnType->getGenericParams()) {
        assert(Type(param).transformRec(fn).getPointer() == param &&
               "GenericFunctionType transform() changes type parameter");
      }
#endif

      if (isUnchanged) return *this;

      auto genericSig = genericFnType->getGenericSignature();
      return GenericFunctionType::get(genericSig, substParams, resultTy,
                                      function->getExtInfo());
    }

    if (isUnchanged) return *this;

    return FunctionType::get(substParams, resultTy,
                             function->getExtInfo());
  }

  case TypeKind::ArraySlice: {
    auto slice = cast<ArraySliceType>(base);
    auto baseTy = slice->getBaseType().transformRec(fn);
    if (!baseTy)
      return Type();

    if (baseTy.getPointer() == slice->getBaseType().getPointer())
      return *this;

    return ArraySliceType::get(baseTy);
  }

  case TypeKind::Optional: {
    auto optional = cast<OptionalType>(base);
    auto baseTy = optional->getBaseType().transformRec(fn);
    if (!baseTy)
      return Type();

    if (baseTy.getPointer() == optional->getBaseType().getPointer())
      return *this;

    return OptionalType::get(baseTy);
  }

  case TypeKind::Dictionary: {
    auto dict = cast<DictionaryType>(base);
    auto keyTy = dict->getKeyType().transformRec(fn);
    if (!keyTy)
      return Type();

    auto valueTy = dict->getValueType().transformRec(fn);
    if (!valueTy)
      return Type();

    if (keyTy.getPointer() == dict->getKeyType().getPointer() &&
        valueTy.getPointer() == dict->getValueType().getPointer())
      return *this;

    return DictionaryType::get(keyTy, valueTy);
  }

  case TypeKind::LValue: {
    auto lvalue = cast<LValueType>(base);
    auto objectTy = lvalue->getObjectType().transformRec(fn);
    if (!objectTy || objectTy->hasError())
      return objectTy;

    return objectTy.getPointer() == lvalue->getObjectType().getPointer() ?
      *this : LValueType::get(objectTy);
  }

  case TypeKind::InOut: {
    auto inout = cast<InOutType>(base);
    auto objectTy = inout->getObjectType().transformRec(fn);
    if (!objectTy || objectTy->hasError())
      return objectTy;
    
    return objectTy.getPointer() == inout->getObjectType().getPointer() ?
      *this : InOutType::get(objectTy);
  }

  case TypeKind::ProtocolComposition: {
    auto pc = cast<ProtocolCompositionType>(base);
    SmallVector<Type, 4> substMembers;
    auto members = pc->getMembers();
    bool anyChanged = false;
    unsigned index = 0;
    for (auto member : members) {
      auto substMember = member.transformRec(fn);
      if (!substMember)
        return Type();
      
      if (anyChanged) {
        substMembers.push_back(substMember);
        ++index;
        continue;
      }
      
      if (substMember.getPointer() != member.getPointer()) {
        anyChanged = true;
        substMembers.append(members.begin(), members.begin() + index);
        substMembers.push_back(substMember);
      }
      
      ++index;
    }
    
    if (!anyChanged)
      return *this;
    
    return ProtocolCompositionType::get(Ptr->getASTContext(),
                                        substMembers,
                                        pc->hasExplicitAnyObject());
  }
  }
  
  llvm_unreachable("Unhandled type in transformation");
}


bool Type::findIf(llvm::function_ref<bool(Type)> pred) const {
  class Walker : public TypeWalker {
    llvm::function_ref<bool(Type)> Pred;
  public:
    explicit Walker(llvm::function_ref<bool(Type)> pred) : Pred(pred) {}

    Action walkToTypePre(Type ty) override {
      if (Pred(ty))
        return Action::Stop;
      return Action::Continue;
    }
  };

  return walk(Walker(pred));
}

TypeTraitResult TypeBase::canBeClass() {
  // Any bridgeable object type can be a class.
  if (isBridgeableObjectType())
    return TypeTraitResult::Is;

  CanType self = getCanonicalType();

  // Archetypes with a trivial layout constraint can never
  // represent a class.
  if (auto Archetype = dyn_cast<ArchetypeType>(self)) {
    if (auto Layout = Archetype->getLayoutConstraint()) {
      if (Layout->isTrivial())
        return TypeTraitResult::IsNot;
      if (Layout->isClass())
        return TypeTraitResult::Is;
    }
  }

  // Dependent types might be bound to classes.
  if (isa<SubstitutableType>(self))
    return TypeTraitResult::CanBe;
  if (isa<DependentMemberType>(self))
    return TypeTraitResult::CanBe;
  
  return TypeTraitResult::IsNot;
}

bool Type::isPrivateStdlibType(bool treatNonBuiltinProtocolsAsPublic) const {
  Type Ty = *this;
  if (!Ty)
    return false;

  // A 'public' typealias can have an 'internal' type.
  if (auto *NAT = dyn_cast<TypeAliasType>(Ty.getPointer())) {
    auto *AliasDecl = NAT->getDecl();
    if (auto parent = NAT->getParent()) {
      if (parent.isPrivateStdlibType(treatNonBuiltinProtocolsAsPublic))
        return true;
    }

    if (AliasDecl->isPrivateStdlibDecl(treatNonBuiltinProtocolsAsPublic))
      return true;

    return Type(NAT->getSinglyDesugaredType()).isPrivateStdlibType(
                                            treatNonBuiltinProtocolsAsPublic);
  }

  if (auto Paren = dyn_cast<ParenType>(Ty.getPointer())) {
    Type Underlying = Paren->getUnderlyingType();
    return Underlying.isPrivateStdlibType(treatNonBuiltinProtocolsAsPublic);
  }

  if (Type Unwrapped = Ty->getOptionalObjectType())
    return Unwrapped.isPrivateStdlibType(treatNonBuiltinProtocolsAsPublic);

  if (auto TyD = Ty->getAnyNominal())
    if (TyD->isPrivateStdlibDecl(treatNonBuiltinProtocolsAsPublic))
      return true;

  return false;
}

// NOTE: If you add a new SOMETIMES_LOADABLE_CHECKED_REF_STORAGE type, then you
// may or may not want to emulate what 'unowned' does.
bool UnownedStorageType::isLoadable(ResilienceExpansion resilience) const {
  auto ty = getReferentType();
  if (auto underlyingTy = ty->getOptionalObjectType())
    ty = underlyingTy;
  return ty->getReferenceCounting() == ReferenceCounting::Native;
}

static ReferenceCounting getClassReferenceCounting(ClassDecl *theClass) {
  return (theClass->checkAncestry(AncestryFlags::ClangImported)
          ? ReferenceCounting::ObjC
          : ReferenceCounting::Native);
}

ReferenceCounting TypeBase::getReferenceCounting() {
  CanType type = getCanonicalType();
  ASTContext &ctx = type->getASTContext();

  // In the absence of Objective-C interoperability, everything uses native
  // reference counting or is the builtin BridgeObject.
  if (!ctx.LangOpts.EnableObjCInterop) {
    return type->getKind() == TypeKind::BuiltinBridgeObject
             ? ReferenceCounting::Bridge
             : ReferenceCounting::Native;
  }

  switch (type->getKind()) {
#define SUGARED_TYPE(id, parent) case TypeKind::id:
#define TYPE(id, parent)
#include "swift/AST/TypeNodes.def"
    llvm_unreachable("sugared canonical type?");

  case TypeKind::BuiltinNativeObject:
  case TypeKind::SILBox:
    return ReferenceCounting::Native;

  case TypeKind::BuiltinBridgeObject:
    return ReferenceCounting::Bridge;

  case TypeKind::Class:
    return getClassReferenceCounting(cast<ClassType>(type)->getDecl());
  case TypeKind::BoundGenericClass:
    return getClassReferenceCounting(
                                  cast<BoundGenericClassType>(type)->getDecl());
  case TypeKind::UnboundGeneric:
    return getClassReferenceCounting(
                    cast<ClassDecl>(cast<UnboundGenericType>(type)->getDecl()));

  case TypeKind::DynamicSelf:
    return cast<DynamicSelfType>(type).getSelfType()
        ->getReferenceCounting();

  case TypeKind::PrimaryArchetype:
  case TypeKind::OpenedArchetype:
  case TypeKind::NestedArchetype:
  case TypeKind::OpaqueTypeArchetype: {
    auto archetype = cast<ArchetypeType>(type);
    auto layout = archetype->getLayoutConstraint();
    (void)layout;
    assert(archetype->requiresClass() ||
           (layout && layout->isRefCounted()));
    if (auto supertype = archetype->getSuperclass())
      return supertype->getReferenceCounting();
    return ReferenceCounting::Unknown;
  }

  case TypeKind::Protocol:
  case TypeKind::ProtocolComposition: {
    auto layout = type->getExistentialLayout();
    assert(layout.requiresClass() && "Opaque existentials don't use refcounting");
    if (auto superclass = layout.getSuperclass())
      return superclass->getReferenceCounting();
    return ReferenceCounting::Unknown;
  }

  case TypeKind::Function:
  case TypeKind::GenericFunction:
  case TypeKind::SILFunction:
  case TypeKind::SILBlockStorage:
  case TypeKind::Error:
  case TypeKind::Unresolved:
  case TypeKind::BuiltinInteger:
  case TypeKind::BuiltinIntegerLiteral:
  case TypeKind::BuiltinFloat:
  case TypeKind::BuiltinRawPointer:
  case TypeKind::BuiltinUnsafeValueBuffer:
  case TypeKind::BuiltinVector:
  case TypeKind::Tuple:
  case TypeKind::Enum:
  case TypeKind::Struct:
  case TypeKind::Metatype:
  case TypeKind::ExistentialMetatype:
  case TypeKind::Module:
  case TypeKind::LValue:
  case TypeKind::InOut:
  case TypeKind::TypeVariable:
  case TypeKind::BoundGenericEnum:
  case TypeKind::BoundGenericStruct:
  case TypeKind::SILToken:
  case TypeKind::GenericTypeParam:
  case TypeKind::DependentMember:
#define REF_STORAGE(Name, ...) \
  case TypeKind::Name##Storage:
#include "swift/AST/ReferenceStorage.def"
    llvm_unreachable("type is not a class reference");
  }

  llvm_unreachable("Unhandled type kind!");
}

//
// SILBoxType implementation
//

void SILBoxType::Profile(llvm::FoldingSetNodeID &id, SILLayout *Layout,
                         SubstitutionMap Substitutions) {
  id.AddPointer(Layout);
  Substitutions.profile(id);
}

static RecursiveTypeProperties getBoxRecursiveProperties(
    SILLayout *Layout, SubstitutionMap subMap) {
  RecursiveTypeProperties props;
  for (auto &field : Layout->getFields()) {
    auto fieldProps = field.getLoweredType()->getRecursiveProperties();
    fieldProps.removeHasTypeParameter();
    fieldProps.removeHasDependentMember();
    props |= fieldProps;
  }
  for (auto replacementType : subMap.getReplacementTypes()) {
    if (replacementType) props |= replacementType->getRecursiveProperties();
  }
  return props;
}

SILBoxType::SILBoxType(ASTContext &C,
                       SILLayout *Layout, SubstitutionMap Substitutions)
  : TypeBase(TypeKind::SILBox, &C,
             getBoxRecursiveProperties(Layout, Substitutions)),
    Layout(Layout), Substitutions(Substitutions) {
  assert(Substitutions.isCanonical());
}

Type TypeBase::openAnyExistentialType(OpenedArchetypeType *&opened) {
  assert(isAnyExistentialType());
  if (auto metaty = getAs<ExistentialMetatypeType>()) {
    opened = OpenedArchetypeType::get(metaty->getInstanceType());
    if (metaty->hasRepresentation())
      return MetatypeType::get(opened, metaty->getRepresentation());
    else
      return MetatypeType::get(opened);
  }
  opened = OpenedArchetypeType::get(this);
  return opened;
}

// SWIFT_ENABLE_TENSORFLOW
// Makes a function with the same generic signature and ExtInfo as `copy`, but
// with `params` parameters and `retTy` return type.
static AnyFunctionType *
makeFunctionType(AnyFunctionType *copy, ArrayRef<AnyFunctionType::Param> params,
                 Type retTy, GenericSignature genericSignature) {
  if (!genericSignature)
    if (auto *genericFunctionType = copy->getAs<GenericFunctionType>())
      genericSignature = genericFunctionType->getGenericSignature();
  if (genericSignature)
    return GenericFunctionType::get(genericSignature, params, retTy,
                                    copy->getExtInfo());
  return FunctionType::get(params, retTy, copy->getExtInfo());
}

AnyFunctionType *AnyFunctionType::getAutoDiffDerivativeFunctionType(
    IndexSubset *indices, unsigned resultIndex,
    AutoDiffDerivativeFunctionKind kind, LookupConformanceFn lookupConformance,
    GenericSignature whereClauseGenSig, bool makeSelfParamFirst) {
  // JVP: (T...) -> ((R...),
  //                 (T.TangentVector...) -> (R.TangentVector...))
  // VJP: (T...) -> ((R...),
  //                 (R.TangentVector...) -> (T.TangentVector...))
  //
  // Note that both can be written as "(T...) -> ((R...), Closure)", so we build
  // "Closure" and then use common code to wrap "Closure" in the outer function
  // type.

  assert(!indices->isEmpty() && "there must be at least one wrt index");

  auto &ctx = getASTContext();

  // Get differentiability parameter types.
  SmallVector<Type, 8> diffParamTypes;
  autodiff::getSubsetParameterTypes(indices, this, diffParamTypes,
                                    /*reverseCurryLevels*/ !makeSelfParamFirst);

  // Unwrap curry levels. At most, two parameter lists are necessary, for
  // curried method types with a `(Self)` parameter list.
  SmallVector<AnyFunctionType *, 2> curryLevels;
  auto *currentLevel = castTo<AnyFunctionType>();
  for (unsigned i : range(2)) {
    (void)i;
    if (currentLevel == nullptr)
      break;
    curryLevels.push_back(currentLevel);
    currentLevel = currentLevel->getResult()->getAs<AnyFunctionType>();
  }

  Type originalResult = curryLevels.back()->getResult();

  // Build the closure type, which is different depending on whether this is a
  // JVP or VJP.
  Type closure;
  switch (kind) {
  case AutoDiffDerivativeFunctionKind::JVP: {
    // closure is the JVP "differential":
    //   (T.TangentVector...) -> (R.TangentVector...)
    SmallVector<AnyFunctionType::Param, 8> differentialParams;
    for (auto diffParamType : diffParamTypes)
      differentialParams.push_back(AnyFunctionType::Param(
          diffParamType->getAutoDiffTangentSpace(lookupConformance)
              ->getType()));

    SmallVector<TupleTypeElt, 8> differentialResults;
    if (auto *resultTuple = originalResult->getAs<TupleType>()) {
      auto resultTupleEltType = resultTuple->getElementType(resultIndex);
      differentialResults.push_back(resultTupleEltType
          ->getAutoDiffTangentSpace(lookupConformance)->getType());
    } else {
      assert(resultIndex == 0 && "resultIndex out of bounds");
      differentialResults.push_back(
          originalResult->getAutoDiffTangentSpace(lookupConformance)
              ->getType());
    }
    Type differentialResult =
        differentialResults.size() > 1
            ? TupleType::get(differentialResults, ctx)
            : differentialResults[0].getType();

    closure = FunctionType::get(differentialParams, differentialResult);
    break;
  }
  case AutoDiffDerivativeFunctionKind::VJP: {
    // closure is the VJP "pullback":
    //   (R.TangentVector...) -> (T.TangentVector...)
    SmallVector<AnyFunctionType::Param, 8> pullbackParams;
    if (auto *resultTuple = originalResult->getAs<TupleType>()) {
      auto resultTupleEltType = resultTuple->getElementType(resultIndex);
      pullbackParams.push_back(
          AnyFunctionType::Param(resultTupleEltType
              ->getAutoDiffTangentSpace(lookupConformance)
                  ->getType()));
    } else {
      assert(resultIndex == 0 && "resultIndex out of bounds");
      pullbackParams.push_back(
          AnyFunctionType::Param(originalResult
              ->getAutoDiffTangentSpace(lookupConformance)
                  ->getType()));
    }

    SmallVector<TupleTypeElt, 8> pullbackResults;
    for (auto diffParamType : diffParamTypes)
      pullbackResults.push_back(
          diffParamType->getAutoDiffTangentSpace(lookupConformance)
              ->getType());
    Type pullbackResult = pullbackResults.size() > 1
                              ? TupleType::get(pullbackResults, ctx)
                              : pullbackResults[0].getType();

    closure = FunctionType::get(pullbackParams, pullbackResult);
    break;
  }
  }
  assert(closure && "should have built a closure");

  // Build "(T...) -> ((R...), Closure)".
  SmallVector<TupleTypeElt, 2> retElts;
  retElts.push_back(originalResult);
  retElts.push_back(closure);
  auto retTy = TupleType::get(retElts, ctx);
  auto *derivativeFunction = makeFunctionType(
      curryLevels.back(), curryLevels.back()->getParams(), retTy,
      curryLevels.size() == 1 ? whereClauseGenSig : nullptr);

  // Wrap the derivative function type in additional curry levels.
  auto curryLevelsWithoutLast =
      ArrayRef<AnyFunctionType *>(curryLevels).drop_back(1);
  for (auto pair : enumerate(llvm::reverse(curryLevelsWithoutLast))) {
    unsigned i = pair.index();
    AnyFunctionType *curryLevel = pair.value();
    derivativeFunction = makeFunctionType(
        curryLevel, curryLevel->getParams(), derivativeFunction,
        i == curryLevelsWithoutLast.size() - 1 ? whereClauseGenSig : nullptr);
  }

  return derivativeFunction;
}

bool TypeBase::hasOpaqueArchetypePropertiesOrCases() {
  if (auto *structDecl = getStructOrBoundGenericStruct()) {
    for (auto *field : structDecl->getStoredProperties()) {
      auto fieldTy = field->getInterfaceType()->getCanonicalType();
      if (fieldTy->hasOpaqueArchetype() ||
          fieldTy->hasOpaqueArchetypePropertiesOrCases())
        return true;
    }
  }

  if (auto *enumDecl = getEnumOrBoundGenericEnum()) {
    for (auto *elt : enumDecl->getAllElements()) {
      auto eltType = elt->getInterfaceType();
      if (eltType->hasOpaqueArchetype() ||
          eltType->getCanonicalType()->hasOpaqueArchetypePropertiesOrCases())
        return true;
    }
  }
  return false;
}

CanType swift::substOpaqueTypesWithUnderlyingTypes(CanType ty,
                                                   TypeExpansionContext context,
                                                   bool allowLoweredTypes) {
  if (!context.shouldLookThroughOpaqueTypeArchetypes() ||
      !ty->hasOpaqueArchetype())
    return ty;

  ReplaceOpaqueTypesWithUnderlyingTypes replacer(
      context.getContext(), context.getResilienceExpansion(),
      context.isWholeModuleContext());
  SubstOptions flags = SubstFlags::SubstituteOpaqueArchetypes;
  if (allowLoweredTypes)
    flags =
        SubstFlags::SubstituteOpaqueArchetypes | SubstFlags::AllowLoweredTypes;
  return ty.subst(replacer, replacer, flags)->getCanonicalType();
}


// SWIFT_ENABLE_TENSORFLOW
AnyFunctionType *AnyFunctionType::getWithoutDifferentiability() const {
  SmallVector<Param, 8> newParams;
  for (auto &param : getParams()) {
    Param newParam(param.getPlainType(), param.getLabel(),
                   param.getParameterFlags().withNoDerivative(false));
    newParams.push_back(newParam);
  }
  auto nonDiffExtInfo = getExtInfo()
      .withDifferentiabilityKind(DifferentiabilityKind::NonDifferentiable);
  if (isa<FunctionType>(this))
    return FunctionType::get(newParams, getResult(), nonDiffExtInfo);
  assert(isa<GenericFunctionType>(this));
  return GenericFunctionType::get(getOptGenericSignature(), newParams,
                                  getResult(), nonDiffExtInfo);
}
// SWIFT_ENABLE_TENSORFLOW END

Optional<TangentSpace>
TypeBase::getAutoDiffTangentSpace(LookupConformanceFn lookupConformance) {
  assert(lookupConformance);
  auto &ctx = getASTContext();

  Type cacheKey = this;
  auto lookup = ctx.AutoDiffTangentSpaces.find(cacheKey);
  if (lookup != ctx.AutoDiffTangentSpaces.end())
    return lookup->getSecond();
  auto cache = [&](Optional<TangentSpace> tangentSpace) {
    ctx.AutoDiffTangentSpaces.insert({cacheKey, tangentSpace});
    return tangentSpace;
  };

  // For tuple types: the tangent space is a tuple of the elements'  tangent
  // space types, for the elements that have a tangent space.
  if (auto *tupleTy = getAs<TupleType>()) {
    SmallVector<TupleTypeElt, 8> newElts;
    for (auto elt : tupleTy->getElements()) {
      auto eltSpace = elt.getType()->getAutoDiffTangentSpace(lookupConformance);
      if (!eltSpace)
        continue;
      newElts.push_back(elt.getWithType(eltSpace->getType()));
    }
    if (newElts.empty())
      return cache(
          TangentSpace::getTuple(ctx.TheEmptyTupleType->castTo<TupleType>()));
    if (newElts.size() == 1)
      return cache(TangentSpace::getTangentVector(newElts.front().getType()));
    auto *tupleType = TupleType::get(newElts, ctx)->castTo<TupleType>();
    return cache(TangentSpace::getTuple(tupleType));
  }

  // For `Differentiable`-conforming types: the tangent space is the
  // `TangentVector` associated type.
  auto *differentiableProtocol =
      ctx.getProtocol(KnownProtocolKind::Differentiable);
  assert(differentiableProtocol && "`Differentiable` protocol not found");
  auto associatedTypeLookup =
      differentiableProtocol->lookupDirect(ctx.Id_TangentVector);
  assert(associatedTypeLookup.size() == 1);
  auto *dependentType = DependentMemberType::get(
      differentiableProtocol->getDeclaredInterfaceType(),
      cast<AssociatedTypeDecl>(associatedTypeLookup[0]));

  // Try to get the `TangentVector` associated type of `base`.
  // Return the associated type if it is valid.
  auto assocTy = dependentType->substBaseType(this, lookupConformance);
  if (!assocTy->hasError())
    return cache(TangentSpace::getTangentVector(assocTy));

  // Otherwise, there is no associated tangent space. Return `None`.
  return cache(None);
}

<<<<<<< HEAD
=======
// Creates an `AnyFunctionType` from the given parameters, result type,
// generic signature, and `ExtInfo`.
static AnyFunctionType *
makeFunctionType(ArrayRef<AnyFunctionType::Param> parameters, Type resultType,
                 GenericSignature genericSignature,
                 AnyFunctionType::ExtInfo extInfo) {
  if (genericSignature)
    return GenericFunctionType::get(genericSignature, parameters, resultType,
                                    extInfo);
  return FunctionType::get(parameters, resultType, extInfo);
}

AnyFunctionType *AnyFunctionType::getAutoDiffDerivativeFunctionType(
    IndexSubset *parameterIndices, unsigned resultIndex,
    AutoDiffDerivativeFunctionKind kind, LookupConformanceFn lookupConformance,
    GenericSignature derivativeGenSig, bool makeSelfParamFirst) {
  assert(!parameterIndices->isEmpty() &&
         "Expected at least one differentiability parameter");
  auto &ctx = getASTContext();

  // If `derivativeGenSig` is not defined, use the current function's type
  // generic signature.
  if (!derivativeGenSig)
    derivativeGenSig = getOptGenericSignature();

  // Get differentiability parameter types.
  SmallVector<Type, 8> diffParamTypes;
  autodiff::getSubsetParameterTypes(parameterIndices, this, diffParamTypes,
                                    /*reverseCurryLevels*/ !makeSelfParamFirst);

  // Unwrap curry levels. At most, two parameter lists are necessary, for
  // curried method types with a `(Self)` parameter list.
  // TODO(TF-874): Simplify curry level logic.
  SmallVector<AnyFunctionType *, 2> curryLevels;
  auto *currentLevel = castTo<AnyFunctionType>();
  for (unsigned i : range(2)) {
    (void)i;
    if (currentLevel == nullptr)
      break;
    curryLevels.push_back(currentLevel);
    currentLevel = currentLevel->getResult()->getAs<AnyFunctionType>();
  }

  Type originalResult = curryLevels.back()->getResult();

  // Build the result linear map function type.
  Type linearMapType;
  switch (kind) {
  case AutoDiffDerivativeFunctionKind::JVP: {
    // Differential function type, a result of the JVP:
    //   `LinearMapType = (T.TangentVector, ...) -> (R.TangentVector)`
    SmallVector<AnyFunctionType::Param, 8> differentialParams;
    for (auto diffParamType : diffParamTypes)
      differentialParams.push_back(AnyFunctionType::Param(
          diffParamType->getAutoDiffTangentSpace(lookupConformance)
              ->getType()));
    SmallVector<TupleTypeElt, 8> differentialResults;
    if (auto *resultTuple = originalResult->getAs<TupleType>()) {
      auto resultTupleEltType = resultTuple->getElementType(resultIndex);
      differentialResults.push_back(
          resultTupleEltType->getAutoDiffTangentSpace(lookupConformance)
              ->getType());
    } else {
      assert(resultIndex == 0 && "resultIndex out of bounds");
      differentialResults.push_back(
          originalResult->getAutoDiffTangentSpace(lookupConformance)
              ->getType());
    }
    Type differentialResult = differentialResults.size() > 1
                                  ? TupleType::get(differentialResults, ctx)
                                  : differentialResults[0].getType();
    linearMapType = FunctionType::get(differentialParams, differentialResult);
    break;
  }
  case AutoDiffDerivativeFunctionKind::VJP: {
    // Pullback function type, a result of the VJP:
    //   `LinearMapType = (R.TangentVector) -> (T.TangentVector, ...)`
    SmallVector<AnyFunctionType::Param, 8> pullbackParams;
    if (auto *resultTuple = originalResult->getAs<TupleType>()) {
      auto resultTupleEltType = resultTuple->getElementType(resultIndex);
      pullbackParams.push_back(AnyFunctionType::Param(
          resultTupleEltType->getAutoDiffTangentSpace(lookupConformance)
              ->getType()));
    } else {
      assert(resultIndex == 0 &&
             "Expected result index 0 for non-tuple result");
      pullbackParams.push_back(AnyFunctionType::Param(
          originalResult->getAutoDiffTangentSpace(lookupConformance)
              ->getType()));
    }
    SmallVector<TupleTypeElt, 8> pullbackResults;
    for (auto diffParamType : diffParamTypes)
      pullbackResults.push_back(
          diffParamType->getAutoDiffTangentSpace(lookupConformance)->getType());
    Type pullbackResult = pullbackResults.size() > 1
                              ? TupleType::get(pullbackResults, ctx)
                              : pullbackResults[0].getType();
    linearMapType = FunctionType::get(pullbackParams, pullbackResult);
    break;
  }
  }
  assert(linearMapType && "Expected linear map type");

  // Build the full derivative function type: `(T...) -> (R, LinearMapType)`.
  SmallVector<TupleTypeElt, 2> retElts;
  retElts.push_back(originalResult);
  retElts.push_back(linearMapType);
  auto retTy = TupleType::get(retElts, ctx);
  auto *derivativeFunctionType =
      makeFunctionType(curryLevels.back()->getParams(), retTy,
                       curryLevels.size() == 1 ? derivativeGenSig : nullptr,
                       curryLevels.back()->getExtInfo());

  // Wrap the derivative function type in additional curry levels.
  auto curryLevelsWithoutLast =
      ArrayRef<AnyFunctionType *>(curryLevels).drop_back(1);
  for (auto pair : enumerate(llvm::reverse(curryLevelsWithoutLast))) {
    unsigned i = pair.index();
    auto *curryLevel = pair.value();
    derivativeFunctionType = makeFunctionType(
        curryLevel->getParams(), derivativeFunctionType,
        i == curryLevelsWithoutLast.size() - 1 ? derivativeGenSig : nullptr,
        curryLevel->getExtInfo());
  }

  return derivativeFunctionType;
}
>>>>>>> 0405cb56

CanSILFunctionType
SILFunctionType::withSubstitutions(SubstitutionMap subs) const {
  return SILFunctionType::get(getSubstGenericSignature(),
                          getExtInfo(), getCoroutineKind(),
                          getCalleeConvention(),
                          getParameters(), getYields(), getResults(),
                          getOptionalErrorResult(),
                          subs, isGenericSignatureImplied(),
                          const_cast<SILFunctionType*>(this)->getASTContext());
}

SourceLoc swift::extractNearestSourceLoc(Type ty) {
  if (auto nominal = ty->getAnyNominal())
    return extractNearestSourceLoc(nominal);

  return SourceLoc();
}<|MERGE_RESOLUTION|>--- conflicted
+++ resolved
@@ -5057,8 +5057,6 @@
   return cache(None);
 }
 
-<<<<<<< HEAD
-=======
 // Creates an `AnyFunctionType` from the given parameters, result type,
 // generic signature, and `ExtInfo`.
 static AnyFunctionType *
@@ -5186,7 +5184,6 @@
 
   return derivativeFunctionType;
 }
->>>>>>> 0405cb56
 
 CanSILFunctionType
 SILFunctionType::withSubstitutions(SubstitutionMap subs) const {
