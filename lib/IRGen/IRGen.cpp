//===--- IRGen.cpp - Swift LLVM IR Generation -----------------------------===//
//
// This source file is part of the Swift.org open source project
//
// Copyright (c) 2014 - 2017 Apple Inc. and the Swift project authors
// Licensed under Apache License v2.0 with Runtime Library Exception
//
// See https://swift.org/LICENSE.txt for license information
// See https://swift.org/CONTRIBUTORS.txt for the list of Swift project authors
//
//===----------------------------------------------------------------------===//
//
//  This file implements the entrypoints into IR generation.
//
//===----------------------------------------------------------------------===//

#define DEBUG_TYPE "irgen"
#include "IRGenModule.h"
#include "swift/AST/DiagnosticsIRGen.h"
#include "swift/AST/IRGenOptions.h"
#include "swift/AST/LinkLibrary.h"
#include "swift/Basic/Defer.h"
#include "swift/Basic/Dwarf.h"
#include "swift/Basic/Platform.h"
#include "swift/Basic/Statistic.h"
#include "swift/Basic/Timer.h"
#include "swift/Basic/Version.h"
#include "swift/ClangImporter/ClangImporter.h"
#include "swift/IRGen/IRGenPublic.h"
#include "swift/IRGen/IRGenSILPasses.h"
#include "swift/LLVMPasses/Passes.h"
#include "swift/LLVMPasses/PassesFwd.h"
#include "swift/SIL/SILModule.h"
#include "swift/SILOptimizer/PassManager/PassManager.h"
#include "swift/SILOptimizer/PassManager/PassPipeline.h"
#include "swift/SILOptimizer/PassManager/Passes.h"
#include "swift/Subsystems.h"
#include "clang/Basic/TargetInfo.h"
#include "llvm/ADT/StringSet.h"
#include "llvm/Analysis/AliasAnalysis.h"
#include "llvm/Bitcode/BitcodeWriter.h"
#include "llvm/Bitcode/BitcodeWriterPass.h"
#include "llvm/CodeGen/BasicTTIImpl.h"
#include "llvm/IR/Constants.h"
#include "llvm/IR/DataLayout.h"
#include "llvm/IR/IRPrintingPasses.h"
#include "llvm/IR/LLVMContext.h"
#include "llvm/IR/LegacyPassManager.h"
#include "llvm/IR/Module.h"
#include "llvm/IR/ValueSymbolTable.h"
#include "llvm/IR/Verifier.h"
#include "llvm/Linker/Linker.h"
#include "llvm/MC/SubtargetFeature.h"
#include "llvm/Object/ObjectFile.h"
#include "llvm/Support/CommandLine.h"
#include "llvm/Support/Debug.h"
#include "llvm/Support/ErrorHandling.h"
#include "llvm/Support/FileSystem.h"
#include "llvm/Support/FormattedStream.h"
#include "llvm/Support/MD5.h"
#include "llvm/Support/Mutex.h"
#include "llvm/Support/Path.h"
#include "llvm/Support/TargetRegistry.h"
#include "llvm/Target/TargetMachine.h"
#include "llvm/Target/TargetSubtargetInfo.h"
#include "llvm/Transforms/IPO.h"
#include "llvm/Transforms/IPO/AlwaysInliner.h"
#include "llvm/Transforms/IPO/PassManagerBuilder.h"
#include "llvm/Transforms/Instrumentation.h"
#include "llvm/Transforms/ObjCARC.h"

#include <thread>

using namespace swift;
using namespace irgen;
using namespace llvm;

static cl::opt<bool> DisableObjCARCContract(
    "disable-objc-arc-contract", cl::Hidden,
    cl::desc("Disable running objc arc contract for testing purposes"));

namespace {
// We need this to access IRGenOptions from extension functions
class PassManagerBuilderWrapper : public PassManagerBuilder {
public:
  const IRGenOptions &IRGOpts;
  PassManagerBuilderWrapper(const IRGenOptions &IRGOpts)
      : PassManagerBuilder(), IRGOpts(IRGOpts) {}
};
} // end anonymous namespace

static void addSwiftARCOptPass(const PassManagerBuilder &Builder,
                               PassManagerBase &PM) {
  if (Builder.OptLevel > 0)
    PM.add(createSwiftARCOptPass());
}

static void addSwiftContractPass(const PassManagerBuilder &Builder,
                               PassManagerBase &PM) {
  if (Builder.OptLevel > 0)
    PM.add(createSwiftARCContractPass());
}

static void addSwiftMergeFunctionsPass(const PassManagerBuilder &Builder,
                                       PassManagerBase &PM) {
  if (Builder.OptLevel > 0)
    PM.add(createSwiftMergeFunctionsPass());
}

static void addAddressSanitizerPasses(const PassManagerBuilder &Builder,
                                      legacy::PassManagerBase &PM) {
  PM.add(createAddressSanitizerFunctionPass());
  PM.add(createAddressSanitizerModulePass());
}

static void addThreadSanitizerPass(const PassManagerBuilder &Builder,
                                   legacy::PassManagerBase &PM) {
  PM.add(createThreadSanitizerPass());
}

static void addSanitizerCoveragePass(const PassManagerBuilder &Builder,
                                     legacy::PassManagerBase &PM) {
  const PassManagerBuilderWrapper &BuilderWrapper =
      static_cast<const PassManagerBuilderWrapper &>(Builder);
  PM.add(createSanitizerCoverageModulePass(
      BuilderWrapper.IRGOpts.SanitizeCoverage));
}

std::tuple<llvm::TargetOptions, std::string, std::vector<std::string>>
swift::getIRTargetOptions(IRGenOptions &Opts, ASTContext &Ctx) {
  // Things that maybe we should collect from the command line:
  //   - relocation model
  //   - code model
  // FIXME: We should do this entirely through Clang, for consistency.
  TargetOptions TargetOpts;

  // Explicitly request debugger tuning for LLDB which is the default
  // on Darwin platforms but not on others.
  TargetOpts.DebuggerTuning = llvm::DebuggerKind::LLDB;

  auto *Clang = static_cast<ClangImporter *>(Ctx.getClangModuleLoader());
  clang::TargetOptions &ClangOpts = Clang->getTargetInfo().getTargetOpts();
  return std::make_tuple(TargetOpts, ClangOpts.CPU, ClangOpts.Features);
}

void setModuleFlags(IRGenModule &IGM) {

  auto *Module = IGM.getModule();

  // These module flags don't affect code generation; they just let us
  // error during LTO if the user tries to combine files across ABIs.
  Module->addModuleFlag(llvm::Module::Error, "Swift Version",
                        IRGenModule::swiftVersion);
}

void swift::performLLVMOptimizations(IRGenOptions &Opts, llvm::Module *Module,
                                     llvm::TargetMachine *TargetMachine) {
  // Set up a pipeline.
  PassManagerBuilderWrapper PMBuilder(Opts);

  if (Opts.Optimize && !Opts.DisableLLVMOptzns) {
    PMBuilder.OptLevel = 2; // -Os
    PMBuilder.SizeLevel = 1; // -Os
    PMBuilder.Inliner = llvm::createFunctionInliningPass(200);
    PMBuilder.SLPVectorize = true;
    PMBuilder.LoopVectorize = true;
    PMBuilder.MergeFunctions = true;
  } else {
    PMBuilder.OptLevel = 0;
    if (!Opts.DisableLLVMOptzns)
      PMBuilder.Inliner =
        llvm::createAlwaysInlinerLegacyPass(/*insertlifetime*/false);
  }

  // If the optimizer is enabled, we run the ARCOpt pass in the scalar optimizer
  // and the Contract pass as late as possible.
  if (!Opts.DisableLLVMARCOpts) {
    PMBuilder.addExtension(PassManagerBuilder::EP_ScalarOptimizerLate,
                           addSwiftARCOptPass);
    PMBuilder.addExtension(PassManagerBuilder::EP_OptimizerLast,
                           addSwiftContractPass);
  }

  if (Opts.Sanitizers & SanitizerKind::Address) {
    PMBuilder.addExtension(PassManagerBuilder::EP_OptimizerLast,
                           addAddressSanitizerPasses);
    PMBuilder.addExtension(PassManagerBuilder::EP_EnabledOnOptLevel0,
                           addAddressSanitizerPasses);
  }
  
  if (Opts.Sanitizers & SanitizerKind::Thread) {
    PMBuilder.addExtension(PassManagerBuilder::EP_OptimizerLast,
                           addThreadSanitizerPass);
    PMBuilder.addExtension(PassManagerBuilder::EP_EnabledOnOptLevel0,
                           addThreadSanitizerPass);
  }

  if (Opts.SanitizeCoverage.CoverageType !=
      llvm::SanitizerCoverageOptions::SCK_None) {

    PMBuilder.addExtension(PassManagerBuilder::EP_OptimizerLast,
                           addSanitizerCoveragePass);
    PMBuilder.addExtension(PassManagerBuilder::EP_EnabledOnOptLevel0,
                           addSanitizerCoveragePass);
  }

  PMBuilder.addExtension(PassManagerBuilder::EP_OptimizerLast,
                         addSwiftMergeFunctionsPass);

  // Configure the function passes.
  legacy::FunctionPassManager FunctionPasses(Module);
  FunctionPasses.add(createTargetTransformInfoWrapperPass(
      TargetMachine->getTargetIRAnalysis()));
  if (Opts.Verify)
    FunctionPasses.add(createVerifierPass());
  PMBuilder.populateFunctionPassManager(FunctionPasses);

  // The PMBuilder only knows about LLVM AA passes.  We should explicitly add
  // the swift AA pass after the other ones.
  if (!Opts.DisableLLVMARCOpts) {
    FunctionPasses.add(createSwiftAAWrapperPass());
    FunctionPasses.add(createExternalAAWrapperPass([](Pass &P, Function &,
                                                      AAResults &AAR) {
      if (auto *WrapperPass = P.getAnalysisIfAvailable<SwiftAAWrapperPass>())
        AAR.addAAResult(WrapperPass->getResult());
    }));
  }

  // Run the function passes.
  FunctionPasses.doInitialization();
  for (auto I = Module->begin(), E = Module->end(); I != E; ++I)
    if (!I->isDeclaration())
      FunctionPasses.run(*I);
  FunctionPasses.doFinalization();

  // Configure the module passes.
  legacy::PassManager ModulePasses;
  ModulePasses.add(createTargetTransformInfoWrapperPass(
      TargetMachine->getTargetIRAnalysis()));

  // If we're generating a profile, add the lowering pass now.
  if (Opts.GenerateProfile)
    ModulePasses.add(createInstrProfilingLegacyPass());

  PMBuilder.populateModulePassManager(ModulePasses);

  // The PMBuilder only knows about LLVM AA passes.  We should explicitly add
  // the swift AA pass after the other ones.
  if (!Opts.DisableLLVMARCOpts) {
    ModulePasses.add(createSwiftAAWrapperPass());
    ModulePasses.add(createExternalAAWrapperPass([](Pass &P, Function &,
                                                    AAResults &AAR) {
      if (auto *WrapperPass = P.getAnalysisIfAvailable<SwiftAAWrapperPass>())
        AAR.addAAResult(WrapperPass->getResult());
    }));
  }

  if (Opts.Verify)
    ModulePasses.add(createVerifierPass());

  if (Opts.PrintInlineTree)
    ModulePasses.add(createInlineTreePrinterPass());

  // Do it.
  ModulePasses.run(*Module);
}

namespace {
/// An output stream which calculates the MD5 hash of the streamed data.
class MD5Stream : public llvm::raw_ostream {
private:

  uint64_t Pos = 0;
  llvm::MD5 Hash;

  void write_impl(const char *Ptr, size_t Size) override {
    Hash.update(ArrayRef<uint8_t>(reinterpret_cast<const uint8_t *>(Ptr), Size));
    Pos += Size;
  }

  uint64_t current_pos() const override { return Pos; }

public:

  void final(MD5::MD5Result &Result) {
    flush();
    Hash.final(Result);
  }
};
} // end anonymous namespace

/// Computes the MD5 hash of the llvm \p Module including the compiler version
/// and options which influence the compilation.
static void getHashOfModule(MD5::MD5Result &Result, IRGenOptions &Opts,
                            llvm::Module *Module,
                            llvm::TargetMachine *TargetMachine,
                            version::Version const& effectiveLanguageVersion) {
  // Calculate the hash of the whole llvm module.
  MD5Stream HashStream;
  llvm::WriteBitcodeToFile(Module, HashStream);

  // Update the hash with the compiler version. We want to recompile if the
  // llvm pipeline of the compiler changed.
  HashStream << version::getSwiftFullVersion(effectiveLanguageVersion);

  // Add all options which influence the llvm compilation but are not yet
  // reflected in the llvm module itself.
  HashStream << Opts.getLLVMCodeGenOptionsHash();

  HashStream.final(Result);
}

/// Returns false if the hash of the current module \p HashData matches the
/// hash which is stored in an existing output object file.
static bool needsRecompile(StringRef OutputFilename, ArrayRef<uint8_t> HashData,
                           llvm::GlobalVariable *HashGlobal,
                           llvm::sys::Mutex *DiagMutex) {
  if (OutputFilename.empty())
    return true;

  auto BinaryOwner = object::createBinary(OutputFilename);
  if (!BinaryOwner) {
    consumeError(BinaryOwner.takeError());
    return true;
  }
  auto *ObjectFile = dyn_cast<object::ObjectFile>(BinaryOwner->getBinary());
  if (!ObjectFile)
    return true;

  StringRef HashSectionName = HashGlobal->getSection();
  // Strip the segment name. For mach-o the GlobalVariable's section name format
  // is <segment>,<section>.
  size_t Comma = HashSectionName.find_last_of(',');
  if (Comma != StringRef::npos)
    HashSectionName = HashSectionName.substr(Comma + 1);

  // Search for the section which holds the hash.
  for (auto &Section : ObjectFile->sections()) {
    StringRef SectionName;
    Section.getName(SectionName);
    if (SectionName == HashSectionName) {
      StringRef SectionData;
      Section.getContents(SectionData);
      ArrayRef<uint8_t> PrevHashData(
          reinterpret_cast<const uint8_t *>(SectionData.data()),
          SectionData.size());
      DEBUG(if (PrevHashData.size() == sizeof(MD5::MD5Result)) {
        if (DiagMutex) DiagMutex->lock();
        SmallString<32> HashStr;
        MD5::stringifyResult(
            *reinterpret_cast<MD5::MD5Result *>(
                const_cast<unsigned char *>(PrevHashData.data())),
            HashStr);
        llvm::dbgs() << OutputFilename << ": prev MD5=" << HashStr <<
          (HashData == PrevHashData ? " skipping\n" : " recompiling\n");
        if (DiagMutex) DiagMutex->unlock();
      });
      if (HashData == PrevHashData)
        return false;

      return true;
    }
  }
  return true;
}

static void countStatsPostIRGen(UnifiedStatsReporter &Stats,
                                const llvm::Module& Module) {
  auto &C = Stats.getFrontendCounters();
  // FIXME: calculate these in constant time if possible.
  C.NumIRGlobals += Module.getGlobalList().size();
  C.NumIRFunctions += Module.getFunctionList().size();
  C.NumIRAliases += Module.getAliasList().size();
  C.NumIRIFuncs += Module.getIFuncList().size();
  C.NumIRNamedMetaData += Module.getNamedMDList().size();
  C.NumIRValueSymbols += Module.getValueSymbolTable().size();
  C.NumIRComdatSymbols += Module.getComdatSymbolTable().size();
  for (auto const &Func : Module) {
    for (auto const &BB : Func) {
      C.NumIRBasicBlocks++;
      C.NumIRInsts += BB.size();
    }
  }
}

/// Run the LLVM passes. In multi-threaded compilation this will be done for
/// multiple LLVM modules in parallel.
bool swift::performLLVM(IRGenOptions &Opts, DiagnosticEngine *Diags,
                        llvm::sys::Mutex *DiagMutex,
                        llvm::GlobalVariable *HashGlobal,
                        llvm::Module *Module,
                        llvm::TargetMachine *TargetMachine,
                        const version::Version &effectiveLanguageVersion,
                        StringRef OutputFilename,
                        UnifiedStatsReporter *Stats) {
  if (Opts.UseIncrementalLLVMCodeGen && HashGlobal) {
    // Check if we can skip the llvm part of the compilation if we have an
    // existing object file which was generated from the same llvm IR.
    MD5::MD5Result Result;
    getHashOfModule(Result, Opts, Module, TargetMachine,
                    effectiveLanguageVersion);

    DEBUG(
      if (DiagMutex) DiagMutex->lock();
      SmallString<32> ResultStr;
      MD5::stringifyResult(Result, ResultStr);
      llvm::dbgs() << OutputFilename << ": MD5=" << ResultStr << '\n';
      if (DiagMutex) DiagMutex->unlock();
    );

    ArrayRef<uint8_t> HashData(reinterpret_cast<uint8_t *>(&Result),
                               sizeof(Result));
    if (Opts.OutputKind == IRGenOutputKind::ObjectFile &&
        !Opts.PrintInlineTree &&
        !needsRecompile(OutputFilename, HashData, HashGlobal, DiagMutex)) {
      // The llvm IR did not change. We don't need to re-create the object file.
      return false;
    }

    // Store the hash in the global variable so that it is written into the
    // object file.
    auto *HashConstant = ConstantDataArray::get(Module->getContext(), HashData);
    HashGlobal->setInitializer(HashConstant);
  }

  Optional<raw_fd_ostream> RawOS;
  if (!OutputFilename.empty()) {
    // Try to open the output file.  Clobbering an existing file is fine.
    // Open in binary mode if we're doing binary output.
    llvm::sys::fs::OpenFlags OSFlags = llvm::sys::fs::F_None;
    std::error_code EC;
    RawOS.emplace(OutputFilename, EC, OSFlags);

    if (RawOS->has_error() || EC) {
      if (Diags) {
        if (DiagMutex)
          DiagMutex->lock();
        Diags->diagnose(SourceLoc(), diag::error_opening_output,
                        OutputFilename, EC.message());
        if (DiagMutex)
          DiagMutex->unlock();
      }
      RawOS->clear_error();
      return true;
    }
  } else {
    assert(Opts.OutputKind == IRGenOutputKind::Module && "no output specified");
  }

  performLLVMOptimizations(Opts, Module, TargetMachine);

  legacy::PassManager EmitPasses;

  // Make sure we do ARC contraction under optimization.  We don't
  // rely on any other LLVM ARC transformations, but we do need ARC
  // contraction to add the objc_retainAutoreleasedReturnValue
  // assembly markers and remove clang.arc.used.
  if (Opts.Optimize && !DisableObjCARCContract)
    EmitPasses.add(createObjCARCContractPass());

  // Set up the final emission passes.
  switch (Opts.OutputKind) {
  case IRGenOutputKind::Module:
    break;
  case IRGenOutputKind::LLVMAssembly:
    EmitPasses.add(createPrintModulePass(*RawOS));
    break;
  case IRGenOutputKind::LLVMBitcode:
    EmitPasses.add(createBitcodeWriterPass(*RawOS));
    break;
  case IRGenOutputKind::NativeAssembly:
  case IRGenOutputKind::ObjectFile: {
    llvm::TargetMachine::CodeGenFileType FileType;
    FileType = (Opts.OutputKind == IRGenOutputKind::NativeAssembly
                  ? llvm::TargetMachine::CGFT_AssemblyFile
                  : llvm::TargetMachine::CGFT_ObjectFile);

    EmitPasses.add(createTargetTransformInfoWrapperPass(
        TargetMachine->getTargetIRAnalysis()));

    bool fail = TargetMachine->addPassesToEmitFile(EmitPasses, *RawOS,
                                                   FileType, !Opts.Verify);
    if (fail) {
      if (Diags) {
        if (DiagMutex)
          DiagMutex->lock();
        Diags->diagnose(SourceLoc(), diag::error_codegen_init_fail);
        if (DiagMutex)
          DiagMutex->unlock();
      }
      return true;
    }
    break;
  }
  }

  if (Stats) {
    if (DiagMutex)
      DiagMutex->lock();
    countStatsPostIRGen(*Stats, *Module);
    if (DiagMutex)
      DiagMutex->unlock();
  }

  EmitPasses.run(*Module);

  if (Stats && RawOS.hasValue()) {
    if (DiagMutex)
      DiagMutex->lock();
    Stats->getFrontendCounters().NumLLVMBytesOutput += RawOS->tell();
    if (DiagMutex)
      DiagMutex->unlock();
  }
  return false;
}

std::unique_ptr<llvm::TargetMachine>
swift::createTargetMachine(IRGenOptions &Opts, ASTContext &Ctx) {
  const llvm::Triple &Triple = Ctx.LangOpts.Target;
  std::string Error;
  const Target *Target = TargetRegistry::lookupTarget(Triple.str(), Error);
  if (!Target) {
    Ctx.Diags.diagnose(SourceLoc(), diag::no_llvm_target, Triple.str(), Error);
    return nullptr;
  }

  CodeGenOpt::Level OptLevel = Opts.Optimize ? CodeGenOpt::Default // -Os
                                             : CodeGenOpt::None;

  // Set up TargetOptions and create the target features string.
  TargetOptions TargetOpts;
  std::string CPU;
  std::vector<std::string> targetFeaturesArray;
  std::tie(TargetOpts, CPU, targetFeaturesArray)
    = getIRTargetOptions(Opts, Ctx);
  std::string targetFeatures;
  if (!targetFeaturesArray.empty()) {
    llvm::SubtargetFeatures features;
    for (const std::string &feature : targetFeaturesArray)
      if (!shouldRemoveTargetFeature(feature)) {
        features.AddFeature(feature);
      }
    targetFeatures = features.getString();
  }

  // Create a target machine.
<<<<<<< HEAD
  Optional<CodeModel::Model> cmodel = None;

  // On Windows 64 bit, dlls are loaded above the max address for 32 bits.
  // This means that a default CodeModel causes generated code to segfault
  // when run.
  if (Triple.isArch64Bit() && Triple.isOSWindows())
    cmodel = CodeModel::Large;

=======
>>>>>>> e7b002f9
  llvm::TargetMachine *TargetMachine =
      Target->createTargetMachine(Triple.str(), CPU, targetFeatures, TargetOpts,
                                  Reloc::PIC_, CodeModel::Default, OptLevel);
  if (!TargetMachine) {
    Ctx.Diags.diagnose(SourceLoc(), diag::no_llvm_target,
                       Triple.str(), "no LLVM target machine");
    return nullptr;
  }
  return std::unique_ptr<llvm::TargetMachine>(TargetMachine);
}

IRGenerator::IRGenerator(IRGenOptions &options, SILModule &module)
  : Opts(options), SIL(module), QueueIndex(0) {
}

std::unique_ptr<llvm::TargetMachine> IRGenerator::createTargetMachine() {
  return ::createTargetMachine(Opts, SIL.getASTContext());
}

// With -embed-bitcode, save a copy of the llvm IR as data in the
// __LLVM,__bitcode section and save the command-line options in the
// __LLVM,__swift_cmdline section.
static void embedBitcode(llvm::Module *M, const IRGenOptions &Opts)
{
  if (Opts.EmbedMode == IRGenEmbedMode::None)
    return;

  // Save llvm.compiler.used and remove it.
  SmallVector<llvm::Constant*, 2> UsedArray;
  SmallSet<llvm::GlobalValue*, 4> UsedGlobals;
  auto *UsedElementType =
    llvm::Type::getInt8Ty(M->getContext())->getPointerTo(0);
  llvm::GlobalVariable *Used =
    collectUsedGlobalVariables(*M, UsedGlobals, true);
  for (auto *GV : UsedGlobals) {
    if (GV->getName() != "llvm.embedded.module" &&
        GV->getName() != "llvm.cmdline")
      UsedArray.push_back(
          ConstantExpr::getPointerBitCastOrAddrSpaceCast(GV, UsedElementType));
  }
  if (Used)
    Used->eraseFromParent();

  // Embed the bitcode for the llvm module.
  std::string Data;
  llvm::raw_string_ostream OS(Data);
  if (Opts.EmbedMode == IRGenEmbedMode::EmbedBitcode)
    llvm::WriteBitcodeToFile(M, OS);

  ArrayRef<uint8_t> ModuleData(
      reinterpret_cast<const uint8_t *>(OS.str().data()), OS.str().size());
  llvm::Constant *ModuleConstant =
    llvm::ConstantDataArray::get(M->getContext(), ModuleData);
  llvm::GlobalVariable *GV = new llvm::GlobalVariable(*M,
                                       ModuleConstant->getType(), true,
                                       llvm::GlobalValue::PrivateLinkage,
                                       ModuleConstant);
  UsedArray.push_back(
    llvm::ConstantExpr::getPointerBitCastOrAddrSpaceCast(GV, UsedElementType));
  GV->setSection("__LLVM,__bitcode");
  if (llvm::GlobalVariable *Old =
      M->getGlobalVariable("llvm.embedded.module", true)) {
    GV->takeName(Old);
    Old->replaceAllUsesWith(GV);
    delete Old;
  } else {
    GV->setName("llvm.embedded.module");
  }

  // Embed command-line options.
  ArrayRef<uint8_t>
      CmdData(reinterpret_cast<const uint8_t *>(Opts.CmdArgs.data()),
              Opts.CmdArgs.size());
  llvm::Constant *CmdConstant =
    llvm::ConstantDataArray::get(M->getContext(), CmdData);
  GV = new llvm::GlobalVariable(*M, CmdConstant->getType(), true,
                                llvm::GlobalValue::PrivateLinkage,
                                CmdConstant);
  GV->setSection("__LLVM,__swift_cmdline");
  UsedArray.push_back(
    llvm::ConstantExpr::getPointerBitCastOrAddrSpaceCast(GV, UsedElementType));
  if (llvm::GlobalVariable *Old = M->getGlobalVariable("llvm.cmdline", true)) {
    GV->takeName(Old);
    Old->replaceAllUsesWith(GV);
    delete Old;
  } else {
    GV->setName("llvm.cmdline");
  }

  if (UsedArray.empty())
    return;

  // Recreate llvm.compiler.used.
  auto *ATy = llvm::ArrayType::get(UsedElementType, UsedArray.size());
  auto *NewUsed = new GlobalVariable(
           *M, ATy, false, llvm::GlobalValue::AppendingLinkage,
           llvm::ConstantArray::get(ATy, UsedArray), "llvm.compiler.used");
  NewUsed->setSection("llvm.metadata");
}

static void initLLVMModule(const IRGenModule &IGM) {
  auto *Module = IGM.getModule();
  assert(Module && "Expected llvm:Module for IR generation!");
  
  Module->setTargetTriple(IGM.Triple.str());

  // Set the module's string representation.
  Module->setDataLayout(IGM.DataLayout.getStringRepresentation());
}

std::pair<IRGenerator *, IRGenModule *>
swift::irgen::createIRGenModule(SILModule *SILMod,
                                llvm::LLVMContext &LLVMContext) {

  IRGenOptions Opts;
  IRGenerator *irgen = new IRGenerator(Opts, *SILMod);
  auto targetMachine = irgen->createTargetMachine();
  if (!targetMachine)
    return std::make_pair(nullptr, nullptr);

  // Create the IR emitter.
  IRGenModule *IGM =
      new IRGenModule(*irgen, std::move(targetMachine), nullptr, LLVMContext,
                      "", Opts.getSingleOutputFilename());

  initLLVMModule(*IGM);

  return std::pair<IRGenerator *, IRGenModule *>(irgen, IGM);
}

void swift::irgen::deleteIRGenModule(
    std::pair<IRGenerator *, IRGenModule *> &IRGenPair) {
  delete IRGenPair.second;
  delete IRGenPair.first;
}

/// \brief Run the IRGen preparation SIL pipeline. Passes have access to the
/// IRGenModule.
static void runIRGenPreparePasses(SILModule &Module,
                                  irgen::IRGenModule &IRModule) {
  SILPassManager PM(&Module, &IRModule);
  bool largeLoadable = Module.getOptions().EnableLargeLoadableTypes;
#define PASS(ID, Tag, Name)
#define IRGEN_PASS(ID, Tag, Name)                                              \
  if (swift::PassKind::ID == swift::PassKind::LoadableByAddress) {             \
    if (largeLoadable) {                                                       \
      PM.registerIRGenPass(swift::PassKind::ID, irgen::create##ID());          \
    }                                                                          \
  } else {                                                                     \
    PM.registerIRGenPass(swift::PassKind::ID, irgen::create##ID());            \
  }
#include "swift/SILOptimizer/PassManager/Passes.def"
  PM.executePassPipelinePlan(
      SILPassPipelinePlan::getIRGenPreparePassPipeline(Module.getOptions()));
}

/// Generates LLVM IR, runs the LLVM passes and produces the output file.
/// All this is done in a single thread.
static std::unique_ptr<llvm::Module> performIRGeneration(IRGenOptions &Opts,
                                                         swift::ModuleDecl *M,
                                            std::unique_ptr<SILModule> SILMod,
                                                         StringRef ModuleName,
                                                 llvm::LLVMContext &LLVMContext,
                                                       SourceFile *SF = nullptr,
                                 llvm::GlobalVariable **outModuleHash = nullptr,
                                                       unsigned StartElem = 0) {
  auto &Ctx = M->getASTContext();
  assert(!Ctx.hadError());

  IRGenerator irgen(Opts, *SILMod);

  auto targetMachine = irgen.createTargetMachine();
  if (!targetMachine) return nullptr;

  // Create the IR emitter.
  IRGenModule IGM(irgen, std::move(targetMachine), nullptr,
                  LLVMContext, ModuleName, Opts.getSingleOutputFilename());

  initLLVMModule(IGM);

  // Run SIL level IRGen preparation passes.
  runIRGenPreparePasses(*SILMod, IGM);
  
  {
    SharedTimer timer("IRGen");
    // Emit the module contents.
    irgen.emitGlobalTopLevel();

    if (SF) {
      IGM.emitSourceFile(*SF, StartElem);
    } else {
      assert(StartElem == 0 && "no explicit source file provided");
      for (auto *File : M->getFiles()) {
        if (auto *nextSF = dyn_cast<SourceFile>(File)) {
          if (nextSF->ASTStage >= SourceFile::TypeChecked)
            IGM.emitSourceFile(*nextSF, 0);
        } else {
          File->collectLinkLibraries([&IGM](LinkLibrary LinkLib) {
            IGM.addLinkLibrary(LinkLib);
          });
        }
      }
    }

    // Okay, emit any definitions that we suddenly need.
    irgen.emitLazyDefinitions();

    // Register our info with the runtime if needed.
    if (Opts.UseJIT) {
      IGM.emitRuntimeRegistration();
    } else {
      // Emit protocol conformances into a section we can recognize at runtime.
      // In JIT mode these are manually registered above.
      IGM.emitProtocolConformances();
      IGM.emitTypeMetadataRecords();
      IGM.emitBuiltinReflectionMetadata();
      IGM.emitReflectionMetadataVersion();
      irgen.emitEagerClassInitialization();
    }

    // Emit symbols for eliminated dead methods.
    IGM.emitVTableStubs();

    // Verify type layout if we were asked to.
    if (!Opts.VerifyTypeLayoutNames.empty())
      IGM.emitTypeVerifier();

    std::for_each(Opts.LinkLibraries.begin(), Opts.LinkLibraries.end(),
                  [&](LinkLibrary linkLib) {
      IGM.addLinkLibrary(linkLib);
    });

    // Hack to handle thunks eagerly synthesized by the Clang importer.
    swift::ModuleDecl *prev = nullptr;
    for (auto external : Ctx.ExternalDefinitions) {
      swift::ModuleDecl *next = external->getModuleContext();
      if (next == prev)
        continue;
      prev = next;

      if (next->getName() == M->getName())
        continue;

      next->collectLinkLibraries([&](LinkLibrary linkLib) {
        IGM.addLinkLibrary(linkLib);
      });
    }

    if (!IGM.finalize())
      return nullptr;

    setModuleFlags(IGM);
  }

  // Bail out if there are any errors.
  if (Ctx.hadError()) return nullptr;

  // Free the memory occupied by the SILModule.
  // Execute this task in parallel to the LLVM compilation.
  auto SILModuleRelease = [&SILMod]() { SILMod.reset(nullptr); };
  auto Thread = std::thread(SILModuleRelease);
  // Wait for the thread to terminate.
  SWIFT_DEFER { Thread.join(); };

  embedBitcode(IGM.getModule(), Opts);

  if (outModuleHash) {
    *outModuleHash = IGM.ModuleHash;
  } else {
    SharedTimer timer("LLVM pipeline");

    // Since no out module hash was set, we need to performLLVM.
    if (performLLVM(Opts, &IGM.Context.Diags, nullptr, IGM.ModuleHash,
                    IGM.getModule(), IGM.TargetMachine.get(),
                    IGM.Context.LangOpts.EffectiveLanguageVersion,
                    IGM.OutputFilename, IGM.Context.Stats))
      return nullptr;
  }

  return std::unique_ptr<llvm::Module>(IGM.releaseModule());
}

static void ThreadEntryPoint(IRGenerator *irgen,
                             llvm::sys::Mutex *DiagMutex, int ThreadIdx) {
  while (IRGenModule *IGM = irgen->fetchFromQueue()) {
    DEBUG(
      DiagMutex->lock();
      dbgs() << "thread " << ThreadIdx << ": fetched " << IGM->OutputFilename <<
          "\n";
      DiagMutex->unlock();
    );
    embedBitcode(IGM->getModule(), irgen->Opts);
    performLLVM(irgen->Opts, &IGM->Context.Diags, DiagMutex, IGM->ModuleHash,
                IGM->getModule(), IGM->TargetMachine.get(),
                IGM->Context.LangOpts.EffectiveLanguageVersion,
                IGM->OutputFilename, IGM->Context.Stats);
    if (IGM->Context.Diags.hadAnyError())
      return;
  }
  DEBUG(
    DiagMutex->lock();
    dbgs() << "thread " << ThreadIdx << ": done\n";
    DiagMutex->unlock();
  );
}

/// Generates LLVM IR, runs the LLVM passes and produces the output files.
/// All this is done in multiple threads.
static void performParallelIRGeneration(IRGenOptions &Opts,
                                        swift::ModuleDecl *M,
                                        std::unique_ptr<SILModule> SILMod,
                                        StringRef ModuleName, int numThreads) {

  IRGenerator irgen(Opts, *SILMod);

  // Enter a cleanup to delete all the IGMs and their associated LLVMContexts
  // that have been associated with the IRGenerator.
  struct IGMDeleter {
    IRGenerator &IRGen;
    IGMDeleter(IRGenerator &irgen) : IRGen(irgen) {}
    ~IGMDeleter() {
      for (auto it = IRGen.begin(); it != IRGen.end(); ++it) {
        IRGenModule *IGM = it->second;
        LLVMContext *Context = &IGM->LLVMContext;
        delete IGM;
        delete Context;
      }
    }
  } _igmDeleter(irgen);
  
  auto OutputIter = Opts.OutputFilenames.begin();
  bool IGMcreated = false;

  auto &Ctx = M->getASTContext();
  // Create an IRGenModule for each source file.
  bool DidRunSILCodeGenPreparePasses = false;
  for (auto *File : M->getFiles()) {
    auto nextSF = dyn_cast<SourceFile>(File);
    if (!nextSF || nextSF->ASTStage < SourceFile::TypeChecked)
      continue;
    
    // There must be an output filename for each source file.
    // We ignore additional output filenames.
    if (OutputIter == Opts.OutputFilenames.end()) {
      // TODO: Check this already at argument parsing.
      Ctx.Diags.diagnose(SourceLoc(), diag::too_few_output_filenames);
      return;
    }

    auto targetMachine = irgen.createTargetMachine();
    if (!targetMachine) continue;

    // This (and the IGM itself) will get deleted by the IGMDeleter
    // as long as the IGM is registered with the IRGenerator. 
    auto Context = new LLVMContext();
  
    // Create the IR emitter.
    IRGenModule *IGM = new IRGenModule(irgen, std::move(targetMachine),
                                       nextSF, *Context,
                                       ModuleName, *OutputIter++);
    IGMcreated = true;

    initLLVMModule(*IGM);
    if (!DidRunSILCodeGenPreparePasses) {
      // Run SIL level IRGen preparation passes on the module the first time
      // around.
      runIRGenPreparePasses(*SILMod, *IGM);
      DidRunSILCodeGenPreparePasses = true;
    }
  }
  
  if (!IGMcreated) {
    // TODO: Check this already at argument parsing.
    Ctx.Diags.diagnose(SourceLoc(), diag::no_input_files_for_mt);
    return;
  }

  // Emit the module contents.
  irgen.emitGlobalTopLevel();
  
  for (auto *File : M->getFiles()) {
    if (auto *SF = dyn_cast<SourceFile>(File)) {
      IRGenModule *IGM = irgen.getGenModule(SF);
      IGM->emitSourceFile(*SF, 0);
    } else {
      File->collectLinkLibraries([&](LinkLibrary LinkLib) {
        irgen.getPrimaryIGM()->addLinkLibrary(LinkLib);
      });
    }
  }
  
  // Okay, emit any definitions that we suddenly need.
  irgen.emitLazyDefinitions();

  irgen.emitProtocolConformances();

  irgen.emitReflectionMetadataVersion();

  irgen.emitEagerClassInitialization();

  // Emit reflection metadata for builtin and imported types.
  irgen.emitBuiltinReflectionMetadata();

  IRGenModule *PrimaryGM = irgen.getPrimaryIGM();

  // Emit symbols for eliminated dead methods.
  PrimaryGM->emitVTableStubs();
    
  // Verify type layout if we were asked to.
  if (!Opts.VerifyTypeLayoutNames.empty())
    PrimaryGM->emitTypeVerifier();
  
  std::for_each(Opts.LinkLibraries.begin(), Opts.LinkLibraries.end(),
                [&](LinkLibrary linkLib) {
                  PrimaryGM->addLinkLibrary(linkLib);
                });
  
  // Hack to handle thunks eagerly synthesized by the Clang importer.
  swift::ModuleDecl *prev = nullptr;
  for (auto external : Ctx.ExternalDefinitions) {
    swift::ModuleDecl *next = external->getModuleContext();
    if (next == prev)
      continue;
    prev = next;
    
    if (next->getName() == M->getName())
      continue;
    
    next->collectLinkLibraries([&](LinkLibrary linkLib) {
      PrimaryGM->addLinkLibrary(linkLib);
    });
  }
  
  llvm::StringSet<> referencedGlobals;

  for (auto it = irgen.begin(); it != irgen.end(); ++it) {
    IRGenModule *IGM = it->second;
    llvm::Module *M = IGM->getModule();
    auto collectReference = [&](llvm::GlobalValue &G) {
      if (G.isDeclaration()
          && (G.getLinkage() == GlobalValue::LinkOnceODRLinkage ||
              G.getLinkage() == GlobalValue::ExternalLinkage)) {
        referencedGlobals.insert(G.getName());
        G.setLinkage(GlobalValue::ExternalLinkage);
      }
    };
    for (llvm::GlobalVariable &G : M->getGlobalList()) {
      collectReference(G);
    }
    for (llvm::Function &F : M->getFunctionList()) {
      collectReference(F);
    }
    for (llvm::GlobalAlias &A : M->getAliasList()) {
      collectReference(A);
    }
  }

  for (auto it = irgen.begin(); it != irgen.end(); ++it) {
    IRGenModule *IGM = it->second;
    llvm::Module *M = IGM->getModule();
    
    // Update the linkage of shared functions/globals.
    // If a shared function/global is referenced from another file it must have
    // weak instead of linkonce linkage. Otherwise LLVM would remove the
    // definition (if it's not referenced in the same file).
    auto updateLinkage = [&](llvm::GlobalValue &G) {
      if (!G.isDeclaration()
          && G.getLinkage() == GlobalValue::LinkOnceODRLinkage
          && referencedGlobals.count(G.getName()) != 0) {
        G.setLinkage(GlobalValue::WeakODRLinkage);
      }
    };
    for (llvm::GlobalVariable &G : M->getGlobalList()) {
      updateLinkage(G);
    }
    for (llvm::Function &F : M->getFunctionList()) {
      updateLinkage(F);
    }
    for (llvm::GlobalAlias &A : M->getAliasList()) {
      updateLinkage(A);
    }

    if (!IGM->finalize())
      return;

    setModuleFlags(*IGM);
  }

  // Bail out if there are any errors.
  if (Ctx.hadError()) return;

  SharedTimer timer("LLVM pipeline");

  std::vector<std::thread> Threads;
  llvm::sys::Mutex DiagMutex;

  // Start all the threads and do the LLVM compilation.
  for (int ThreadIdx = 1; ThreadIdx < numThreads; ++ThreadIdx) {
    Threads.push_back(std::thread(ThreadEntryPoint, &irgen, &DiagMutex,
                                  ThreadIdx));
  }

  // Free the memory occupied by the SILModule.
  // Execute this task in parallel to the LLVM compilation.
  auto SILModuleRelease = [&SILMod]() { SILMod.reset(nullptr); };
  Threads.push_back(std::thread(SILModuleRelease));

  ThreadEntryPoint(&irgen, &DiagMutex, 0);

  // Wait for all threads.
  for (std::thread &Thread : Threads) {
    Thread.join();
  }
}


std::unique_ptr<llvm::Module> swift::
performIRGeneration(IRGenOptions &Opts, swift::ModuleDecl *M,
                    std::unique_ptr<SILModule> SILMod,
                    StringRef ModuleName, llvm::LLVMContext &LLVMContext,
                    llvm::GlobalVariable **outModuleHash) {
  int numThreads = SILMod->getOptions().NumThreads;
  if (numThreads != 0) {
    ::performParallelIRGeneration(Opts, M, std::move(SILMod),
                                  ModuleName, numThreads);
    // TODO: Parallel LLVM compilation cannot be used if a (single) module is
    // needed as return value.
    return nullptr;
  }
  return ::performIRGeneration(Opts, M, std::move(SILMod), ModuleName,
                               LLVMContext, nullptr, outModuleHash);
}

std::unique_ptr<llvm::Module> swift::
performIRGeneration(IRGenOptions &Opts, SourceFile &SF,
                    std::unique_ptr<SILModule> SILMod,
                    StringRef ModuleName, llvm::LLVMContext &LLVMContext,
                    unsigned StartElem,
                    llvm::GlobalVariable **outModuleHash) {
  return ::performIRGeneration(Opts, SF.getParentModule(),
                               std::move(SILMod), ModuleName,
                               LLVMContext, &SF, outModuleHash, StartElem);
}

void
swift::createSwiftModuleObjectFile(SILModule &SILMod, StringRef Buffer,
                                   StringRef OutputPath) {
  LLVMContext VMContext;

  auto &Ctx = SILMod.getASTContext();
  assert(!Ctx.hadError());

  IRGenOptions Opts;
  Opts.OutputKind = IRGenOutputKind::ObjectFile;
  IRGenerator irgen(Opts, SILMod);

  auto targetMachine = irgen.createTargetMachine();
  if (!targetMachine) return;

  IRGenModule IGM(irgen, std::move(targetMachine), nullptr, VMContext,
                  OutputPath, Opts.getSingleOutputFilename());
  initLLVMModule(IGM);
  auto *Ty = llvm::ArrayType::get(IGM.Int8Ty, Buffer.size());
  auto *Data =
      llvm::ConstantDataArray::getString(VMContext, Buffer, /*AddNull=*/false);
  auto &M = *IGM.getModule();
  auto *ASTSym = new llvm::GlobalVariable(M, Ty, /*constant*/ true,
                                          llvm::GlobalVariable::InternalLinkage,
                                          Data, "__Swift_AST");
  std::string Section;
  switch (IGM.TargetInfo.OutputObjectFormat) {
  case llvm::Triple::UnknownObjectFormat:
    llvm_unreachable("unknown object format");
  case llvm::Triple::COFF:
    Section = COFFASTSectionName;
    break;
  case llvm::Triple::ELF:
    Section = ELFASTSectionName;
    break;
  case llvm::Triple::MachO:
    Section = std::string(MachOASTSegmentName) + "," + MachOASTSectionName;
    break;
  case llvm::Triple::Wasm:
    llvm_unreachable("web assembly object format is not supported.");
    break;
  }
  ASTSym->setSection(Section);
  ASTSym->setAlignment(8);
  ::performLLVM(Opts, &Ctx.Diags, nullptr, nullptr, IGM.getModule(),
                IGM.TargetMachine.get(),
                Ctx.LangOpts.EffectiveLanguageVersion,
                OutputPath);
}

bool swift::performLLVM(IRGenOptions &Opts, ASTContext &Ctx,
                        llvm::Module *Module,
                        UnifiedStatsReporter *Stats) {
  // Build TargetMachine.
  auto TargetMachine = createTargetMachine(Opts, Ctx);
  if (!TargetMachine)
    return true;

  embedBitcode(Module, Opts);
  if (::performLLVM(Opts, &Ctx.Diags, nullptr, nullptr, Module,
                    TargetMachine.get(),
                    Ctx.LangOpts.EffectiveLanguageVersion,
                    Opts.getSingleOutputFilename(), Stats))
    return true;
  return false;
}<|MERGE_RESOLUTION|>--- conflicted
+++ resolved
@@ -544,20 +544,9 @@
   }
 
   // Create a target machine.
-<<<<<<< HEAD
-  Optional<CodeModel::Model> cmodel = None;
-
-  // On Windows 64 bit, dlls are loaded above the max address for 32 bits.
-  // This means that a default CodeModel causes generated code to segfault
-  // when run.
-  if (Triple.isArch64Bit() && Triple.isOSWindows())
-    cmodel = CodeModel::Large;
-
-=======
->>>>>>> e7b002f9
   llvm::TargetMachine *TargetMachine =
       Target->createTargetMachine(Triple.str(), CPU, targetFeatures, TargetOpts,
-                                  Reloc::PIC_, CodeModel::Default, OptLevel);
+                                  Reloc::PIC_, None, OptLevel);
   if (!TargetMachine) {
     Ctx.Diags.diagnose(SourceLoc(), diag::no_llvm_target,
                        Triple.str(), "no LLVM target machine");
