//===--- SILFunctionType.cpp - Giving SIL types to AST functions ----------===//
//
// This source file is part of the Swift.org open source project
//
// Copyright (c) 2014 - 2017 Apple Inc. and the Swift project authors
// Licensed under Apache License v2.0 with Runtime Library Exception
//
// See https://swift.org/LICENSE.txt for license information
// See https://swift.org/CONTRIBUTORS.txt for the list of Swift project authors
//
//===----------------------------------------------------------------------===//
//
// This file defines the native Swift ownership transfer conventions
// and works in concert with the importer to give the correct
// conventions to imported functions and types.
//
//===----------------------------------------------------------------------===//

#define DEBUG_TYPE "libsil"
#include "swift/AST/AnyFunctionRef.h"
#include "swift/AST/Decl.h"
#include "swift/AST/DiagnosticsSIL.h"
#include "swift/AST/ForeignInfo.h"
#include "swift/AST/GenericEnvironment.h"
// SWIFT_ENABLE_TENSORFLOW
#include "swift/AST/GenericSignatureBuilder.h"
#include "swift/AST/Module.h"
#include "swift/AST/ModuleLoader.h"
#include "swift/AST/ProtocolConformance.h"
#include "swift/SIL/SILModule.h"
#include "swift/SIL/SILType.h"
#include "clang/AST/Attr.h"
#include "clang/AST/DeclCXX.h"
#include "clang/AST/DeclObjC.h"
#include "clang/Analysis/DomainSpecific/CocoaConventions.h"
#include "llvm/Support/CommandLine.h"
#include "llvm/Support/Compiler.h"
#include "llvm/Support/Debug.h"
#include "llvm/Support/ErrorHandling.h"
#include "llvm/Support/SaveAndRestore.h"

using namespace swift;
using namespace swift::Lowering;

SILType SILFunctionType::substInterfaceType(SILModule &M,
                                            SILType interfaceType) const {
  if (getSubstitutions().empty())
    return interfaceType;
  
  return interfaceType.subst(M, getSubstitutions());
}

CanSILFunctionType SILFunctionType::getUnsubstitutedType(SILModule &M) const {
  auto mutableThis = const_cast<SILFunctionType*>(this);
  if (!getSubstitutions())
    return CanSILFunctionType(mutableThis);
  
  if (!isGenericSignatureImplied())
    return withSubstitutions(SubstitutionMap());
  
  SmallVector<SILParameterInfo, 4> params;
  SmallVector<SILYieldInfo, 4> yields;
  SmallVector<SILResultInfo, 4> results;
  Optional<SILResultInfo> errorResult;
  
  for (auto param : getParameters()) {
    params.push_back(
              param.getWithInterfaceType(param.getArgumentType(M, this)));
  }
  
  for (auto yield : getYields()) {
    yields.push_back(
              yield.getWithInterfaceType(yield.getArgumentType(M, this)));
  }
  
  for (auto result : getResults()) {
    results.push_back(
              result.getWithInterfaceType(result.getReturnValueType(M, this)));
  }
  
  if (auto error = getOptionalErrorResult()) {
    errorResult =
      error->getWithInterfaceType(error->getReturnValueType(M, this));
  }
  
  return SILFunctionType::get(GenericSignature(), getExtInfo(),
                              getCoroutineKind(),
                              getCalleeConvention(),
                              params, yields, results, errorResult,
                              SubstitutionMap(), false,
                              mutableThis->getASTContext());
}

CanType SILParameterInfo::getArgumentType(SILModule &M,
                                          const SILFunctionType *t) const {
  // TODO: We should always require a function type.
  if (t)
    return t->substInterfaceType(M,
                          SILType::getPrimitiveAddressType(getInterfaceType()))
            .getASTType();
  
  return getInterfaceType();
}

CanType SILResultInfo::getReturnValueType(SILModule &M,
                                          const SILFunctionType *t) const {
  // TODO: We should always require a function type.
  if (t)
    return t->substInterfaceType(M,
                          SILType::getPrimitiveAddressType(getInterfaceType()))
            .getASTType();

  return getInterfaceType();
}

SILType SILFunctionType::getDirectFormalResultsType(SILModule &M) {
  CanType type;
  if (getNumDirectFormalResults() == 0) {
    type = getASTContext().TheEmptyTupleType;
  } else if (getNumDirectFormalResults() == 1) {
    type = getSingleDirectFormalResult().getReturnValueType(M, this);
  } else {
    auto &cache = getMutableFormalResultsCache();
    if (cache) {
      type = cache;
    } else {
      SmallVector<TupleTypeElt, 4> elts;
      for (auto result : getResults())
        if (!result.isFormalIndirect())
          elts.push_back(result.getReturnValueType(M, this));
      type = CanType(TupleType::get(elts, getASTContext()));
      cache = type;
    }
  }
  return SILType::getPrimitiveObjectType(type);
}

SILType SILFunctionType::getAllResultsInterfaceType() {
  CanType type;
  if (getNumResults() == 0) {
    type = getASTContext().TheEmptyTupleType;
  } else if (getNumResults() == 1) {
    type = getResults()[0].getInterfaceType();
  } else {
    auto &cache = getMutableAllResultsCache();
    if (cache) {
      type = cache;
    } else {
      SmallVector<TupleTypeElt, 4> elts;
      for (auto result : getResults())
        elts.push_back(result.getInterfaceType());
      type = CanType(TupleType::get(elts, getASTContext()));
      cache = type;
    }
  }
  return SILType::getPrimitiveObjectType(type);
}

SILType SILFunctionType::getAllResultsSubstType(SILModule &M) {
  return substInterfaceType(M, getAllResultsInterfaceType());
}

SILType SILFunctionType::getFormalCSemanticResult(SILModule &M) {
  assert(getLanguage() == SILFunctionLanguage::C);
  assert(getNumResults() <= 1);
  return getDirectFormalResultsType(M);
}

CanType SILFunctionType::getSelfInstanceType(SILModule &M) const {
  auto selfTy = getSelfParameter().getArgumentType(M, this);

  // If this is a static method, get the instance type.
  if (auto metaTy = dyn_cast<AnyMetatypeType>(selfTy))
    return metaTy.getInstanceType();

  return selfTy;
}

// SWIFT_ENABLE_TENSORFLOW
IndexSubset *
SILFunctionType::getDifferentiationParameterIndices() {
  assert(isDifferentiable());
  SmallVector<unsigned, 8> result;
  for (auto valueAndIndex : enumerate(getParameters()))
    if (valueAndIndex.value().getDifferentiability() !=
            SILParameterDifferentiability::NotDifferentiable)
      result.push_back(valueAndIndex.index());
  return IndexSubset::get(getASTContext(), getNumParameters(), result);
}

CanSILFunctionType SILFunctionType::getWithDifferentiability(
    DifferentiabilityKind kind, IndexSubset *parameterIndices) {
  SmallVector<SILParameterInfo, 8> newParameters;
  for (auto paramAndIndex : enumerate(getParameters())) {
    auto &param = paramAndIndex.value();
    unsigned index = paramAndIndex.index();
    newParameters.push_back(param.getWithDifferentiability(
        index < parameterIndices->getCapacity() &&
            parameterIndices->contains(index)
                ? SILParameterDifferentiability::DifferentiableOrNotApplicable
                : SILParameterDifferentiability::NotDifferentiable));
  }
  auto newExtInfo = getExtInfo().withDifferentiabilityKind(kind);
  return get(getSubstGenericSignature(), newExtInfo, getCoroutineKind(),
             getCalleeConvention(), newParameters, getYields(), getResults(),
             getOptionalErrorResult(), getSubstitutions(),
             isGenericSignatureImplied(), getASTContext(),
             getWitnessMethodConformanceOrInvalid());
}

CanSILFunctionType SILFunctionType::getWithoutDifferentiability() {
  if (!isDifferentiable())
    return CanSILFunctionType(this);
  auto nondiffExtInfo = getExtInfo().withDifferentiabilityKind(
      DifferentiabilityKind::NonDifferentiable);
  SmallVector<SILParameterInfo, 8> newParams;
  for (auto &param : getParameters())
    newParams.push_back(param.getWithDifferentiability(
        SILParameterDifferentiability::DifferentiableOrNotApplicable));
  return SILFunctionType::get(getSubstGenericSignature(), nondiffExtInfo,
                              getCoroutineKind(), getCalleeConvention(),
                              newParams, getYields(), getResults(),
                              getOptionalErrorResult(), getSubstitutions(),
                              isGenericSignatureImplied(), getASTContext());
}

// Returns the canonical generic signature for an autodiff derivative function
// given an existing derivative function generic signature. All differentiation
// parameters are constrained to conform to `Differentiable`.
static CanGenericSignature getAutoDiffDerivativeFunctionGenericSignature(
    CanGenericSignature derivativeFnGenSig,
    ArrayRef<SILParameterInfo> originalParameters,
    IndexSubset *parameterIndices, ModuleDecl *module) {
  if (!derivativeFnGenSig)
    return nullptr;
  auto &ctx = module->getASTContext();
  GenericSignatureBuilder builder(ctx);

  // Add derivative function generic signature.
  builder.addGenericSignature(derivativeFnGenSig);
  // Constrain all wrt parameters to conform to `Differentiable`.
  auto source =
      GenericSignatureBuilder::FloatingRequirementSource::forAbstract();
  auto *diffableProto = ctx.getProtocol(KnownProtocolKind::Differentiable);
  for (unsigned paramIdx : parameterIndices->getIndices()) {
    auto paramType = originalParameters[paramIdx].getInterfaceType();
    Requirement req(RequirementKind::Conformance, paramType,
                    diffableProto->getDeclaredType());
    builder.addRequirement(req, source, module);
  }
  return std::move(builder)
      .computeGenericSignature(SourceLoc(), /*allowConcreteGenericParams*/ true)
      ->getCanonicalSignature();
}

CanSILFunctionType SILFunctionType::getAutoDiffDerivativeFunctionType(
    IndexSubset *parameterIndices, unsigned resultIndex,
    AutoDiffDerivativeFunctionKind kind, TypeConverter &TC,
    LookupConformanceFn lookupConformance,
    CanGenericSignature derivativeFnGenSig, bool isReabstractionThunk) {
  // JVP: (T...) -> ((R...),
  //                 (T.TangentVector...) -> (R.TangentVector...))
  // VJP: (T...) -> ((R...),
  //                 (R.TangentVector...) -> (T.TangentVector...))

  auto &ctx = getASTContext();

  // Helper function testing if we are differentiating wrt this index.
  auto isWrtIndex = [&](unsigned index) -> bool {
    return index < parameterIndices->getCapacity() &&
        parameterIndices->contains(index);
  };

  // Calculate differentiation parameter infos.
  SmallVector<SILParameterInfo, 4> wrtParams;
  for (auto valueAndIndex : enumerate(getParameters()))
    if (isWrtIndex(valueAndIndex.index()))
      wrtParams.push_back(valueAndIndex.value());

  // Get the canonical derivative function generic signature.
  if (!derivativeFnGenSig)
    derivativeFnGenSig = getSubstGenericSignature();
  derivativeFnGenSig = getAutoDiffDerivativeFunctionGenericSignature(
      derivativeFnGenSig, getParameters(), parameterIndices, &TC.M);
  Lowering::GenericContextScope genericContextScope(TC, derivativeFnGenSig);

  // Given a type, returns its formal SIL parameter info.
  auto getTangentParameterInfoForOriginalResult = [&](
      CanType tanType, ResultConvention origResConv) -> SILParameterInfo {
    auto &tl = TC.getTypeLowering(tanType, TypeExpansionContext::minimal());
    ParameterConvention conv;
    switch (origResConv) {
    case ResultConvention::Owned:
    case ResultConvention::Autoreleased:
      conv = tl.isTrivial()
          ? ParameterConvention::Direct_Unowned
          : ParameterConvention::Direct_Guaranteed;
      break;
    case ResultConvention::Unowned:
    case ResultConvention::UnownedInnerPointer:
      conv = ParameterConvention::Direct_Unowned;
      break;
    case ResultConvention::Indirect:
      conv = ParameterConvention::Indirect_In_Guaranteed;
      break;
    }
    return {tanType, conv};
  };

  // Given a type, returns its formal SIL result info.
  auto getTangentResultInfoForOriginalParameter = [&](
      CanType tanType, ParameterConvention origParamConv) -> SILResultInfo {
    auto &tl =
        TC.getTypeLowering(tanType, TypeExpansionContext::minimal());
    ResultConvention conv;
    switch (origParamConv) {
    case ParameterConvention::Direct_Owned:
    case ParameterConvention::Direct_Guaranteed:
    case ParameterConvention::Direct_Unowned:
      conv = tl.isTrivial()
          ? ResultConvention::Unowned
          : ResultConvention::Owned;
      break;
    case ParameterConvention::Indirect_In:
    case ParameterConvention::Indirect_Inout:
    case ParameterConvention::Indirect_In_Constant:
    case ParameterConvention::Indirect_In_Guaranteed:
    case ParameterConvention::Indirect_InoutAliasable:
      conv = ResultConvention::Indirect;
      break;
    }
    return {tanType, conv};
  };

  CanSILFunctionType closureType;
  switch (kind) {
  case AutoDiffDerivativeFunctionKind::JVP: {
    SmallVector<SILParameterInfo, 8> differentialParams;
    for (auto &param : wrtParams) {
      auto paramTan =
          param.getInterfaceType()->getAutoDiffAssociatedTangentSpace(lookupConformance);
      assert(paramTan && "Parameter type does not have a tangent space?");
      differentialParams.push_back(
          {paramTan->getCanonicalType(), param.getConvention()});
    }
    SmallVector<SILResultInfo, 8> differentialResults;
    auto &result = getResults()[resultIndex];
    auto resultTan =
        result.getInterfaceType()->getAutoDiffAssociatedTangentSpace(lookupConformance);
    assert(resultTan && "Result type does not have a tangent space?");
    differentialResults.push_back(
        {resultTan->getCanonicalType(), result.getConvention()});
    closureType = SILFunctionType::get(
        /*genericSignature*/ nullptr, ExtInfo(), SILCoroutineKind::None,
        ParameterConvention::Direct_Guaranteed, differentialParams, {},
        differentialResults, None, getSubstitutions(), isGenericSignatureImplied(), ctx);
    break;
  }
  case AutoDiffDerivativeFunctionKind::VJP: {
    SmallVector<SILParameterInfo, 8> pullbackParams;
    auto &origRes = getResults()[resultIndex];
    auto resultTan =
        origRes.getInterfaceType()->getAutoDiffAssociatedTangentSpace(lookupConformance);
    assert(resultTan && "Result type does not have a tangent space?");
    pullbackParams.push_back(
        getTangentParameterInfoForOriginalResult(resultTan->getCanonicalType(),
                                                 origRes.getConvention()));
    SmallVector<SILResultInfo, 8> pullbackResults;
    for (auto &param : wrtParams) {
      auto paramTan =
          param.getInterfaceType()->getAutoDiffAssociatedTangentSpace(lookupConformance);
      assert(paramTan && "Parameter type does not have a tangent space?");
      pullbackResults.push_back(
          getTangentResultInfoForOriginalParameter(paramTan->getCanonicalType(),
                                                   param.getConvention()));
    }
    closureType = SILFunctionType::get(
        /*genericSignature*/ nullptr, ExtInfo(), SILCoroutineKind::None,
        ParameterConvention::Direct_Guaranteed, pullbackParams, {},
        pullbackResults, {}, getSubstitutions(), isGenericSignatureImplied(), ctx);
    break;
  }
  }

  SmallVector<SILParameterInfo, 4> newParameters;
  newParameters.reserve(getNumParameters());
  newParameters.append(getParameters().begin(), getParameters().end());
  // Reabstraction thunks have a function-typed parameter (the function to
  // reabstract) as their last parameter. Reabstraction thunk JVPs/VJPs have a
  // `@differentiable` function-typed last parameter instead.
  if (isReabstractionThunk) {
    assert(!parameterIndices->contains(getNumParameters() - 1) &&
           "Function-typed parameter should not be wrt");
    auto fnParam = newParameters.back();
    auto fnParamType = dyn_cast<SILFunctionType>(fnParam.getInterfaceType());
    assert(fnParamType);
    auto diffFnType = fnParamType->getWithDifferentiability(
        DifferentiabilityKind::Normal, parameterIndices);
    newParameters.back() = fnParam.getWithInterfaceType(diffFnType);
  }
  SmallVector<SILResultInfo, 4> newResults;
  newResults.reserve(getNumResults() + 1);
  for (auto &result : getResults()) {
    auto mappedResult = result.getWithInterfaceType(
        result.getInterfaceType()->getCanonicalType(derivativeFnGenSig));
    newResults.push_back(mappedResult);
  }
  newResults.push_back({closureType->getCanonicalType(derivativeFnGenSig),
                        ResultConvention::Owned});
  return SILFunctionType::get(
      derivativeFnGenSig, getExtInfo(), getCoroutineKind(),
      getCalleeConvention(), newParameters, getYields(), newResults,
      getOptionalErrorResult(), getSubstitutions(), isGenericSignatureImplied(),
      ctx, getWitnessMethodConformanceOrInvalid());
}

CanSILFunctionType SILFunctionType::getAutoDiffTransposeFunctionType(
    IndexSubset *parameterIndices, Lowering::TypeConverter &TC,
    LookupConformanceFn lookupConformance, CanGenericSignature genSig) {
  // Get the canonical derivative function generic signature.
  if (!genSig)
    genSig = getSubstGenericSignature();
  genSig = getAutoDiffDerivativeFunctionGenericSignature(
      genSig, getParameters(), parameterIndices, &TC.M);
  Lowering::GenericContextScope genericContextScope(TC, genSig);

  // Given a type, returns its formal SIL parameter info.
  auto getParameterInfoForOriginalResult = [&](
      const SILResultInfo &result) -> SILParameterInfo {
    auto &tl = TC.getTypeLowering(
        result.getInterfaceType(), TypeExpansionContext::minimal());
    ParameterConvention newConv;
    switch (result.getConvention()) {
    case ResultConvention::Owned:
    case ResultConvention::Autoreleased:
      newConv = tl.isTrivial()
          ? ParameterConvention::Direct_Unowned
          : ParameterConvention::Direct_Guaranteed;
      break;
    case ResultConvention::Unowned:
    case ResultConvention::UnownedInnerPointer:
      newConv = ParameterConvention::Direct_Unowned;
      break;
    case ResultConvention::Indirect:
      newConv = ParameterConvention::Indirect_In_Guaranteed;
      break;
    }
    return {result.getInterfaceType()->getCanonicalType(genSig), newConv};
  };

  // Given a type, returns its formal SIL result info.
  auto getResultInfoForOriginalParameter = [&](
      const SILParameterInfo &param) -> SILResultInfo {
    auto &tl = TC.getTypeLowering(
        param.getInterfaceType(), TypeExpansionContext::minimal());
    ResultConvention newConv;
    switch (param.getConvention()) {
    case ParameterConvention::Direct_Owned:
    case ParameterConvention::Direct_Guaranteed:
    case ParameterConvention::Direct_Unowned:
      newConv = tl.isTrivial()
          ? ResultConvention::Unowned
          : ResultConvention::Owned;
      break;
    case ParameterConvention::Indirect_In:
    case ParameterConvention::Indirect_Inout:
    case ParameterConvention::Indirect_In_Constant:
    case ParameterConvention::Indirect_In_Guaranteed:
    case ParameterConvention::Indirect_InoutAliasable:
      newConv = ResultConvention::Indirect;
      break;
    }
    return {param.getInterfaceType()->getCanonicalType(genSig), newConv};
  };

  SmallVector<SILParameterInfo, 4> newParameters;
  SmallVector<SILResultInfo, 4> newResults;
  for (auto param : llvm::enumerate(getParameters())) {
    if (parameterIndices->contains(param.index()))
      newResults.push_back(getResultInfoForOriginalParameter(param.value()));
    else
      newParameters.push_back(param.value());
  }
  for (auto &res : getResults())
    newParameters.push_back(getParameterInfoForOriginalResult(res));
  return SILFunctionType::get(
      genSig, getExtInfo(), getCoroutineKind(),
      getCalleeConvention(), newParameters, getYields(), newResults,
      getOptionalErrorResult(), getSubstitutions(), isGenericSignatureImplied(), getASTContext());
}

ClassDecl *
SILFunctionType::getWitnessMethodClass(SILModule &M) const {
  // TODO: When witnesses use substituted types, we'd get this from the
  // substitution map.
  auto selfTy = getSelfInstanceType(M);
  auto genericSig = getSubstGenericSignature();
  if (auto paramTy = dyn_cast<GenericTypeParamType>(selfTy)) {
    assert(paramTy->getDepth() == 0 && paramTy->getIndex() == 0);
    auto superclass = genericSig->getSuperclassBound(paramTy);
    if (superclass)
      return superclass->getClassOrBoundGenericClass();
  }

  return nullptr;
}

static CanType getKnownType(Optional<CanType> &cacheSlot, ASTContext &C,
                            StringRef moduleName, StringRef typeName) {
  if (!cacheSlot) {
    cacheSlot = ([&] {
      ModuleDecl *mod = C.getLoadedModule(C.getIdentifier(moduleName));
      if (!mod)
        return CanType();

      // Do a general qualified lookup instead of a direct lookupValue because
      // some of the types we want are reexported through overlays and
      // lookupValue would only give us types actually declared in the overlays
      // themselves.
      SmallVector<ValueDecl *, 2> decls;
      mod->lookupQualified(mod, C.getIdentifier(typeName),
                           NL_QualifiedDefault | NL_KnownNonCascadingDependency,
                           decls);
      if (decls.size() != 1)
        return CanType();

      const auto *typeDecl = dyn_cast<TypeDecl>(decls.front());
      if (!typeDecl)
        return CanType();

      return typeDecl->getDeclaredInterfaceType()->getCanonicalType();
    })();
  }
  CanType t = *cacheSlot;

  // It is possible that we won't find a bridging type (e.g. String) when we're
  // parsing the stdlib itself.
  if (t) {
    LLVM_DEBUG(llvm::dbgs() << "Bridging type " << moduleName << '.' << typeName
                            << " mapped to ";
               if (t)
                 t->print(llvm::dbgs());
               else
                 llvm::dbgs() << "<null>";
               llvm::dbgs() << '\n');
  }
  return t;
}

#define BRIDGING_KNOWN_TYPE(BridgedModule,BridgedType) \
  CanType TypeConverter::get##BridgedType##Type() {         \
    return getKnownType(BridgedType##Ty, Context, \
                        #BridgedModule, #BridgedType);      \
  }
#include "swift/SIL/BridgedTypes.def"

/// Adjust a function type to have a slightly different type.
CanAnyFunctionType
Lowering::adjustFunctionType(CanAnyFunctionType t,
                             AnyFunctionType::ExtInfo extInfo) {
  if (t->getExtInfo() == extInfo)
    return t;
  return CanAnyFunctionType(t->withExtInfo(extInfo));
}

/// Adjust a function type to have a slightly different type.
CanSILFunctionType
Lowering::adjustFunctionType(CanSILFunctionType type,
                             SILFunctionType::ExtInfo extInfo,
                             ParameterConvention callee,
                             ProtocolConformanceRef witnessMethodConformance) {
  if (type->getExtInfo() == extInfo && type->getCalleeConvention() == callee &&
      type->getWitnessMethodConformanceOrInvalid() == witnessMethodConformance)
    return type;

  return SILFunctionType::get(type->getSubstGenericSignature(),
                              extInfo, type->getCoroutineKind(), callee,
                              type->getParameters(), type->getYields(),
                              type->getResults(),
                              type->getOptionalErrorResult(),
                              type->getSubstitutions(),
                              type->isGenericSignatureImplied(),
                              type->getASTContext(),
                              witnessMethodConformance);
}

CanSILFunctionType
SILFunctionType::getWithRepresentation(Representation repr) {
  return getWithExtInfo(getExtInfo().withRepresentation(repr));
}

CanSILFunctionType SILFunctionType::getWithExtInfo(ExtInfo newExt) {
  auto oldExt = getExtInfo();
  if (newExt == oldExt)
    return CanSILFunctionType(this);

  auto calleeConvention =
    (newExt.hasContext()
       ? (oldExt.hasContext()
            ? getCalleeConvention()
            : Lowering::DefaultThickCalleeConvention)
       : ParameterConvention::Direct_Unowned);

  return get(getSubstGenericSignature(), newExt, getCoroutineKind(),
             calleeConvention, getParameters(), getYields(), getResults(),
             getOptionalErrorResult(), getSubstitutions(),
             isGenericSignatureImplied(), getASTContext(),
             getWitnessMethodConformanceOrInvalid());
}

namespace {

enum class ConventionsKind : uint8_t {
  Default = 0,
  DefaultBlock = 1,
  ObjCMethod = 2,
  CFunctionType = 3,
  CFunction = 4,
  ObjCSelectorFamily = 5,
  Deallocator = 6,
  Capture = 7,
  CXXMethod = 8,
};

class Conventions {
  ConventionsKind kind;

protected:
  virtual ~Conventions() = default;

public:
  Conventions(ConventionsKind k) : kind(k) {}

  ConventionsKind getKind() const { return kind; }

  virtual ParameterConvention
  getIndirectParameter(unsigned index,
                       const AbstractionPattern &type,
                       const TypeLowering &substTL) const = 0;
  virtual ParameterConvention
  getDirectParameter(unsigned index,
                     const AbstractionPattern &type,
                     const TypeLowering &substTL) const = 0;
  virtual ParameterConvention getCallee() const = 0;
  virtual ResultConvention getResult(const TypeLowering &resultTL) const = 0;
  virtual ParameterConvention
  getIndirectSelfParameter(const AbstractionPattern &type) const = 0;
  virtual ParameterConvention
  getDirectSelfParameter(const AbstractionPattern &type) const = 0;

  // Helpers that branch based on a value ownership.
  ParameterConvention getIndirect(ValueOwnership ownership, bool forSelf,
                                  unsigned index,
                                  const AbstractionPattern &type,
                                  const TypeLowering &substTL) const {
    switch (ownership) {
    case ValueOwnership::Default:
      if (forSelf)
        return getIndirectSelfParameter(type);
      return getIndirectParameter(index, type, substTL);
    case ValueOwnership::InOut:
      return ParameterConvention::Indirect_Inout;
    case ValueOwnership::Shared:
      return ParameterConvention::Indirect_In_Guaranteed;
    case ValueOwnership::Owned:
      return ParameterConvention::Indirect_In;
    }
    llvm_unreachable("unhandled ownership");
  }

  ParameterConvention getDirect(ValueOwnership ownership, bool forSelf,
                                unsigned index, const AbstractionPattern &type,
                                const TypeLowering &substTL) const {
    switch (ownership) {
    case ValueOwnership::Default:
      if (forSelf)
        return getDirectSelfParameter(type);
      return getDirectParameter(index, type, substTL);
    case ValueOwnership::InOut:
      return ParameterConvention::Indirect_Inout;
    case ValueOwnership::Shared:
      return ParameterConvention::Direct_Guaranteed;
    case ValueOwnership::Owned:
      return ParameterConvention::Direct_Owned;
    }
    llvm_unreachable("unhandled ownership");
  }
};

/// A structure for building the substituted generic signature of a lowered type.
///
/// Where the abstraction pattern for a lowered type involves substitutable types, we extract those positions
/// out into generic arguments. This signature only needs to consider the general calling convention,
/// so it can reduce away protocol and base class constraints aside from
/// `AnyObject`. We want similar-shaped generic function types to remain
/// canonically equivalent, like `(T, U) -> ()`, `(T, T) -> ()`,
/// `(U, T) -> ()` or `(T, T.A) -> ()` when given substitutions that produce
/// the same function types, so we also introduce a new generic argument for
/// each position where we see a dependent type, and canonicalize the order in
/// which we see independent generic arguments.
class SubstFunctionTypeCollector {
public:
  TypeConverter &TC;
  bool Enabled;
  
  SmallVector<GenericTypeParamType *, 4> substGenericParams;
  SmallVector<Requirement, 4> substRequirements;
  SmallVector<Type, 4> substReplacements;
  
  SubstFunctionTypeCollector(TypeConverter &TC, bool enabled)
    : TC(TC), Enabled(enabled) {
    }
  SubstFunctionTypeCollector(const SubstFunctionTypeCollector &) = delete;
  
  // Add a substitution for a fresh type variable, with the given replacement
  // type and layout constraint.
  CanType addSubstitution(LayoutConstraint layout,
                          CanType substType) {
    auto paramIndex = substGenericParams.size();
    auto param = CanGenericTypeParamType::get(0, paramIndex, TC.Context);
    
    substGenericParams.push_back(param);
    substReplacements.push_back(substType);
    
    // Preserve the layout constraint, if any, on the archetype in the
    // generic signature, generalizing away some constraints that
    // shouldn't affect ABI substitutability.
    if (layout) {
      switch (layout->getKind()) {
      // Keep these layout constraints as is.
      case LayoutConstraintKind::RefCountedObject:
      case LayoutConstraintKind::TrivialOfAtMostSize:
        break;
      
      case LayoutConstraintKind::UnknownLayout:
      case LayoutConstraintKind::Trivial:
        // These constraints don't really constrain the ABI, so we can
        // eliminate them.
        layout = LayoutConstraint();
        break;
    
      // Replace these specific constraints with one of the more general
      // constraints above.
      case LayoutConstraintKind::NativeClass:
      case LayoutConstraintKind::Class:
      case LayoutConstraintKind::NativeRefCountedObject:
        // These can all be generalized to RefCountedObject.
        layout = LayoutConstraint::getLayoutConstraint(
                                   LayoutConstraintKind::RefCountedObject);
        break;
          
      case LayoutConstraintKind::TrivialOfExactSize:
        // Generalize to TrivialOfAtMostSize.
        layout = LayoutConstraint::getLayoutConstraint(
           LayoutConstraintKind::TrivialOfAtMostSize,
           layout->getTrivialSizeInBits(),
           layout->getAlignmentInBits(),
           TC.Context);
        break;
      }
      
      if (layout)
        substRequirements.push_back(
                      Requirement(RequirementKind::Layout, param, layout));
    }
    
    return param;
  }
  
  /// Given the destructured original abstraction pattern and substituted type for a destructured
  /// parameter or result, introduce substituted generic parameters and requirements as needed for
  /// the lowered type, and return the substituted type in terms of the substituted generic signature.
  CanType getSubstitutedInterfaceType(AbstractionPattern origType,
                                      CanType substType) {
    if (!Enabled)
      return substType;
    
    // Replace every dependent type we see with a fresh type variable in
    // the substituted signature, substituted by the corresponding concrete
    // type.

    // The entire original context could be a generic parameter.
    if (origType.isTypeParameter()) {
      return addSubstitution(origType.getLayoutConstraint(), substType);
    }
    
    auto origContextType = origType.getType();
    
    if (!origContextType->hasTypeParameter()
        && !origContextType->hasArchetype()) {
      // If the abstraction pattern doesn't have substitutable positions, nor
      // should the concrete type.
      assert(!substType->hasTypeParameter()
             && !substType->hasArchetype());
      return substType;
    }

    // Extract structural substitutions.
    if (origContextType->hasTypeParameter())
      origContextType = origType.getGenericSignature()->getGenericEnvironment()
        ->mapTypeIntoContext(origContextType)
        ->getCanonicalType(origType.getGenericSignature());
    return origContextType
      ->substituteBindingsTo(substType,
        [&](ArchetypeType *archetype, CanType binding) -> CanType {
          return addSubstitution(archetype->getLayoutConstraint(),
                                 binding);
        });
  }
};

/// A visitor for breaking down formal result types into a SILResultInfo
/// and possibly some number of indirect-out SILParameterInfos,
/// matching the abstraction patterns of the original type.
class DestructureResults {
  TypeConverter &TC;
  const Conventions &Convs;
  SmallVectorImpl<SILResultInfo> &Results;
  TypeExpansionContext context;
  SubstFunctionTypeCollector &Subst;

public:
  DestructureResults(TypeExpansionContext context, TypeConverter &TC,
                     const Conventions &conventions,
                     SmallVectorImpl<SILResultInfo> &results,
                     SubstFunctionTypeCollector &subst)
      : TC(TC), Convs(conventions), Results(results), context(context),
        Subst(subst) {}

  void destructure(AbstractionPattern origType, CanType substType) {
    // Recur into tuples.
    if (origType.isTuple()) {
      auto substTupleType = cast<TupleType>(substType);
      for (auto eltIndex : indices(substTupleType.getElementTypes())) {
        AbstractionPattern origEltType =
          origType.getTupleElementType(eltIndex);
        CanType substEltType = substTupleType.getElementType(eltIndex);
        destructure(origEltType, substEltType);
      }
      return;
    }
    
    auto substInterfaceType = Subst.getSubstitutedInterfaceType(origType,
                                                                substType);
    
    auto &substResultTLForConvention = TC.getTypeLowering(
        origType, substInterfaceType, TypeExpansionContext::minimal());
    auto &substResultTL = TC.getTypeLowering(origType, substInterfaceType,
                                             context);


    // Determine the result convention.
    ResultConvention convention;
    if (isFormallyReturnedIndirectly(origType, substType,
                                     substResultTLForConvention)) {
      convention = ResultConvention::Indirect;
    } else {
      convention = Convs.getResult(substResultTLForConvention);

      // Reduce conventions for trivial types to an unowned convention.
      if (substResultTL.isTrivial()) {
        switch (convention) {
        case ResultConvention::Indirect:
        case ResultConvention::Unowned:
        case ResultConvention::UnownedInnerPointer:
          // Leave these as-is.
          break;

        case ResultConvention::Autoreleased:
        case ResultConvention::Owned:
          // These aren't distinguishable from unowned for trivial types.
          convention = ResultConvention::Unowned;
          break;
        }
      }
    }
    
    SILResultInfo result(substResultTL.getLoweredType().getASTType(),
                         convention);
    Results.push_back(result);
  }

  /// Query whether the original type is returned indirectly for the purpose
  /// of reabstraction given complete lowering information about its
  /// substitution.
  bool isFormallyReturnedIndirectly(AbstractionPattern origType,
                                    CanType substType,
                                    const TypeLowering &substTL) {
    // If the substituted type is returned indirectly, so must the
    // unsubstituted type.
    if ((origType.isTypeParameter()
         && !origType.isConcreteType()
         && !origType.requiresClass())
        || substTL.isAddressOnly()) {
      return true;

    // If the substitution didn't change the type, then a negative
    // response to the above is determinative as well.
    } else if (origType.getType() == substType &&
               !origType.getType()->hasTypeParameter()) {
      return false;

    // Otherwise, query specifically for the original type.
    } else {
      return SILType::isFormallyReturnedIndirectly(
          origType.getType(), TC, origType.getGenericSignature());
    }
  }
};

static bool isClangTypeMoreIndirectThanSubstType(TypeConverter &TC,
                                                 const clang::Type *clangTy,
                                                 CanType substTy) {
  // A const pointer argument might have been imported as
  // UnsafePointer, COpaquePointer, or a CF foreign class.
  // (An ObjC class type wouldn't be const-qualified.)
  if (clangTy->isPointerType()
      && clangTy->getPointeeType().isConstQualified()) {
    // Peek through optionals.
    if (auto substObjTy = substTy.getOptionalObjectType())
      substTy = substObjTy;

    // Void pointers aren't usefully indirectable.
    if (clangTy->isVoidPointerType())
      return false;

    if (auto eltTy = substTy->getAnyPointerElementType())
      return isClangTypeMoreIndirectThanSubstType(TC,
                    clangTy->getPointeeType().getTypePtr(), CanType(eltTy));

    if (substTy->getAnyNominal() ==
          TC.Context.getOpaquePointerDecl())
      // TODO: We could conceivably have an indirect opaque ** imported
      // as COpaquePointer. That shouldn't ever happen today, though,
      // since we only ever indirect the 'self' parameter of functions
      // imported as methods.
      return false;

    if (clangTy->getPointeeType()->getAs<clang::RecordType>()) {
      // CF type as foreign class
      if (substTy->getClassOrBoundGenericClass() &&
          substTy->getClassOrBoundGenericClass()->getForeignClassKind() ==
            ClassDecl::ForeignKind::CFType) {
        return false;
      }
    }

    // swift_newtypes are always passed directly
    if (auto typedefTy = clangTy->getAs<clang::TypedefType>()) {
      if (typedefTy->getDecl()->getAttr<clang::SwiftNewtypeAttr>())
        return false;
    }

    return true;
  }
  return false;
}

static bool isFormallyPassedIndirectly(TypeConverter &TC,
                                       AbstractionPattern origType,
                                       CanType substType,
                                       const TypeLowering &substTL) {
  // If the C type of the argument is a const pointer, but the Swift type
  // isn't, treat it as indirect.
  if (origType.isClangType()
      && isClangTypeMoreIndirectThanSubstType(TC, origType.getClangType(),
                                              substType)) {
    return true;
  }

  // If the substituted type is passed indirectly, so must the
  // unsubstituted type.
  if ((origType.isTypeParameter() && !origType.isConcreteType()
       && !origType.requiresClass())
      || substTL.isAddressOnly()) {
    return true;

  // If the substitution didn't change the type, then a negative
  // response to the above is determinative as well.
  } else if (origType.getType() == substType &&
             !origType.getType()->hasTypeParameter()) {
    return false;

  // Otherwise, query specifically for the original type.
  } else {
    return SILType::isFormallyPassedIndirectly(
        origType.getType(), TC, origType.getGenericSignature());
  }
}

/// A visitor for turning formal input types into SILParameterInfos, matching
/// the abstraction patterns of the original type.
///
/// If the original abstraction pattern is fully opaque, we must pass the
/// function's parameters and results indirectly, as if the original type were
/// the most general function signature (expressed entirely in generic
/// parameters) which can be substituted to equal the given signature.
///
/// See the comment in AbstractionPattern.h for details.
class DestructureInputs {
  TypeExpansionContext expansion;
  TypeConverter &TC;
  const Conventions &Convs;
  const ForeignInfo &Foreign;
  Optional<llvm::function_ref<void()>> HandleForeignSelf;
  SmallVectorImpl<SILParameterInfo> &Inputs;
  SubstFunctionTypeCollector &Subst;
  unsigned NextOrigParamIndex = 0;
public:
  DestructureInputs(TypeExpansionContext expansion, TypeConverter &TC,
                    const Conventions &conventions, const ForeignInfo &foreign,
                    SmallVectorImpl<SILParameterInfo> &inputs,
                    SubstFunctionTypeCollector &subst)
      : expansion(expansion), TC(TC), Convs(conventions), Foreign(foreign),
        Inputs(inputs), Subst(subst) {}

  void destructure(AbstractionPattern origType,
                   CanAnyFunctionType::CanParamArrayRef params,
                   AnyFunctionType::ExtInfo extInfo) {
    visitTopLevelParams(origType, params, extInfo);
  }

private:
  /// Query whether the original type is address-only given complete
  /// lowering information about its substitution.
  bool isFormallyPassedIndirectly(AbstractionPattern origType,
                                  CanType substType,
                                  const TypeLowering &substTL) {
    return ::isFormallyPassedIndirectly(TC, origType, substType, substTL);
  }

  /// This is a special entry point that allows destructure inputs to handle
  /// self correctly.
  void visitTopLevelParams(AbstractionPattern origType,
                           CanAnyFunctionType::CanParamArrayRef params,
                           AnyFunctionType::ExtInfo extInfo) {
    unsigned numEltTypes = params.size();

    bool hasSelf = (extInfo.hasSelfParam() || Foreign.Self.isImportAsMember());
    unsigned numNonSelfParams = (hasSelf ? numEltTypes - 1 : numEltTypes);

    auto silRepresentation = extInfo.getSILRepresentation();

    // We have to declare this out here so that the lambda scope lasts for
    // the duration of the loop below.
    auto handleForeignSelf = [&] {
      // This is a "self", but it's not a Swift self, we handle it differently.
      auto selfParam = params[numNonSelfParams];
      visit(selfParam.getValueOwnership(),
            /*forSelf=*/false,
            origType.getFunctionParamType(numNonSelfParams),
            selfParam.getParameterType(), silRepresentation);
    };

    // If we have a foreign-self, install handleSelf as the handler.
    if (Foreign.Self.isInstance()) {
      assert(hasSelf && numEltTypes > 0);
      // This is safe because function_ref just stores a pointer to the
      // existing lambda object.
      HandleForeignSelf = handleForeignSelf;
    }

    // Add any leading foreign parameters.
    maybeAddForeignParameters();

    // Process all the non-self parameters.
    for (unsigned i = 0; i != numNonSelfParams; ++i) {
      auto ty = params[i].getParameterType();
      auto eltPattern = origType.getFunctionParamType(i);
      auto flags = params[i].getParameterFlags();

      visit(flags.getValueOwnership(), /*forSelf=*/false,
            // SWIFT_ENABLE_TENSORFLOW
            eltPattern, ty, silRepresentation, flags.isNonDifferentiable());
    }

    // Process the self parameter.  Note that we implicitly drop self
    // if this is a static foreign-self import.
    if (hasSelf && !Foreign.Self.isImportAsMember()) {
      auto selfParam = params[numNonSelfParams];
      auto ty = selfParam.getParameterType();
      auto eltPattern = origType.getFunctionParamType(numNonSelfParams);
      auto flags = selfParam.getParameterFlags();

      visit(flags.getValueOwnership(), /*forSelf=*/true,
            eltPattern, ty, silRepresentation);
    }

    // Clear the foreign-self handler for safety.
    HandleForeignSelf.reset();
  }

  void visit(ValueOwnership ownership, bool forSelf,
             AbstractionPattern origType, CanType substType,
             // SWIFT_ENABLE_TENSORFLOW
             SILFunctionTypeRepresentation rep,
             bool isNonDifferentiable = false) {
    assert(!isa<InOutType>(substType));

    // Tuples get handled specially, in some cases:
    CanTupleType substTupleTy = dyn_cast<TupleType>(substType);
    if (substTupleTy && !origType.isTypeParameter()) {
      assert(origType.getNumTupleElements() == substTupleTy->getNumElements());
      switch (ownership) {
      case ValueOwnership::Default:
      case ValueOwnership::Owned:
      case ValueOwnership::Shared:
        // Expand the tuple.
        for (auto i : indices(substTupleTy.getElementTypes())) {
          auto &elt = substTupleTy->getElement(i);
          auto ownership = elt.getParameterFlags().getValueOwnership();
          // FIXME(swift3): Once the entire parameter list is no longer a
          // target for substitution, re-enable this.
          // assert(ownership == ValueOwnership::Default);
          // assert(!elt.isVararg());
          visit(ownership, forSelf,
                origType.getTupleElementType(i),
                CanType(elt.getRawType()), rep);
        }
        return;
      case ValueOwnership::InOut:
        // handled below
        break;
      }
    }

    unsigned origParamIndex = NextOrigParamIndex++;
    
    auto substInterfaceType =
      Subst.getSubstitutedInterfaceType(origType, substType);

    auto &substTLConv = TC.getTypeLowering(origType, substInterfaceType,
                                       TypeExpansionContext::minimal());
    auto &substTL = TC.getTypeLowering(origType, substInterfaceType, expansion);

    ParameterConvention convention;
    if (ownership == ValueOwnership::InOut) {
      convention = ParameterConvention::Indirect_Inout;
    } else if (isFormallyPassedIndirectly(origType, substType, substTLConv)) {
      convention = Convs.getIndirect(ownership, forSelf, origParamIndex,
                                     origType, substTLConv);
      assert(isIndirectFormalParameter(convention));
    } else if (substTL.isTrivial()) {
      convention = ParameterConvention::Direct_Unowned;
    } else {
      convention = Convs.getDirect(ownership, forSelf, origParamIndex, origType,
                                   substTLConv);
      assert(!isIndirectFormalParameter(convention));
    }
<<<<<<< HEAD
    auto loweredType = substTL.getLoweredType().getASTType();

    // SWIFT_ENABLE_TENSORFLOW
    SILParameterInfo param(loweredType, convention);
    if (isNonDifferentiable)
      param = param.getWithDifferentiability(
          SILParameterDifferentiability::NotDifferentiable);
    Inputs.push_back(param);
=======
    
    Inputs.push_back(SILParameterInfo(
                            substTL.getLoweredType().getASTType(), convention));
>>>>>>> 3cc452ee

    maybeAddForeignParameters();
  }

  /// Given that we've just reached an argument index for the
  /// first time, add any foreign parameters.
  void maybeAddForeignParameters() {
    while (maybeAddForeignErrorParameter() ||
           maybeAddForeignSelfParameter()) {
      // Continue to see, just in case there are more parameters to add.
    }
  }

  bool maybeAddForeignErrorParameter() {
    if (!Foreign.Error ||
        NextOrigParamIndex != Foreign.Error->getErrorParameterIndex())
      return false;

    auto foreignErrorTy = TC.getLoweredRValueType(
        expansion, Foreign.Error->getErrorParameterType());

    // Assume the error parameter doesn't have interesting lowering.
    Inputs.push_back(SILParameterInfo(foreignErrorTy,
                                      ParameterConvention::Direct_Unowned));
    NextOrigParamIndex++;
    return true;
  }

  bool maybeAddForeignSelfParameter() {
    if (!Foreign.Self.isInstance() ||
        NextOrigParamIndex != Foreign.Self.getSelfIndex())
      return false;

    (*HandleForeignSelf)();
    return true;
  }
};

} // end anonymous namespace

static bool isPseudogeneric(SILDeclRef c) {
  // FIXME: should this be integrated in with the Sema check that prevents
  // illegal use of type arguments in pseudo-generic method bodies?

  // The implicitly-generated native initializer thunks for imported
  // initializers are never pseudo-generic, because they may need
  // to use their type arguments to bridge their value arguments.
  if (!c.isForeign &&
      (c.kind == SILDeclRef::Kind::Allocator ||
       c.kind == SILDeclRef::Kind::Initializer) &&
      c.getDecl()->hasClangNode())
    return false;

  // Otherwise, we have to look at the entity's context.
  DeclContext *dc;
  if (c.hasDecl()) {
    dc = c.getDecl()->getDeclContext();
  } else if (auto closure = c.getAbstractClosureExpr()) {
    dc = closure->getParent();
  } else {
    return false;
  }
  dc = dc->getInnermostTypeContext();
  if (!dc) return false;

  auto classDecl = dc->getSelfClassDecl();
  return (classDecl && classDecl->usesObjCGenericsModel());
}

/// Update the result type given the foreign error convention that we will be
/// using.
static std::pair<AbstractionPattern, CanType> updateResultTypeForForeignError(
    ForeignErrorConvention convention, CanGenericSignature genericSig,
    AbstractionPattern origResultType, CanType substFormalResultType) {
  switch (convention.getKind()) {
  // These conventions replace the result type.
  case ForeignErrorConvention::ZeroResult:
  case ForeignErrorConvention::NonZeroResult:
    assert(substFormalResultType->isVoid());
    substFormalResultType = convention.getResultType();
    origResultType = AbstractionPattern(genericSig, substFormalResultType);
    return {origResultType, substFormalResultType};

  // These conventions wrap the result type in a level of optionality.
  case ForeignErrorConvention::NilResult:
    assert(!substFormalResultType->getOptionalObjectType());
    substFormalResultType =
        OptionalType::get(substFormalResultType)->getCanonicalType();
    origResultType =
        AbstractionPattern::getOptional(origResultType);
    return {origResultType, substFormalResultType};

  // These conventions don't require changes to the formal error type.
  case ForeignErrorConvention::ZeroPreservedResult:
  case ForeignErrorConvention::NonNilError:
    return {origResultType, substFormalResultType};
  }
  llvm_unreachable("unhandled kind");
}

/// Lower any/all capture context parameters.
///
/// *NOTE* Currently default arg generators can not capture anything.
/// If we ever add that ability, it will be a different capture list
/// from the function to which the argument is attached.
static void
lowerCaptureContextParameters(TypeConverter &TC, SILDeclRef function,
                              CanGenericSignature genericSig,
                              TypeExpansionContext expansion,
                              SmallVectorImpl<SILParameterInfo> &inputs) {

  // NB: The generic signature may be elided from the lowered function type
  // if the function is in a fully-specialized context, but we still need to
  // canonicalize references to the generic parameters that may appear in
  // non-canonical types in that context. We need the original generic
  // signature from the AST for that.
  auto origGenericSig = function.getAnyFunctionRef()->getGenericSignature();
  auto loweredCaptures = TC.getLoweredLocalCaptures(function);

  for (auto capture : loweredCaptures.getCaptures()) {
    if (capture.isDynamicSelfMetadata()) {
      ParameterConvention convention = ParameterConvention::Direct_Unowned;
      auto dynamicSelfInterfaceType =
          loweredCaptures.getDynamicSelfType()->mapTypeOutOfContext();

      auto selfMetatype = MetatypeType::get(dynamicSelfInterfaceType,
                                            MetatypeRepresentation::Thick);

      auto canSelfMetatype = selfMetatype->getCanonicalType(origGenericSig);
      SILParameterInfo param(canSelfMetatype, convention);
      inputs.push_back(param);

      continue;
    }

    if (capture.isOpaqueValue()) {
      OpaqueValueExpr *opaqueValue = capture.getOpaqueValue();
      auto canType = opaqueValue->getType()->mapTypeOutOfContext()
          ->getCanonicalType(origGenericSig);
      auto &loweredTL =
          TC.getTypeLowering(AbstractionPattern(genericSig, canType),
                             canType, expansion);
      auto loweredTy = loweredTL.getLoweredType();

      ParameterConvention convention;
      if (loweredTL.isAddressOnly()) {
        convention = ParameterConvention::Indirect_In;
      } else {
        convention = ParameterConvention::Direct_Owned;
      }
      SILParameterInfo param(loweredTy.getASTType(), convention);
      inputs.push_back(param);

      continue;
    }

    auto *VD = capture.getDecl();
    auto type = VD->getInterfaceType();
    auto canType = type->getCanonicalType(origGenericSig);

    auto &loweredTL =
        TC.getTypeLowering(AbstractionPattern(genericSig, canType), canType,
                           expansion);
    auto loweredTy = loweredTL.getLoweredType();
    switch (TC.getDeclCaptureKind(capture, expansion)) {
    case CaptureKind::Constant: {
      // Constants are captured by value.
      ParameterConvention convention;
      if (loweredTL.isAddressOnly()) {
        convention = ParameterConvention::Indirect_In_Guaranteed;
      } else if (loweredTL.isTrivial()) {
        convention = ParameterConvention::Direct_Unowned;
      } else {
        convention = ParameterConvention::Direct_Guaranteed;
      }
      SILParameterInfo param(loweredTy.getASTType(), convention);
      inputs.push_back(param);
      break;
    }
    case CaptureKind::Box: {
      // The type in the box is lowered in the minimal context.
      auto minimalLoweredTy =
          TC.getTypeLowering(AbstractionPattern(genericSig, canType), canType,
                             TypeExpansionContext::minimal())
              .getLoweredType();
      // Lvalues are captured as a box that owns the captured value.
      auto boxTy = TC.getInterfaceBoxTypeForCapture(
          VD, minimalLoweredTy.getASTType(),
          /*mutable*/ true);
      auto convention = ParameterConvention::Direct_Guaranteed;
      auto param = SILParameterInfo(boxTy, convention);
      inputs.push_back(param);
      break;
    }
    case CaptureKind::StorageAddress: {
      // Non-escaping lvalues are captured as the address of the value.
      SILType ty = loweredTy.getAddressType();
      auto param =
          SILParameterInfo(ty.getASTType(),
                           ParameterConvention::Indirect_InoutAliasable);
      inputs.push_back(param);
      break;
    }
    }
  }
}

static void destructureYieldsForReadAccessor(TypeConverter &TC,
                                             TypeExpansionContext expansion,
                                             AbstractionPattern origType,
                                             CanType valueType,
                                          SmallVectorImpl<SILYieldInfo> &yields,
                                          SubstFunctionTypeCollector &subst) {
  // Recursively destructure tuples.
  if (origType.isTuple()) {
    auto valueTupleType = cast<TupleType>(valueType);
    for (auto i : indices(valueTupleType.getElementTypes())) {
      auto origEltType = origType.getTupleElementType(i);
      auto valueEltType = valueTupleType.getElementType(i);
      destructureYieldsForReadAccessor(TC, expansion, origEltType, valueEltType,
                                       yields, subst);
    }
    return;
  }

  auto valueInterfaceType =
    subst.getSubstitutedInterfaceType(origType, valueType);
  
  auto &tlConv =
      TC.getTypeLowering(origType, valueInterfaceType,
                         TypeExpansionContext::minimal());
  auto &tl =
      TC.getTypeLowering(origType, valueInterfaceType, expansion);
  auto convention = [&] {
    if (isFormallyPassedIndirectly(TC, origType, valueInterfaceType, tlConv))
      return ParameterConvention::Indirect_In_Guaranteed;
    if (tlConv.isTrivial())
      return ParameterConvention::Direct_Unowned;
    return ParameterConvention::Direct_Guaranteed;
  }();
  
  yields.push_back(SILYieldInfo(tl.getLoweredType().getASTType(),
                                convention));
}

static void destructureYieldsForCoroutine(TypeConverter &TC,
                                          TypeExpansionContext expansion,
                                          Optional<SILDeclRef> origConstant,
                                          Optional<SILDeclRef> constant,
                                          Optional<SubstitutionMap> reqtSubs,
                                          SmallVectorImpl<SILYieldInfo> &yields,
                                          SILCoroutineKind &coroutineKind,
                                          SubstFunctionTypeCollector &subst) {
  assert(coroutineKind == SILCoroutineKind::None);
  assert(yields.empty());

  if (!constant || !constant->hasDecl())
    return;

  auto accessor = dyn_cast<AccessorDecl>(constant->getDecl());
  if (!accessor || !accessor->isCoroutine())
    return;

  auto origAccessor = cast<AccessorDecl>(origConstant->getDecl());

  // Coroutine accessors are implicitly yield-once coroutines, despite
  // their function type.
  coroutineKind = SILCoroutineKind::YieldOnce;

  // Coroutine accessors are always native, so fetch the native
  // abstraction pattern.
  auto origStorage = origAccessor->getStorage();
  auto origType = TC.getAbstractionPattern(origStorage, /*nonobjc*/ true)
                    .getReferenceStorageReferentType();

  auto storage = accessor->getStorage();
  auto valueType = storage->getValueInterfaceType();
  if (reqtSubs) {
    valueType = valueType.subst(*reqtSubs);
  }

  auto canValueType = valueType->getCanonicalType(
    accessor->getGenericSignature());

  // 'modify' yields an inout of the target type.
  if (accessor->getAccessorKind() == AccessorKind::Modify) {
    auto valueInterfaceType = subst.getSubstitutedInterfaceType(origType,
                                                                canValueType);
    auto loweredValueTy =
        TC.getLoweredType(origType, valueInterfaceType, expansion);
    yields.push_back(SILYieldInfo(loweredValueTy.getASTType(),
                                  ParameterConvention::Indirect_Inout));
    return;
  }

  // 'read' yields a borrowed value of the target type, destructuring
  // tuples as necessary.
  assert(accessor->getAccessorKind() == AccessorKind::Read);
  destructureYieldsForReadAccessor(TC, expansion, origType, canValueType,
                                   yields, subst);
}

/// Create the appropriate SIL function type for the given formal type
/// and conventions.
///
/// The lowering of function types is generally sensitive to the
/// declared abstraction pattern.  We want to be able to take
/// advantage of declared type information in order to, say, pass
/// arguments separately and directly; but we also want to be able to
/// call functions from generic code without completely embarrassing
/// performance.  Therefore, different abstraction patterns induce
/// different argument-passing conventions, and we must introduce
/// implicit reabstracting conversions where necessary to map one
/// convention to another.
///
/// However, we actually can't reabstract arbitrary thin function
/// values while still leaving them thin, at least without costly
/// page-mapping tricks. Therefore, the representation must remain
/// consistent across all abstraction patterns.
///
/// We could reabstract block functions in theory, but (1) we don't
/// really need to and (2) doing so would be problematic because
/// stuffing something in an Optional currently forces it to be
/// reabstracted to the most general type, which means that we'd
/// expect the wrong abstraction conventions on bridged block function
/// types.
///
/// Therefore, we only honor abstraction patterns on thick or
/// polymorphic functions.
///
/// FIXME: we shouldn't just drop the original abstraction pattern
/// when we can't reabstract.  Instead, we should introduce
/// dynamic-indirect argument-passing conventions and map opaque
/// archetypes to that, then respect those conventions in IRGen by
/// using runtime call construction.
///
/// \param conventions - conventions as expressed for the original type
static CanSILFunctionType getSILFunctionType(
    TypeConverter &TC, TypeExpansionContext expansionContext, AbstractionPattern origType,
    CanAnyFunctionType substFnInterfaceType, AnyFunctionType::ExtInfo extInfo,
    const Conventions &conventions, const ForeignInfo &foreignInfo,
    Optional<SILDeclRef> origConstant, Optional<SILDeclRef> constant,
    Optional<SubstitutionMap> reqtSubs,
    ProtocolConformanceRef witnessMethodConformance) {
  // Find the generic parameters.
  CanGenericSignature genericSig =
    substFnInterfaceType.getOptGenericSignature();

  // Per above, only fully honor opaqueness in the abstraction pattern
  // for thick or polymorphic functions.  We don't need to worry about
  // non-opaque patterns because the type-checker forbids non-thick
  // function types from having generic parameters or results.
  if (origType.isTypeParameter() &&
      substFnInterfaceType->getExtInfo().getSILRepresentation()
        != SILFunctionType::Representation::Thick &&
      isa<FunctionType>(substFnInterfaceType)) {
    origType = AbstractionPattern(genericSig,
                                  substFnInterfaceType);
  }

  // Map 'throws' to the appropriate error convention.
  Optional<SILResultInfo> errorResult;
  assert((!foreignInfo.Error || substFnInterfaceType->getExtInfo().throws()) &&
         "foreignError was set but function type does not throw?");
  if (substFnInterfaceType->getExtInfo().throws() && !foreignInfo.Error) {
    assert(!origType.isForeign() &&
           "using native Swift error convention for foreign type!");
    SILType exnType = SILType::getExceptionType(TC.Context);
    assert(exnType.isObject());
    errorResult = SILResultInfo(exnType.getASTType(),
                                ResultConvention::Owned);
  }

  // Lower the result type.
  AbstractionPattern origResultType = origType.getFunctionResultType();
  CanType substFormalResultType = substFnInterfaceType.getResult();

  // If we have a foreign error convention, restore the original result type.
  if (auto convention = foreignInfo.Error) {
    std::tie(origResultType, substFormalResultType) =
        updateResultTypeForForeignError(*convention, genericSig, origResultType,
                                        substFormalResultType);
  }

  SubstFunctionTypeCollector subst(TC,
    TC.Context.LangOpts.EnableSubstSILFunctionTypesForFunctionValues
    // We don't currently use substituted function types for generic function
    // type lowering, though we should for generic methods on classes and
    // protocols.
    && !genericSig);

  // Destructure the input tuple type.
  SmallVector<SILParameterInfo, 8> inputs;
  {
    DestructureInputs destructurer(expansionContext, TC, conventions,
                                   foreignInfo, inputs, subst);
    destructurer.destructure(origType,
                             substFnInterfaceType.getParams(),
                             extInfo);
  }

  // Destructure the coroutine yields.
  SILCoroutineKind coroutineKind = SILCoroutineKind::None;
  SmallVector<SILYieldInfo, 8> yields;
  destructureYieldsForCoroutine(TC, expansionContext, origConstant, constant,
                                reqtSubs, yields, coroutineKind, subst);
  
  // Destructure the result tuple type.
  SmallVector<SILResultInfo, 8> results;
  {
    DestructureResults destructurer(expansionContext, TC, conventions,
                                    results, subst);
    destructurer.destructure(origResultType, substFormalResultType);
  }

  // Lower the capture context parameters, if any.
  if (constant && constant->getAnyFunctionRef()) {
    auto expansion = TypeExpansionContext::maximal(
        expansionContext.getContext(), expansionContext.isWholeModuleContext());
    if (constant->isSerialized())
      expansion = TypeExpansionContext::minimal();
    lowerCaptureContextParameters(TC, *constant, genericSig, expansion, inputs);
  }
  
  auto calleeConvention = ParameterConvention::Direct_Unowned;
  if (extInfo.hasContext())
    calleeConvention = conventions.getCallee();

  bool pseudogeneric = genericSig && constant
    ? isPseudogeneric(*constant)
    : false;

  // NOTE: SILFunctionType::ExtInfo doesn't track everything that
  // AnyFunctionType::ExtInfo tracks. For example: 'throws' or 'auto-closure'
  auto silExtInfo = SILFunctionType::ExtInfo()
    .withRepresentation(extInfo.getSILRepresentation())
    .withIsPseudogeneric(pseudogeneric)
    // SWIFT_ENABLE_TENSORFLOW
    .withNoEscape(extInfo.isNoEscape())
    .withDifferentiabilityKind(extInfo.getDifferentiabilityKind());
  
  // Build the substituted generic signature we extracted.
  bool impliedSignature = false;
  SubstitutionMap substitutions;
  if (subst.Enabled) {
    if (!subst.substGenericParams.empty()) {
      genericSig = GenericSignature::get(subst.substGenericParams,
                                         subst.substRequirements)
        ->getCanonicalSignature();
      substitutions = SubstitutionMap::get(genericSig,
                                           subst.substReplacements,
                                           ArrayRef<ProtocolConformanceRef>());
      impliedSignature = true;
    }
  }
  
  return SILFunctionType::get(genericSig, silExtInfo, coroutineKind,
                              calleeConvention, inputs, yields,
                              results, errorResult,
                              substitutions, impliedSignature,
                              TC.Context, witnessMethodConformance);
}

//===----------------------------------------------------------------------===//
//                        Deallocator SILFunctionTypes
//===----------------------------------------------------------------------===//

namespace {

// The convention for general deallocators.
struct DeallocatorConventions : Conventions {
  DeallocatorConventions() : Conventions(ConventionsKind::Deallocator) {}

  ParameterConvention getIndirectParameter(unsigned index,
                             const AbstractionPattern &type,
                             const TypeLowering &substTL) const override {
    llvm_unreachable("Deallocators do not have indirect parameters");
  }

  ParameterConvention getDirectParameter(unsigned index,
                             const AbstractionPattern &type,
                             const TypeLowering &substTL) const override {
    llvm_unreachable("Deallocators do not have non-self direct parameters");
  }

  ParameterConvention getCallee() const override {
    llvm_unreachable("Deallocators do not have callees");
  }

  ResultConvention getResult(const TypeLowering &tl) const override {
    // TODO: Put an unreachable here?
    return ResultConvention::Owned;
  }

  ParameterConvention
  getDirectSelfParameter(const AbstractionPattern &type) const override {
    // TODO: Investigate whether or not it is
    return ParameterConvention::Direct_Owned;
  }

  ParameterConvention
  getIndirectSelfParameter(const AbstractionPattern &type) const override {
    llvm_unreachable("Deallocators do not have indirect self parameters");
  }

  static bool classof(const Conventions *C) {
    return C->getKind() == ConventionsKind::Deallocator;
  }
};

} // end anonymous namespace

//===----------------------------------------------------------------------===//
//                      Default Convention FunctionTypes
//===----------------------------------------------------------------------===//

namespace {

enum class NormalParameterConvention { Owned, Guaranteed };

/// The default Swift conventions.
class DefaultConventions : public Conventions {
  NormalParameterConvention normalParameterConvention;

public:
  DefaultConventions(NormalParameterConvention normalParameterConvention)
      : Conventions(ConventionsKind::Default),
        normalParameterConvention(normalParameterConvention) {}

  bool isNormalParameterConventionGuaranteed() const {
    return normalParameterConvention == NormalParameterConvention::Guaranteed;
  }

  ParameterConvention getIndirectParameter(unsigned index,
                            const AbstractionPattern &type,
                            const TypeLowering &substTL) const override {
    if (isNormalParameterConventionGuaranteed()) {
      return ParameterConvention::Indirect_In_Guaranteed;
    }
    return ParameterConvention::Indirect_In;
  }

  ParameterConvention getDirectParameter(unsigned index,
                            const AbstractionPattern &type,
                            const TypeLowering &substTL) const override {
    if (isNormalParameterConventionGuaranteed())
      return ParameterConvention::Direct_Guaranteed;
    return ParameterConvention::Direct_Owned;
  }

  ParameterConvention getCallee() const override {
    return DefaultThickCalleeConvention;
  }

  ResultConvention getResult(const TypeLowering &tl) const override {
    return ResultConvention::Owned;
  }

  ParameterConvention
  getDirectSelfParameter(const AbstractionPattern &type) const override {
    return ParameterConvention::Direct_Guaranteed;
  }

  ParameterConvention
  getIndirectSelfParameter(const AbstractionPattern &type) const override {
    return ParameterConvention::Indirect_In_Guaranteed;
  }

  static bool classof(const Conventions *C) {
    return C->getKind() == ConventionsKind::Default;
  }
};

/// The default conventions for Swift initializing constructors.
///
/// Initializing constructors take all parameters (including) self at +1. This
/// is because:
///
/// 1. We are likely to be initializing fields of self implying that the
///    parameters are likely to be forwarded into memory without further
///    copies.
/// 2. Initializers must take 'self' at +1, since they will return it back
///    at +1, and may chain onto Objective-C initializers that replace the
///    instance.
struct DefaultInitializerConventions : DefaultConventions {
  DefaultInitializerConventions()
      : DefaultConventions(NormalParameterConvention::Owned) {}

  /// Initializers must take 'self' at +1, since they will return it back at +1,
  /// and may chain onto Objective-C initializers that replace the instance.
  ParameterConvention
  getDirectSelfParameter(const AbstractionPattern &type) const override {
    return ParameterConvention::Direct_Owned;
  }
  
  ParameterConvention
  getIndirectSelfParameter(const AbstractionPattern &type) const override {
    return ParameterConvention::Indirect_In;
  }
};

/// The convention used for allocating inits. Allocating inits take their normal
/// parameters at +1 and do not have a self parameter.
struct DefaultAllocatorConventions : DefaultConventions {
  DefaultAllocatorConventions()
      : DefaultConventions(NormalParameterConvention::Owned) {}

  ParameterConvention
  getDirectSelfParameter(const AbstractionPattern &type) const override {
    llvm_unreachable("Allocating inits do not have self parameters");
  }

  ParameterConvention
  getIndirectSelfParameter(const AbstractionPattern &type) const override {
    llvm_unreachable("Allocating inits do not have self parameters");
  }
};

/// The default conventions for Swift setter acccessors.
///
/// These take self at +0, but all other parameters at +1. This is because we
/// assume that setter parameters are likely to be values to be forwarded into
/// memory. Thus by passing in the +1 value, we avoid a potential copy in that
/// case.
struct DefaultSetterConventions : DefaultConventions {
  DefaultSetterConventions()
      : DefaultConventions(NormalParameterConvention::Owned) {}
};

/// The default conventions for ObjC blocks.
struct DefaultBlockConventions : Conventions {
  DefaultBlockConventions() : Conventions(ConventionsKind::DefaultBlock) {}

  ParameterConvention getIndirectParameter(unsigned index,
                            const AbstractionPattern &type,
                            const TypeLowering &substTL) const override {
    llvm_unreachable("indirect block parameters unsupported");
  }

  ParameterConvention getDirectParameter(unsigned index,
                            const AbstractionPattern &type,
                            const TypeLowering &substTL) const override {
    return ParameterConvention::Direct_Unowned;
  }

  ParameterConvention getCallee() const override {
    return ParameterConvention::Direct_Unowned;
  }

  ResultConvention getResult(const TypeLowering &substTL) const override {
    return ResultConvention::Autoreleased;
  }

  ParameterConvention
  getDirectSelfParameter(const AbstractionPattern &type) const override {
    llvm_unreachable("objc blocks do not have a self parameter");
  }

  ParameterConvention
  getIndirectSelfParameter(const AbstractionPattern &type) const override {
    llvm_unreachable("objc blocks do not have a self parameter");
  }

  static bool classof(const Conventions *C) {
    return C->getKind() == ConventionsKind::DefaultBlock;
  }
};

} // end anonymous namespace

static CanSILFunctionType
getSILFunctionTypeForAbstractCFunction(TypeConverter &TC,
                                       AbstractionPattern origType,
                                       CanAnyFunctionType substType,
                                       AnyFunctionType::ExtInfo extInfo,
                                       Optional<SILDeclRef> constant);

static CanSILFunctionType getNativeSILFunctionType(
    TypeConverter &TC, TypeExpansionContext context, AbstractionPattern origType,
    CanAnyFunctionType substInterfaceType, AnyFunctionType::ExtInfo extInfo,
    Optional<SILDeclRef> origConstant, Optional<SILDeclRef> constant,
    Optional<SubstitutionMap> reqtSubs,
    ProtocolConformanceRef witnessMethodConformance) {
  assert(bool(origConstant) == bool(constant));
  switch (extInfo.getSILRepresentation()) {
  case SILFunctionType::Representation::Block:
  case SILFunctionType::Representation::CFunctionPointer:
    return getSILFunctionTypeForAbstractCFunction(TC, origType,
                                                  substInterfaceType,
                                                  extInfo, constant);

  case SILFunctionType::Representation::Thin:
  case SILFunctionType::Representation::ObjCMethod:
  case SILFunctionType::Representation::Thick:
  case SILFunctionType::Representation::Method:
  case SILFunctionType::Representation::Closure:
  case SILFunctionType::Representation::WitnessMethod: {
    switch (constant ? constant->kind : SILDeclRef::Kind::Func) {
    case SILDeclRef::Kind::Initializer:
    case SILDeclRef::Kind::EnumElement:
      return getSILFunctionType(TC, context, origType, substInterfaceType,
                                extInfo, DefaultInitializerConventions(),
                                ForeignInfo(), origConstant, constant, reqtSubs,
                                witnessMethodConformance);
    case SILDeclRef::Kind::Allocator:
      return getSILFunctionType(TC, context, origType, substInterfaceType,
                                extInfo, DefaultAllocatorConventions(),
                                ForeignInfo(), origConstant, constant, reqtSubs,
                                witnessMethodConformance);
    case SILDeclRef::Kind::Func:
      // If we have a setter, use the special setter convention. This ensures
      // that we take normal parameters at +1.
      if (constant && constant->isSetter()) {
        return getSILFunctionType(TC, context, origType, substInterfaceType,
                                  extInfo, DefaultSetterConventions(),
                                  ForeignInfo(), origConstant, constant,
                                  reqtSubs, witnessMethodConformance);
      }
      LLVM_FALLTHROUGH;
    case SILDeclRef::Kind::Destroyer:
    case SILDeclRef::Kind::GlobalAccessor:
    case SILDeclRef::Kind::DefaultArgGenerator:
    case SILDeclRef::Kind::StoredPropertyInitializer:
    case SILDeclRef::Kind::PropertyWrapperBackingInitializer:
    case SILDeclRef::Kind::IVarInitializer:
    case SILDeclRef::Kind::IVarDestroyer: {
      auto conv = DefaultConventions(NormalParameterConvention::Guaranteed);
      return getSILFunctionType(TC, context, origType, substInterfaceType,
                                extInfo, conv, ForeignInfo(), origConstant,
                                constant, reqtSubs, witnessMethodConformance);
    }
    case SILDeclRef::Kind::Deallocator:
      return getSILFunctionType(TC, context, origType, substInterfaceType,
                                extInfo, DeallocatorConventions(),
                                ForeignInfo(), origConstant, constant, reqtSubs,
                                witnessMethodConformance);
    }
  }
  }

  llvm_unreachable("Unhandled SILDeclRefKind in switch.");
}

CanSILFunctionType swift::getNativeSILFunctionType(
    TypeConverter &TC, TypeExpansionContext context,
    AbstractionPattern origType, CanAnyFunctionType substType,
    Optional<SILDeclRef> origConstant, Optional<SILDeclRef> substConstant,
    Optional<SubstitutionMap> reqtSubs,
    ProtocolConformanceRef witnessMethodConformance) {
  AnyFunctionType::ExtInfo extInfo;

  // Preserve type information from the original type if possible.
  if (auto origFnType = origType.getAs<AnyFunctionType>()) {
    extInfo = origFnType->getExtInfo();

  // Otherwise, preserve function type attributes from the substituted type.
  } else {
    extInfo = substType->getExtInfo();
  }

  return ::getNativeSILFunctionType(TC, context, origType, substType, extInfo,
                                    origConstant, substConstant, reqtSubs,
                                    witnessMethodConformance);
}

//===----------------------------------------------------------------------===//
//                          Foreign SILFunctionTypes
//===----------------------------------------------------------------------===//

static bool isCFTypedef(const TypeLowering &tl, clang::QualType type) {
  // If we imported a C pointer type as a non-trivial type, it was
  // a foreign class type.
  return !tl.isTrivial() && type->isPointerType();
}

/// Given nothing but a formal C parameter type that's passed
/// indirectly, deduce the convention for it.
///
/// Generally, whether the parameter is +1 is handled before this.
static ParameterConvention getIndirectCParameterConvention(clang::QualType type) {
  // Non-trivial C++ types would be Indirect_Inout (at least in Itanium).
  // A trivial const * parameter in C should be considered @in.
  return ParameterConvention::Indirect_In;
}

/// Given a C parameter declaration whose type is passed indirectly,
/// deduce the convention for it.
///
/// Generally, whether the parameter is +1 is handled before this.
static ParameterConvention
getIndirectCParameterConvention(const clang::ParmVarDecl *param) {
  return getIndirectCParameterConvention(param->getType());
}

/// Given nothing but a formal C parameter type that's passed
/// directly, deduce the convention for it.
///
/// Generally, whether the parameter is +1 is handled before this.
static ParameterConvention getDirectCParameterConvention(clang::QualType type) {
  return ParameterConvention::Direct_Unowned;
}

/// Given a C parameter declaration whose type is passed directly,
/// deduce the convention for it.
static ParameterConvention
getDirectCParameterConvention(const clang::ParmVarDecl *param) {
  if (param->hasAttr<clang::NSConsumedAttr>() ||
      param->hasAttr<clang::CFConsumedAttr>())
    return ParameterConvention::Direct_Owned;
  return getDirectCParameterConvention(param->getType());
}

// FIXME: that should be Direct_Guaranteed
const auto ObjCSelfConvention = ParameterConvention::Direct_Unowned;

namespace {

class ObjCMethodConventions : public Conventions {
  const clang::ObjCMethodDecl *Method;

public:
  const clang::ObjCMethodDecl *getMethod() const { return Method; }

  ObjCMethodConventions(const clang::ObjCMethodDecl *method)
    : Conventions(ConventionsKind::ObjCMethod), Method(method) {}

  ParameterConvention getIndirectParameter(unsigned index,
                           const AbstractionPattern &type,
                           const TypeLowering &substTL) const override {
    return getIndirectCParameterConvention(Method->param_begin()[index]);
  }

  ParameterConvention getDirectParameter(unsigned index,
                           const AbstractionPattern &type,
                           const TypeLowering &substTL) const override {
    return getDirectCParameterConvention(Method->param_begin()[index]);
  }

  ParameterConvention getCallee() const override {
    // Always thin.
    return ParameterConvention::Direct_Unowned;
  }

  /// Given that a method returns a CF type, infer its method
  /// family.  Unfortunately, Clang's getMethodFamily() never
  /// considers a method to be in a special family if its result
  /// doesn't satisfy isObjCRetainable().
  clang::ObjCMethodFamily getMethodFamilyForCFResult() const {
    // Trust an explicit attribute.
    if (auto attr = Method->getAttr<clang::ObjCMethodFamilyAttr>()) {
      switch (attr->getFamily()) {
      case clang::ObjCMethodFamilyAttr::OMF_None:
        return clang::OMF_None;
      case clang::ObjCMethodFamilyAttr::OMF_alloc:
        return clang::OMF_alloc;
      case clang::ObjCMethodFamilyAttr::OMF_copy:
        return clang::OMF_copy;
      case clang::ObjCMethodFamilyAttr::OMF_init:
        return clang::OMF_init;
      case clang::ObjCMethodFamilyAttr::OMF_mutableCopy:
        return clang::OMF_mutableCopy;
      case clang::ObjCMethodFamilyAttr::OMF_new:
        return clang::OMF_new;
      }
      llvm_unreachable("bad attribute value");
    }

    return Method->getSelector().getMethodFamily();
  }

  bool isImplicitPlusOneCFResult() const {
    switch (getMethodFamilyForCFResult()) {
    case clang::OMF_None:
    case clang::OMF_dealloc:
    case clang::OMF_finalize:
    case clang::OMF_retain:
    case clang::OMF_release:
    case clang::OMF_autorelease:
    case clang::OMF_retainCount:
    case clang::OMF_self:
    case clang::OMF_initialize:
    case clang::OMF_performSelector:
      return false;

    case clang::OMF_alloc:
    case clang::OMF_new:
    case clang::OMF_mutableCopy:
    case clang::OMF_copy:
      return true;

    case clang::OMF_init:
      return Method->isInstanceMethod();
    }
    llvm_unreachable("bad method family");
  }

  ResultConvention getResult(const TypeLowering &tl) const override {
    // If we imported the result as something trivial, we need to
    // use one of the unowned conventions.
    if (tl.isTrivial()) {
      if (Method->hasAttr<clang::ObjCReturnsInnerPointerAttr>())
        return ResultConvention::UnownedInnerPointer;

      auto type = tl.getLoweredType();
      if (type.unwrapOptionalType().getStructOrBoundGenericStruct()
          == type.getASTContext().getUnmanagedDecl())
        return ResultConvention::UnownedInnerPointer;
      return ResultConvention::Unowned;
    }

    // Otherwise, the return type had better be a retainable object pointer.
    auto resultType = Method->getReturnType();
    assert(resultType->isObjCRetainableType() || isCFTypedef(tl, resultType));

    // If it's retainable for the purposes of ObjC ARC, we can trust
    // the presence of ns_returns_retained, because Clang will add
    // that implicitly based on the method family.
    if (resultType->isObjCRetainableType()) {
      if (Method->hasAttr<clang::NSReturnsRetainedAttr>())
        return ResultConvention::Owned;
      return ResultConvention::Autoreleased;
    }

    // Otherwise, it's a CF return type, which unfortunately means
    // we can't just trust getMethodFamily().  We should really just
    // change that, but that's an annoying change to make to Clang
    // right now.
    assert(isCFTypedef(tl, resultType));

    // Trust the explicit attributes.
    if (Method->hasAttr<clang::CFReturnsRetainedAttr>())
      return ResultConvention::Owned;
    if (Method->hasAttr<clang::CFReturnsNotRetainedAttr>())
      return ResultConvention::Autoreleased;

    // Otherwise, infer based on the method family.
    if (isImplicitPlusOneCFResult())
      return ResultConvention::Owned;
    return ResultConvention::Autoreleased;
  }

  ParameterConvention
  getDirectSelfParameter(const AbstractionPattern &type) const override {
    if (Method->hasAttr<clang::NSConsumesSelfAttr>())
      return ParameterConvention::Direct_Owned;

    // The caller is supposed to take responsibility for ensuring
    // that 'self' survives a method call.
    return ObjCSelfConvention;
  }

  ParameterConvention
  getIndirectSelfParameter(const AbstractionPattern &type) const override {
    llvm_unreachable("objc methods do not support indirect self parameters");
  }

  static bool classof(const Conventions *C) {
    return C->getKind() == ConventionsKind::ObjCMethod;
  }
};

/// Conventions based on a C function type.
class CFunctionTypeConventions : public Conventions {
  const clang::FunctionType *FnType;

  clang::QualType getParamType(unsigned i) const {
    return FnType->castAs<clang::FunctionProtoType>()->getParamType(i);
  }

protected:
  /// Protected constructor for subclasses to override the kind passed to the
  /// super class.
  CFunctionTypeConventions(ConventionsKind kind,
                           const clang::FunctionType *type)
    : Conventions(kind), FnType(type) {}

public:
  CFunctionTypeConventions(const clang::FunctionType *type)
    : Conventions(ConventionsKind::CFunctionType), FnType(type) {}

  ParameterConvention getIndirectParameter(unsigned index,
                            const AbstractionPattern &type,
                           const TypeLowering &substTL) const override {
    return getIndirectCParameterConvention(getParamType(index));
  }

  ParameterConvention getDirectParameter(unsigned index,
                            const AbstractionPattern &type,
                           const TypeLowering &substTL) const override {
    if (cast<clang::FunctionProtoType>(FnType)->isParamConsumed(index))
      return ParameterConvention::Direct_Owned;
    return getDirectCParameterConvention(getParamType(index));
  }

  ParameterConvention getCallee() const override {
    // FIXME: blocks should be Direct_Guaranteed.
    return ParameterConvention::Direct_Unowned;
  }

  ResultConvention getResult(const TypeLowering &tl) const override {
    if (tl.isTrivial())
      return ResultConvention::Unowned;
    if (FnType->getExtInfo().getProducesResult())
      return ResultConvention::Owned;
    return ResultConvention::Autoreleased;
  }

  ParameterConvention
  getDirectSelfParameter(const AbstractionPattern &type) const override {
    llvm_unreachable("c function types do not have a self parameter");
  }

  ParameterConvention
  getIndirectSelfParameter(const AbstractionPattern &type) const override {
    llvm_unreachable("c function types do not have a self parameter");
  }

  static bool classof(const Conventions *C) {
    return C->getKind() == ConventionsKind::CFunctionType;
  }
};

/// Conventions based on C function declarations.
class CFunctionConventions : public CFunctionTypeConventions {
  using super = CFunctionTypeConventions;
  const clang::FunctionDecl *TheDecl;
public:
  CFunctionConventions(const clang::FunctionDecl *decl)
    : CFunctionTypeConventions(ConventionsKind::CFunction,
                               decl->getType()->castAs<clang::FunctionType>()),
      TheDecl(decl) {}

  ParameterConvention getDirectParameter(unsigned index,
                            const AbstractionPattern &type,
                            const TypeLowering &substTL) const override {
    if (auto param = TheDecl->getParamDecl(index))
      if (param->hasAttr<clang::CFConsumedAttr>())
        return ParameterConvention::Direct_Owned;
    return super::getDirectParameter(index, type, substTL);
  }

  ResultConvention getResult(const TypeLowering &tl) const override {
    if (isCFTypedef(tl, TheDecl->getReturnType())) {
      // The CF attributes aren't represented in the type, so we need
      // to check them here.
      if (TheDecl->hasAttr<clang::CFReturnsRetainedAttr>()) {
        return ResultConvention::Owned;
      } else if (TheDecl->hasAttr<clang::CFReturnsNotRetainedAttr>()) {
        // Probably not actually autoreleased.
        return ResultConvention::Autoreleased;

      // The CF Create/Copy rule only applies to functions that return
      // a CF-runtime type; it does not apply to methods, and it does
      // not apply to functions returning ObjC types.
      } else if (clang::ento::coreFoundation::followsCreateRule(TheDecl)) {
        return ResultConvention::Owned;
      } else {
        return ResultConvention::Autoreleased;
      }
    }

    // Otherwise, fall back on the ARC annotations, which are part
    // of the type.
    return super::getResult(tl);
  }

  static bool classof(const Conventions *C) {
    return C->getKind() == ConventionsKind::CFunction;
  }
};

/// Conventions based on C++ method declarations.
class CXXMethodConventions : public CFunctionTypeConventions {
  using super = CFunctionTypeConventions;
  const clang::CXXMethodDecl *TheDecl;

public:
  CXXMethodConventions(const clang::CXXMethodDecl *decl)
      : CFunctionTypeConventions(
            ConventionsKind::CXXMethod,
            decl->getType()->castAs<clang::FunctionType>()),
        TheDecl(decl) {}
  ParameterConvention
  getIndirectSelfParameter(const AbstractionPattern &type) const override {
    if (TheDecl->isConst())
      return ParameterConvention::Indirect_In_Guaranteed;
    return ParameterConvention::Indirect_Inout;
  }
  static bool classof(const Conventions *C) {
    return C->getKind() == ConventionsKind::CXXMethod;
  }
};

} // end anonymous namespace

/// Given that we have an imported Clang declaration, deduce the
/// ownership conventions for calling it and build the SILFunctionType.
static CanSILFunctionType
getSILFunctionTypeForClangDecl(TypeConverter &TC, const clang::Decl *clangDecl,
                               CanAnyFunctionType origType,
                               CanAnyFunctionType substInterfaceType,
                               AnyFunctionType::ExtInfo extInfo,
                               const ForeignInfo &foreignInfo,
                               Optional<SILDeclRef> constant) {
  if (auto method = dyn_cast<clang::ObjCMethodDecl>(clangDecl)) {
    auto origPattern =
      AbstractionPattern::getObjCMethod(origType, method, foreignInfo.Error);
    return getSILFunctionType(TC, TypeExpansionContext::minimal(), origPattern,
                              substInterfaceType, extInfo,
                              ObjCMethodConventions(method), foreignInfo,
                              constant, constant, None,
                              ProtocolConformanceRef());
  }

  if (auto method = dyn_cast<clang::CXXMethodDecl>(clangDecl)) {
    AbstractionPattern origPattern =
        AbstractionPattern::getCXXMethod(origType, method);
    auto conventions = CXXMethodConventions(method);
    return getSILFunctionType(TC, TypeExpansionContext::minimal(), origPattern,
                              substInterfaceType, extInfo, conventions,
                              foreignInfo, constant, constant, None,
                              ProtocolConformanceRef());
  }

  if (auto func = dyn_cast<clang::FunctionDecl>(clangDecl)) {
    auto clangType = func->getType().getTypePtr();
    AbstractionPattern origPattern =
      foreignInfo.Self.isImportAsMember()
        ? AbstractionPattern::getCFunctionAsMethod(origType, clangType,
                                                   foreignInfo.Self)
        : AbstractionPattern(origType, clangType);
    return getSILFunctionType(TC, TypeExpansionContext::minimal(), origPattern,
                              substInterfaceType, extInfo,
                              CFunctionConventions(func), foreignInfo, constant,
                              constant, None, ProtocolConformanceRef());
  }

  llvm_unreachable("call to unknown kind of C function");
}

static CanSILFunctionType
getSILFunctionTypeForAbstractCFunction(TypeConverter &TC,
                                       AbstractionPattern origType,
                                       CanAnyFunctionType substType,
                                       AnyFunctionType::ExtInfo extInfo,
                                       Optional<SILDeclRef> constant) {
  if (origType.isClangType()) {
    auto clangType = origType.getClangType();
    const clang::FunctionType *fnType;
    if (auto blockPtr = clangType->getAs<clang::BlockPointerType>()) {
      fnType = blockPtr->getPointeeType()->castAs<clang::FunctionType>();
    } else if (auto ptr = clangType->getAs<clang::PointerType>()) {
      fnType = ptr->getPointeeType()->getAs<clang::FunctionType>();
    } else if (auto ref = clangType->getAs<clang::ReferenceType>()) {
      fnType = ref->getPointeeType()->getAs<clang::FunctionType>();
    } else if (auto fn = clangType->getAs<clang::FunctionType>()) {
      fnType = fn;
    } else {
      llvm_unreachable("unexpected type imported as a function type");
    }
    if (fnType) {
      return getSILFunctionType(
          TC, TypeExpansionContext::minimal(), origType, substType, extInfo,
          CFunctionTypeConventions(fnType), ForeignInfo(), constant, constant,
          None, ProtocolConformanceRef());
    }
  }

  // TODO: Ought to support captures in block funcs.
  return getSILFunctionType(TC, TypeExpansionContext::minimal(), origType,
                            substType, extInfo, DefaultBlockConventions(),
                            ForeignInfo(), constant, constant, None,
                            ProtocolConformanceRef());
}

/// Try to find a clang method declaration for the given function.
static const clang::Decl *findClangMethod(ValueDecl *method) {
  if (auto *methodFn = dyn_cast<FuncDecl>(method)) {
    if (auto *decl = methodFn->getClangDecl())
      return decl;

    if (auto overridden = methodFn->getOverriddenDecl())
      return findClangMethod(overridden);
  }

  if (auto *constructor = dyn_cast<ConstructorDecl>(method)) {
    if (auto *decl = constructor->getClangDecl())
      return decl;
  }

  return nullptr;
}

//===----------------------------------------------------------------------===//
//                      Selector Family SILFunctionTypes
//===----------------------------------------------------------------------===//

/// Derive the ObjC selector family from an identifier.
///
/// Note that this will never derive the Init family, which is too dangerous
/// to leave to chance. Swift functions starting with "init" are always
/// emitted as if they are part of the "none" family.
static ObjCSelectorFamily getObjCSelectorFamily(ObjCSelector name) {
  auto result = name.getSelectorFamily();

  if (result == ObjCSelectorFamily::Init)
    return ObjCSelectorFamily::None;

  return result;
}

/// Get the ObjC selector family a foreign SILDeclRef belongs to.
static ObjCSelectorFamily getObjCSelectorFamily(SILDeclRef c) {
  assert(c.isForeign);
  switch (c.kind) {
  case SILDeclRef::Kind::Func: {
    if (!c.hasDecl())
      return ObjCSelectorFamily::None;
      
    auto *FD = cast<FuncDecl>(c.getDecl());
    if (auto accessor = dyn_cast<AccessorDecl>(FD)) {
      switch (accessor->getAccessorKind()) {
      case AccessorKind::Get:
      case AccessorKind::Set:
        break;
#define OBJC_ACCESSOR(ID, KEYWORD)
#define ACCESSOR(ID) \
      case AccessorKind::ID:
#include "swift/AST/AccessorKinds.def"
        llvm_unreachable("Unexpected AccessorKind of foreign FuncDecl");
      }
    }

    return getObjCSelectorFamily(FD->getObjCSelector());
  }
  case SILDeclRef::Kind::Initializer:
  case SILDeclRef::Kind::IVarInitializer:
    return ObjCSelectorFamily::Init;

  /// Currently IRGen wraps alloc/init methods into Swift constructors
  /// with Swift conventions.
  case SILDeclRef::Kind::Allocator:
  /// These constants don't correspond to method families we care about yet.
  case SILDeclRef::Kind::Destroyer:
  case SILDeclRef::Kind::Deallocator:
  case SILDeclRef::Kind::IVarDestroyer:
    return ObjCSelectorFamily::None;

  case SILDeclRef::Kind::EnumElement:
  case SILDeclRef::Kind::GlobalAccessor:
  case SILDeclRef::Kind::DefaultArgGenerator:
  case SILDeclRef::Kind::StoredPropertyInitializer:
  case SILDeclRef::Kind::PropertyWrapperBackingInitializer:
    llvm_unreachable("Unexpected Kind of foreign SILDeclRef");
  }

  llvm_unreachable("Unhandled SILDeclRefKind in switch.");
}

namespace {

class ObjCSelectorFamilyConventions : public Conventions {
  ObjCSelectorFamily Family;

public:
  ObjCSelectorFamilyConventions(ObjCSelectorFamily family)
    : Conventions(ConventionsKind::ObjCSelectorFamily), Family(family) {}

  ParameterConvention getIndirectParameter(unsigned index,
                                           const AbstractionPattern &type,
                                 const TypeLowering &substTL) const override {
    return ParameterConvention::Indirect_In;
  }

  ParameterConvention getDirectParameter(unsigned index,
                                         const AbstractionPattern &type,
                                 const TypeLowering &substTL) const override {
    return ParameterConvention::Direct_Unowned;
  }

  ParameterConvention getCallee() const override {
    // Always thin.
    return ParameterConvention::Direct_Unowned;
  }

  ResultConvention getResult(const TypeLowering &tl) const override {
    switch (Family) {
    case ObjCSelectorFamily::Alloc:
    case ObjCSelectorFamily::Copy:
    case ObjCSelectorFamily::Init:
    case ObjCSelectorFamily::MutableCopy:
    case ObjCSelectorFamily::New:
      return ResultConvention::Owned;

    case ObjCSelectorFamily::None:
      // Defaults below.
      break;
    }

    // Get the underlying AST type, potentially stripping off one level of
    // optionality while we do it.
    CanType type = tl.getLoweredType().unwrapOptionalType().getASTType();
    if (type->hasRetainablePointerRepresentation()
        || (type->getSwiftNewtypeUnderlyingType() && !tl.isTrivial()))
      return ResultConvention::Autoreleased;

    return ResultConvention::Unowned;
  }

  ParameterConvention
  getDirectSelfParameter(const AbstractionPattern &type) const override {
    if (Family == ObjCSelectorFamily::Init)
      return ParameterConvention::Direct_Owned;
    return ObjCSelfConvention;
  }

  ParameterConvention
  getIndirectSelfParameter(const AbstractionPattern &type) const override {
    llvm_unreachable("selector family objc function types do not support "
                     "indirect self parameters");
  }

  static bool classof(const Conventions *C) {
    return C->getKind() == ConventionsKind::ObjCSelectorFamily;
  }
};

} // end anonymous namespace

static CanSILFunctionType
getSILFunctionTypeForObjCSelectorFamily(TypeConverter &TC, ObjCSelectorFamily family,
                                        CanAnyFunctionType origType,
                                        CanAnyFunctionType substInterfaceType,
                                        AnyFunctionType::ExtInfo extInfo,
                                        const ForeignInfo &foreignInfo,
                                        Optional<SILDeclRef> constant) {
  return getSILFunctionType(
      TC, TypeExpansionContext::minimal(), AbstractionPattern(origType),
      substInterfaceType, extInfo, ObjCSelectorFamilyConventions(family),
      foreignInfo, constant, constant,
      /*requirement subs*/ None, ProtocolConformanceRef());
}

static bool isImporterGeneratedAccessor(const clang::Decl *clangDecl,
                                        SILDeclRef constant) {
  // Must be an accessor.
  auto accessor = dyn_cast<AccessorDecl>(constant.getDecl());
  if (!accessor)
    return false;

  // Must be a type member.
  if (constant.getParameterListCount() != 2)
    return false;

  // Must be imported from a function.
  if (!isa<clang::FunctionDecl>(clangDecl))
    return false;

  return true;
}

static CanSILFunctionType getUncachedSILFunctionTypeForConstant(
    TypeConverter &TC, TypeExpansionContext context, SILDeclRef constant,
    CanAnyFunctionType origLoweredInterfaceType) {
  assert(origLoweredInterfaceType->getExtInfo().getSILRepresentation()
           != SILFunctionTypeRepresentation::Thick
         && origLoweredInterfaceType->getExtInfo().getSILRepresentation()
             != SILFunctionTypeRepresentation::Block);

  auto extInfo = origLoweredInterfaceType->getExtInfo();

  if (!constant.isForeign) {
    ProtocolConformanceRef witnessMethodConformance;

    if (extInfo.getSILRepresentation() ==
        SILFunctionTypeRepresentation::WitnessMethod) {
      auto proto = constant.getDecl()->getDeclContext()->getSelfProtocolDecl();
      witnessMethodConformance = ProtocolConformanceRef(proto);
    }

    return ::getNativeSILFunctionType(
        TC, context, AbstractionPattern(origLoweredInterfaceType),
        origLoweredInterfaceType, extInfo, constant, constant, None,
        witnessMethodConformance);
  }

  ForeignInfo foreignInfo;

  // If we have a clang decl associated with the Swift decl, derive its
  // ownership conventions.
  if (constant.hasDecl()) {
    auto decl = constant.getDecl();
    if (auto funcDecl = dyn_cast<AbstractFunctionDecl>(decl)) {
      foreignInfo.Error = funcDecl->getForeignErrorConvention();
      foreignInfo.Self = funcDecl->getImportAsMemberStatus();
    }

    if (auto clangDecl = findClangMethod(decl)) {
      // The importer generates accessors that are not actually
      // import-as-member but do involve the same gymnastics with the
      // formal type.  That's all that SILFunctionType cares about, so
      // pretend that it's import-as-member.
      if (!foreignInfo.Self.isImportAsMember() &&
          isImporterGeneratedAccessor(clangDecl, constant)) {
        unsigned selfIndex = cast<AccessorDecl>(decl)->isSetter() ? 1 : 0;
        foreignInfo.Self.setSelfIndex(selfIndex);
      }

      return getSILFunctionTypeForClangDecl(TC, clangDecl,
                                            origLoweredInterfaceType,
                                            origLoweredInterfaceType,
                                            extInfo, foreignInfo, constant);
    }
  }

  // If the decl belongs to an ObjC method family, use that family's
  // ownership conventions.
  return getSILFunctionTypeForObjCSelectorFamily(
      TC, getObjCSelectorFamily(constant),
      origLoweredInterfaceType, origLoweredInterfaceType,
      extInfo, foreignInfo, constant);
}

CanSILFunctionType TypeConverter::getUncachedSILFunctionTypeForConstant(
    TypeExpansionContext context, SILDeclRef constant,
    CanAnyFunctionType origInterfaceType) {
  auto origLoweredInterfaceType =
    getLoweredFormalTypes(constant, origInterfaceType).Uncurried;
  return ::getUncachedSILFunctionTypeForConstant(*this, context, constant,
                                                 origLoweredInterfaceType);
}

static bool isClassOrProtocolMethod(ValueDecl *vd) {
  if (!vd->getDeclContext())
    return false;
  Type contextType = vd->getDeclContext()->getDeclaredInterfaceType();
  if (!contextType)
    return false;
  return contextType->getClassOrBoundGenericClass()
    || contextType->isClassExistentialType();
}

SILFunctionTypeRepresentation
TypeConverter::getDeclRefRepresentation(SILDeclRef c) {
  // Currying thunks always have freestanding CC.
  if (c.isCurried)
    return SILFunctionTypeRepresentation::Thin;

  // If this is a foreign thunk, it always has the foreign calling convention.
  if (c.isForeign) {
    if (!c.hasDecl() ||
        c.getDecl()->isImportAsMember())
      return SILFunctionTypeRepresentation::CFunctionPointer;

    if (isClassOrProtocolMethod(c.getDecl()) ||
        c.kind == SILDeclRef::Kind::IVarInitializer ||
        c.kind == SILDeclRef::Kind::IVarDestroyer)
      return SILFunctionTypeRepresentation::ObjCMethod;

    return SILFunctionTypeRepresentation::CFunctionPointer;
  }

  // Anonymous functions currently always have Freestanding CC.
  if (!c.hasDecl())
    return SILFunctionTypeRepresentation::Thin;

  // FIXME: Assert that there is a native entry point
  // available. There's no great way to do this.

  // Protocol witnesses are called using the witness calling convention.
  if (auto proto = dyn_cast<ProtocolDecl>(c.getDecl()->getDeclContext())) {
    // Use the regular method convention for foreign-to-native thunks.
    if (c.isForeignToNativeThunk())
      return SILFunctionTypeRepresentation::Method;
    assert(!c.isNativeToForeignThunk() && "shouldn't be possible");
    return getProtocolWitnessRepresentation(proto);
  }

  switch (c.kind) {
    case SILDeclRef::Kind::GlobalAccessor:
    case SILDeclRef::Kind::DefaultArgGenerator:
    case SILDeclRef::Kind::StoredPropertyInitializer:
    case SILDeclRef::Kind::PropertyWrapperBackingInitializer:
      return SILFunctionTypeRepresentation::Thin;

    case SILDeclRef::Kind::Func:
      if (c.getDecl()->getDeclContext()->isTypeContext())
        return SILFunctionTypeRepresentation::Method;
      return SILFunctionTypeRepresentation::Thin;

    case SILDeclRef::Kind::Destroyer:
    case SILDeclRef::Kind::Deallocator:
    case SILDeclRef::Kind::Allocator:
    case SILDeclRef::Kind::Initializer:
    case SILDeclRef::Kind::EnumElement:
    case SILDeclRef::Kind::IVarInitializer:
    case SILDeclRef::Kind::IVarDestroyer:
      return SILFunctionTypeRepresentation::Method;
  }

  llvm_unreachable("Unhandled SILDeclRefKind in switch.");
}

// Provide the ability to turn off the type converter cache to ease debugging.
static llvm::cl::opt<bool>
    DisableConstantInfoCache("sil-disable-typelowering-constantinfo-cache",
                             llvm::cl::init(false));

const SILConstantInfo &
TypeConverter::getConstantInfo(TypeExpansionContext expansion,
                               SILDeclRef constant) {
  if (!DisableConstantInfoCache) {
    auto found = ConstantTypes.find(std::make_pair(expansion, constant));
    if (found != ConstantTypes.end())
      return *found->second;
  }

  // First, get a function type for the constant.  This creates the
  // right type for a getter or setter.
  auto formalInterfaceType = makeConstantInterfaceType(constant);

  // The formal type is just that with the right representation.
  auto rep = getDeclRefRepresentation(constant);
  formalInterfaceType = adjustFunctionType(formalInterfaceType, rep);

  // The lowered type is the formal type, but uncurried and with
  // parameters automatically turned into their bridged equivalents.
  auto bridgedTypes = getLoweredFormalTypes(constant, formalInterfaceType);

  CanAnyFunctionType loweredInterfaceType = bridgedTypes.Uncurried;

  // The SIL type encodes conventions according to the original type.
  CanSILFunctionType silFnType =
    ::getUncachedSILFunctionTypeForConstant(*this, expansion, constant,
                                            loweredInterfaceType);

  // SWIFT_ENABLE_TENSORFLOW
  // In the case of autodiff derivative functions, the above computations
  // determine `silFnType` by first computing the derivative function type at
  // the AST level and then lowering that. Unfortunately, the actual
  // SILFunctionType for the function is determined by first lowering the
  // function's AST type, and then computing the derivative function type at the
  // SIL level. "Lowering" does not commute with "getting the autodiff
  // associated type", so these two computations produce different results.
  // Therefore `silFnType` is not the actual type of the function that
  // `constant` refers to.
  //
  // We hackily fix this problem by redoing the computation in the right order.
  if (auto *autoDiffFuncId = constant.autoDiffDerivativeFunctionIdentifier) {
    auto origFnConstantInfo = getConstantInfo(
        TypeExpansionContext::minimal(), constant.asAutoDiffOriginalFunction());
    auto loweredIndices = autodiff::getLoweredParameterIndices(
        autoDiffFuncId->getParameterIndices(), formalInterfaceType);
    silFnType = origFnConstantInfo.SILFnType->getAutoDiffDerivativeFunctionType(
        loweredIndices, /*resultIndex*/ 0, autoDiffFuncId->getKind(),
        *this, LookUpConformanceInModule(&M));
  }

  LLVM_DEBUG(llvm::dbgs() << "lowering type for constant ";
             constant.print(llvm::dbgs());
             llvm::dbgs() << "\n  formal type: ";
             formalInterfaceType.print(llvm::dbgs());
             llvm::dbgs() << "\n  lowered AST type: ";
             loweredInterfaceType.print(llvm::dbgs());
             llvm::dbgs() << "\n  SIL type: ";
             silFnType.print(llvm::dbgs());
             llvm::dbgs() << "\n");

  auto resultBuf = Context.Allocate(sizeof(SILConstantInfo),
                                    alignof(SILConstantInfo));

  auto result = ::new (resultBuf) SILConstantInfo{formalInterfaceType,
                                                  bridgedTypes.Pattern,
                                                  loweredInterfaceType,
                                                  silFnType};
  if (DisableConstantInfoCache)
    return *result;

  auto inserted =
      ConstantTypes.insert({std::make_pair(expansion, constant), result});
  assert(inserted.second);
  (void)inserted;
  return *result;
}

/// Returns the SILParameterInfo for the given declaration's `self` parameter.
/// `constant` must refer to a method.
SILParameterInfo
TypeConverter::getConstantSelfParameter(TypeExpansionContext context,
                                        SILDeclRef constant) {
  auto ty = getConstantFunctionType(context, constant);

  // In most cases the "self" parameter is lowered as the back parameter.
  // The exception is C functions imported as methods.
  if (!constant.isForeign)
    return ty->getParameters().back();
  if (!constant.hasDecl())
    return ty->getParameters().back();
  auto fn = dyn_cast<AbstractFunctionDecl>(constant.getDecl());
  if (!fn)
    return ty->getParameters().back();
  if (fn->isImportAsStaticMember())
    return SILParameterInfo();
  if (fn->isImportAsInstanceMember())
    return ty->getParameters()[fn->getSelfIndex()];
  return ty->getParameters().back();
}

// This check duplicates TypeConverter::checkForABIDifferences(),
// but on AST types. The issue is we only want to introduce a new
// vtable thunk if the AST type changes, but an abstraction change
// is OK; we don't want a new entry if an @in parameter became
// @guaranteed or whatever.
static bool checkASTTypeForABIDifferences(CanType type1,
                                          CanType type2) {
  return !type1->matches(type2, TypeMatchFlags::AllowABICompatible);
}

// FIXME: This makes me very upset. Can we do without this?
static CanType copyOptionalityFromDerivedToBase(TypeConverter &tc,
                                                CanType derived,
                                                CanType base) {
  // Unwrap optionals, but remember that we did.
  bool derivedWasOptional = false;
  if (auto object = derived.getOptionalObjectType()) {
    derivedWasOptional = true;
    derived = object;
  }
  if (auto object = base.getOptionalObjectType()) {
    base = object;
  }

  // T? +> S = (T +> S)?
  // T? +> S? = (T +> S)?
  if (derivedWasOptional) {
    base = copyOptionalityFromDerivedToBase(tc, derived, base);

    auto optDecl = tc.Context.getOptionalDecl();
    return CanType(BoundGenericEnumType::get(optDecl, Type(), base));
  }

  // (T1, T2, ...) +> (S1, S2, ...) = (T1 +> S1, T2 +> S2, ...)
  if (auto derivedTuple = dyn_cast<TupleType>(derived)) {
    if (auto baseTuple = dyn_cast<TupleType>(base)) {
      assert(derivedTuple->getNumElements() == baseTuple->getNumElements());
      SmallVector<TupleTypeElt, 4> elements;
      for (unsigned i = 0, e = derivedTuple->getNumElements(); i < e; i++) {
        elements.push_back(
          baseTuple->getElement(i).getWithType(
            copyOptionalityFromDerivedToBase(
              tc,
              derivedTuple.getElementType(i),
              baseTuple.getElementType(i))));
      }
      return CanType(TupleType::get(elements, tc.Context));
    }
  }

  // (T1 -> T2) +> (S1 -> S2) = (T1 +> S1) -> (T2 +> S2)
  if (auto derivedFunc = dyn_cast<AnyFunctionType>(derived)) {
    if (auto baseFunc = dyn_cast<AnyFunctionType>(base)) {
      SmallVector<FunctionType::Param, 8> params;

      auto derivedParams = derivedFunc.getParams();
      auto baseParams = baseFunc.getParams();
      assert(derivedParams.size() == baseParams.size());
      for (unsigned i = 0, e = derivedParams.size(); i < e; i++) {
        assert(derivedParams[i].getParameterFlags() ==
               baseParams[i].getParameterFlags());

        params.emplace_back(
          copyOptionalityFromDerivedToBase(
            tc,
            derivedParams[i].getPlainType(),
            baseParams[i].getPlainType()),
          Identifier(),
          baseParams[i].getParameterFlags());
      }

      auto result = copyOptionalityFromDerivedToBase(tc,
                                                     derivedFunc.getResult(),
                                                     baseFunc.getResult());
      return CanAnyFunctionType::get(baseFunc.getOptGenericSignature(),
                                     llvm::makeArrayRef(params), result,
                                     baseFunc->getExtInfo());
    }
  }

  return base;
}

/// Returns the ConstantInfo corresponding to the VTable thunk for overriding.
/// Will be the same as getConstantInfo if the declaration does not override.
const SILConstantInfo &
TypeConverter::getConstantOverrideInfo(TypeExpansionContext context,
                                       SILDeclRef derived, SILDeclRef base) {
  // Foreign overrides currently don't need reabstraction.
  if (derived.isForeign)
    return getConstantInfo(context, derived);

  auto found = ConstantOverrideTypes.find({derived, base});
  if (found != ConstantOverrideTypes.end())
    return *found->second;

  assert(base.requiresNewVTableEntry() && "base must not be an override");

  auto baseInfo = getConstantInfo(context, base);
  auto derivedInfo = getConstantInfo(context, derived);

  // If the derived method is ABI-compatible with the base method, give the
  // vtable thunk the same signature as the derived method.
  auto basePattern = AbstractionPattern(baseInfo.LoweredType);

  auto baseInterfaceTy = baseInfo.FormalType;
  auto derivedInterfaceTy = derivedInfo.FormalType;

  auto params = derivedInterfaceTy.getParams();
  assert(params.size() == 1);
  auto selfInterfaceTy = params[0].getPlainType()->getMetatypeInstanceType();

  auto overrideInterfaceTy =
      selfInterfaceTy->adjustSuperclassMemberDeclType(
          base.getDecl(), derived.getDecl(), baseInterfaceTy);

  // Copy generic signature from derived to the override type, to handle
  // the case where the base member is not generic (because the base class
  // is concrete) but the derived member is generic (because the derived
  // class is generic).
  if (auto derivedInterfaceFnTy = derivedInterfaceTy->getAs<GenericFunctionType>()) {
    auto overrideInterfaceFnTy = overrideInterfaceTy->castTo<FunctionType>();
    overrideInterfaceTy =
        GenericFunctionType::get(derivedInterfaceFnTy->getGenericSignature(),
                                 overrideInterfaceFnTy->getParams(),
                                 overrideInterfaceFnTy->getResult(),
                                 overrideInterfaceFnTy->getExtInfo());
  }

  // Lower the formal AST type.
  auto bridgedTypes = getLoweredFormalTypes(derived,
      cast<AnyFunctionType>(overrideInterfaceTy->getCanonicalType()));
  auto overrideLoweredInterfaceTy = bridgedTypes.Uncurried;

  if (!checkASTTypeForABIDifferences(derivedInfo.LoweredType,
                                     overrideLoweredInterfaceTy)) {
    basePattern = AbstractionPattern(
      copyOptionalityFromDerivedToBase(
        *this,
        derivedInfo.LoweredType,
        baseInfo.LoweredType));
    overrideLoweredInterfaceTy = derivedInfo.LoweredType;
  }

  // Build the SILFunctionType for the vtable thunk.
  CanSILFunctionType fnTy = getNativeSILFunctionType(
      *this, context, basePattern, overrideLoweredInterfaceTy, base, derived,
      /*reqt subs*/ None, ProtocolConformanceRef());

  // Build the SILConstantInfo and cache it.
  auto resultBuf = Context.Allocate(sizeof(SILConstantInfo),
                                    alignof(SILConstantInfo));
  auto result = ::new (resultBuf) SILConstantInfo{
    derivedInterfaceTy,
    bridgedTypes.Pattern,
    overrideLoweredInterfaceTy,
    fnTy};
  
  auto inserted = ConstantOverrideTypes.insert({{derived, base}, result});
  assert(inserted.second);
  (void)inserted;
  return *result;
}

namespace {

/// Given a lowered SIL type, apply a substitution to it to produce another
/// lowered SIL type which uses the same abstraction conventions.
class SILTypeSubstituter :
    public CanTypeVisitor<SILTypeSubstituter, CanType> {
  TypeConverter &TC;
  TypeSubstitutionFn Subst;
  LookupConformanceFn Conformances;
  // The signature for the original type.
  //
  // Replacement types are lowered with respect to the current
  // context signature.
  CanGenericSignature Sig;

  TypeExpansionContext typeExpansionContext;

  bool shouldSubstituteOpaqueArchetypes;

public:
  SILTypeSubstituter(TypeConverter &TC,
                     TypeExpansionContext context,
                     TypeSubstitutionFn Subst,
                     LookupConformanceFn Conformances,
                     CanGenericSignature Sig,
                     bool shouldSubstituteOpaqueArchetypes)
    : TC(TC),
      Subst(Subst),
      Conformances(Conformances),
      Sig(Sig),
      typeExpansionContext(context),
      shouldSubstituteOpaqueArchetypes(shouldSubstituteOpaqueArchetypes)
  {}

  // SIL type lowering only does special things to tuples and functions.

  // When a function appears inside of another type, we only perform
  // substitutions if it does not have a generic signature.
  CanSILFunctionType visitSILFunctionType(CanSILFunctionType origType) {
    if (origType->getSubstGenericSignature()) {
      if (auto subs = origType->getSubstitutions()) {
        // Substitute the substitutions.
        auto newSubs = subs.subst(Subst, Conformances);
        return origType->withSubstitutions(newSubs);
      }
      
      return origType;
    }

    return substSILFunctionType(origType);
  }

  // Entry point for use by SILType::substGenericArgs().
  CanSILFunctionType substSILFunctionType(CanSILFunctionType origType) {
    // TODO: Maybe this can be retired once substituted function types are
    // used pervasively.
    assert(!origType->getSubstitutions());
    
    SmallVector<SILResultInfo, 8> substResults;
    substResults.reserve(origType->getNumResults());
    for (auto origResult : origType->getResults()) {
      substResults.push_back(substInterface(origResult));
    }

    auto substErrorResult = origType->getOptionalErrorResult();
    assert(!substErrorResult ||
           (!substErrorResult->getInterfaceType()->hasTypeParameter() &&
            !substErrorResult->getInterfaceType()->hasArchetype()));

    SmallVector<SILParameterInfo, 8> substParams;
    substParams.reserve(origType->getParameters().size());
    for (auto &origParam : origType->getParameters()) {
      substParams.push_back(substInterface(origParam));
    }

    SmallVector<SILYieldInfo, 8> substYields;
    substYields.reserve(origType->getYields().size());
    for (auto &origYield : origType->getYields()) {
      substYields.push_back(substInterface(origYield));
    }

    ProtocolConformanceRef witnessMethodConformance;
    if (auto conformance = origType->getWitnessMethodConformanceOrInvalid()) {
      assert(origType->getExtInfo().hasSelfParam());
      auto selfType = origType->getSelfParameter().getInterfaceType();
      // The Self type can be nested in a few layers of metatypes (etc.).
      while (auto metatypeType = dyn_cast<MetatypeType>(selfType)) {
        auto next = metatypeType.getInstanceType();
        if (next == selfType)
          break;
        selfType = next;
      }
      witnessMethodConformance =
          conformance.subst(selfType, Subst, Conformances);

      // Substitute the underlying conformance of opaque type archetypes if we
      // should look through opaque archetypes.
      if (typeExpansionContext.shouldLookThroughOpaqueTypeArchetypes()) {
        SubstOptions substOptions(None);
        auto substType = selfType.subst(Subst, Conformances, substOptions)
                             ->getCanonicalType();
        if (substType->hasOpaqueArchetype()) {
          witnessMethodConformance = substOpaqueTypesWithUnderlyingTypes(
              witnessMethodConformance, substType, typeExpansionContext);
        }
      }
    }

    // The substituted type is no longer generic, so it'd never be
    // pseudogeneric.
    auto extInfo = origType->getExtInfo();
    if (!shouldSubstituteOpaqueArchetypes)
      extInfo = extInfo.withIsPseudogeneric(false);

    auto genericSig = shouldSubstituteOpaqueArchetypes
                          ? origType->getSubstGenericSignature()
                          : nullptr;

    return SILFunctionType::get(genericSig, extInfo,
                                origType->getCoroutineKind(),
                                origType->getCalleeConvention(), substParams,
                                substYields, substResults, substErrorResult,
                                SubstitutionMap(), false,
                                TC.Context, witnessMethodConformance);
  }

  SILType subst(SILType type) {
    return SILType::getPrimitiveType(visit(type.getASTType()),
                                     type.getCategory());
  }

  SILResultInfo substInterface(SILResultInfo orig) {
    return SILResultInfo(visit(orig.getInterfaceType()), orig.getConvention());
  }

  SILYieldInfo substInterface(SILYieldInfo orig) {
    return SILYieldInfo(visit(orig.getInterfaceType()), orig.getConvention());
  }

  SILParameterInfo substInterface(SILParameterInfo orig) {
    // SWIFT_ENABLE_TENSORFLOW
    return SILParameterInfo(visit(orig.getInterfaceType()), orig.getConvention(),
                            orig.getDifferentiability());
  }

  /// Tuples need to have their component types substituted by these
  /// same rules.
  CanType visitTupleType(CanTupleType origType) {
    // Fast-path the empty tuple.
    if (origType->getNumElements() == 0) return origType;

    SmallVector<TupleTypeElt, 8> substElts;
    substElts.reserve(origType->getNumElements());
    for (auto &origElt : origType->getElements()) {
      auto substEltType = visit(CanType(origElt.getType()));
      substElts.push_back(origElt.getWithType(substEltType));
    }
    return CanType(TupleType::get(substElts, TC.Context));
  }
  // Block storage types need to substitute their capture type by these same
  // rules.
  CanType visitSILBlockStorageType(CanSILBlockStorageType origType) {
    auto substCaptureType = visit(origType->getCaptureType());
    return SILBlockStorageType::get(substCaptureType);
  }

  /// Optionals need to have their object types substituted by these rules.
  CanType visitBoundGenericEnumType(CanBoundGenericEnumType origType) {
    // Only use a special rule if it's Optional.
    if (!origType->getDecl()->isOptionalDecl()) {
      return visitType(origType);
    }

    CanType origObjectType = origType.getGenericArgs()[0];
    CanType substObjectType = visit(origObjectType);
    return CanType(BoundGenericType::get(origType->getDecl(), Type(),
                                         substObjectType));
  }

  /// Any other type would be a valid type in the AST. Just apply the
  /// substitution on the AST level and then lower that.
  CanType visitType(CanType origType) {
    assert(!isa<AnyFunctionType>(origType));
    assert(!isa<LValueType>(origType) && !isa<InOutType>(origType));

    SubstOptions substOptions(None);
    if (shouldSubstituteOpaqueArchetypes)
      substOptions = SubstFlags::SubstituteOpaqueArchetypes |
                     SubstFlags::AllowLoweredTypes;
    auto substType =
        origType.subst(Subst, Conformances, substOptions)->getCanonicalType();

    // If the substitution didn't change anything, we know that the
    // original type was a lowered type, so we're good.
    if (origType == substType) {
      return origType;
    }

    AbstractionPattern abstraction(Sig, origType);
    // If we looked through an opaque archetype to a function type we need to
    // use the function type's abstraction.
    if (isa<OpaqueTypeArchetypeType>(origType) &&
        isa<AnyFunctionType>(substType))
      abstraction = AbstractionPattern(Sig, substType);

    return TC.getLoweredRValueType(typeExpansionContext, abstraction,
                                   substType);
  }
};

} // end anonymous namespace

SILType SILType::subst(TypeConverter &tc, TypeSubstitutionFn subs,
                       LookupConformanceFn conformances,
                       CanGenericSignature genericSig,
                       bool shouldSubstituteOpaqueArchetypes) const {
  if (!hasArchetype() && !hasTypeParameter() &&
      (!shouldSubstituteOpaqueArchetypes ||
       !getASTType()->hasOpaqueArchetype()))
    return *this;

  SILTypeSubstituter STST(tc, TypeExpansionContext::minimal(), subs,
                          conformances, genericSig,
                          shouldSubstituteOpaqueArchetypes);
  return STST.subst(*this);
}

SILType SILType::subst(SILModule &M, TypeSubstitutionFn subs,
                       LookupConformanceFn conformances,
                       CanGenericSignature genericSig,
                       bool shouldSubstituteOpaqueArchetypes) const {
  return subst(M.Types, subs, conformances, genericSig,
               shouldSubstituteOpaqueArchetypes);
}

SILType SILType::subst(TypeConverter &tc, SubstitutionMap subs) const {
  auto sig = subs.getGenericSignature();
  return subst(tc, QuerySubstitutionMap{subs},
               LookUpConformanceInSubstitutionMap(subs),
               sig ? sig->getCanonicalSignature() : nullptr);
}
SILType SILType::subst(SILModule &M, SubstitutionMap subs) const{
  return subst(M.Types, subs);
}

/// Apply a substitution to this polymorphic SILFunctionType so that
/// it has the form of the normal SILFunctionType for the substituted
/// type, except using the original conventions.
CanSILFunctionType
SILFunctionType::substGenericArgs(SILModule &silModule, SubstitutionMap subs,
                                  TypeExpansionContext context) {
  if (!isPolymorphic()) {
    return CanSILFunctionType(this);
  }
  
  if (subs.empty()) {
    return CanSILFunctionType(this);
  }

  return substGenericArgs(silModule,
                          QuerySubstitutionMap{subs},
                          LookUpConformanceInSubstitutionMap(subs),
                          context);
}

CanSILFunctionType
SILFunctionType::substGenericArgs(SILModule &silModule,
                                  TypeSubstitutionFn subs,
                                  LookupConformanceFn conformances,
                                  TypeExpansionContext context) {
  if (!isPolymorphic()) return CanSILFunctionType(this);
  SILTypeSubstituter substituter(silModule.Types, context, subs, conformances,
                                 getSubstGenericSignature(),
                                 /*shouldSubstituteOpaqueTypes*/ false);
  return substituter.substSILFunctionType(CanSILFunctionType(this));
}

CanSILFunctionType
SILFunctionType::substituteOpaqueArchetypes(TypeConverter &TC,
                                            TypeExpansionContext context) {
  if (!hasOpaqueArchetype() ||
      !context.shouldLookThroughOpaqueTypeArchetypes())
    return CanSILFunctionType(this);

  ReplaceOpaqueTypesWithUnderlyingTypes replacer(
      context.getContext(), context.getResilienceExpansion(),
      context.isWholeModuleContext());

  SILTypeSubstituter substituter(TC, context, replacer, replacer,
                                 getSubstGenericSignature(),
                                 /*shouldSubstituteOpaqueTypes*/ true);
  auto resTy =
    substituter.substSILFunctionType(CanSILFunctionType(this));

  return resTy;
}

/// Fast path for bridging types in a function type without uncurrying.
CanAnyFunctionType
TypeConverter::getBridgedFunctionType(AbstractionPattern pattern,
                                      CanAnyFunctionType t,
                                      AnyFunctionType::ExtInfo extInfo,
                                      Bridgeability bridging) {
  // Pull out the generic signature.
  CanGenericSignature genericSig = t.getOptGenericSignature();

  switch (auto rep = t->getExtInfo().getSILRepresentation()) {
  case SILFunctionTypeRepresentation::Thick:
  case SILFunctionTypeRepresentation::Thin:
  case SILFunctionTypeRepresentation::Method:
  case SILFunctionTypeRepresentation::Closure:
  case SILFunctionTypeRepresentation::WitnessMethod: {
    // No bridging needed for native functions.
    if (t->getExtInfo() == extInfo)
      return t;
    return CanAnyFunctionType::get(genericSig, t.getParams(), t.getResult(),
                                   extInfo);
  }

  case SILFunctionTypeRepresentation::CFunctionPointer:
  case SILFunctionTypeRepresentation::Block:
  case SILFunctionTypeRepresentation::ObjCMethod: {
    SmallVector<AnyFunctionType::Param, 8> params;
    getBridgedParams(rep, pattern, t->getParams(), params, bridging);

    bool suppressOptional = pattern.hasForeignErrorStrippingResultOptionality();
    auto result = getBridgedResultType(rep,
                                       pattern.getFunctionResultType(),
                                       t.getResult(),
                                       bridging,
                                       suppressOptional);

    return CanAnyFunctionType::get(genericSig, llvm::makeArrayRef(params),
                                   result, extInfo);
  }
  }
  llvm_unreachable("bad calling convention");
}

static AbstractFunctionDecl *getBridgedFunction(SILDeclRef declRef) {
  switch (declRef.kind) {
  case SILDeclRef::Kind::Func:
  case SILDeclRef::Kind::Allocator:
  case SILDeclRef::Kind::Initializer:
    return (declRef.hasDecl()
            ? cast<AbstractFunctionDecl>(declRef.getDecl())
            : nullptr);

  case SILDeclRef::Kind::EnumElement:
  case SILDeclRef::Kind::Destroyer:
  case SILDeclRef::Kind::Deallocator:
  case SILDeclRef::Kind::GlobalAccessor:
  case SILDeclRef::Kind::DefaultArgGenerator:
  case SILDeclRef::Kind::StoredPropertyInitializer:
  case SILDeclRef::Kind::PropertyWrapperBackingInitializer:
  case SILDeclRef::Kind::IVarInitializer:
  case SILDeclRef::Kind::IVarDestroyer:
    return nullptr;
  }
  llvm_unreachable("bad SILDeclRef kind");
}

static AbstractionPattern
getAbstractionPatternForConstant(ASTContext &ctx, SILDeclRef constant,
                                 CanAnyFunctionType fnType,
                                 unsigned numParameterLists) {
  if (!constant.isForeign)
    return AbstractionPattern(fnType);

  auto bridgedFn = getBridgedFunction(constant);
  if (!bridgedFn)
    return AbstractionPattern(fnType);
  const clang::Decl *clangDecl = bridgedFn->getClangDecl();
  if (!clangDecl)
    return AbstractionPattern(fnType);

  // Don't implicitly turn non-optional results to optional if
  // we're going to apply a foreign error convention that checks
  // for nil results.
  if (auto method = dyn_cast<clang::ObjCMethodDecl>(clangDecl)) {
    assert(numParameterLists == 2 && "getting curried ObjC method type?");
    auto foreignError = bridgedFn->getForeignErrorConvention();
    return AbstractionPattern::getCurriedObjCMethod(fnType, method,
                                                    foreignError);
  } else if (auto value = dyn_cast<clang::ValueDecl>(clangDecl)) {
    if (numParameterLists == 1) {
      // C function imported as a function.
      return AbstractionPattern(fnType, value->getType().getTypePtr());
    } else {
      assert(numParameterLists == 2);
      if (auto method = dyn_cast<clang::CXXMethodDecl>(clangDecl)) {
        // C++ method.
        return AbstractionPattern::getCurriedCXXMethod(fnType, bridgedFn);
      } else {
        // C function imported as a method.
        return AbstractionPattern::getCurriedCFunctionAsMethod(fnType,
                                                               bridgedFn);
      }
    }
  }

  return AbstractionPattern(fnType);
}

TypeConverter::LoweredFormalTypes
TypeConverter::getLoweredFormalTypes(SILDeclRef constant,
                                     CanAnyFunctionType fnType) {
  // We always use full bridging when importing a constant because we can
  // directly bridge its arguments and results when calling it.
  auto bridging = Bridgeability::Full;

  unsigned numParameterLists = constant.getParameterListCount();
  auto extInfo = fnType->getExtInfo();

  // Form an abstraction pattern for bridging purposes.
  AbstractionPattern bridgingFnPattern =
    getAbstractionPatternForConstant(Context, constant, fnType,
                                     numParameterLists);

  // Fast path: no uncurrying required.
  if (numParameterLists == 1) {
    auto bridgedFnType =
      getBridgedFunctionType(bridgingFnPattern, fnType, extInfo, bridging);
    bridgingFnPattern.rewriteType(bridgingFnPattern.getGenericSignature(),
                                  bridgedFnType);
    return { bridgingFnPattern, bridgedFnType };
  }

  SILFunctionTypeRepresentation rep = extInfo.getSILRepresentation();
  assert(rep != SILFunctionType::Representation::Block
         && "objc blocks cannot be curried");

  // The dependent generic signature.
  CanGenericSignature genericSig = fnType.getOptGenericSignature();

  // The 'self' parameter.
  assert(fnType.getParams().size() == 1);
  AnyFunctionType::Param selfParam = fnType.getParams()[0];

  // The formal method parameters.
  // If we actually partially-apply this, assume we'll need a thick function.
  fnType = cast<FunctionType>(fnType.getResult());
  auto innerExtInfo =
    fnType->getExtInfo().withRepresentation(FunctionTypeRepresentation::Swift);
  auto methodParams = fnType->getParams();

  auto resultType = fnType.getResult();
  bool suppressOptionalResult =
    bridgingFnPattern.hasForeignErrorStrippingResultOptionality();

  // Bridge input and result types.
  SmallVector<AnyFunctionType::Param, 8> bridgedParams;
  CanType bridgedResultType;

  switch (rep) {
  case SILFunctionTypeRepresentation::Thin:
  case SILFunctionTypeRepresentation::Thick:
  case SILFunctionTypeRepresentation::Method:
  case SILFunctionTypeRepresentation::Closure:
  case SILFunctionTypeRepresentation::WitnessMethod:
    // Native functions don't need bridging.
    bridgedParams.append(methodParams.begin(), methodParams.end());
    bridgedResultType = resultType;
    break;

  case SILFunctionTypeRepresentation::ObjCMethod:
  case SILFunctionTypeRepresentation::CFunctionPointer: {
    if (rep == SILFunctionTypeRepresentation::ObjCMethod) {
      // The "self" parameter should not get bridged unless it's a metatype.
      if (selfParam.getPlainType()->is<AnyMetatypeType>()) {
        auto selfPattern = bridgingFnPattern.getFunctionParamType(0);
        selfParam = getBridgedParam(rep, selfPattern, selfParam, bridging);
      }
    }

    auto partialFnPattern = bridgingFnPattern.getFunctionResultType();
    getBridgedParams(rep, partialFnPattern, methodParams, bridgedParams,
                     bridging);

    bridgedResultType =
      getBridgedResultType(rep,
                           partialFnPattern.getFunctionResultType(),
                           resultType, bridging, suppressOptionalResult);
    break;
  }

  case SILFunctionTypeRepresentation::Block:
    llvm_unreachable("Cannot uncurry native representation");
  }

  // Build the curried function type.
  auto inner =
    CanFunctionType::get(llvm::makeArrayRef(bridgedParams),
                         bridgedResultType, innerExtInfo);

  auto curried =
    CanAnyFunctionType::get(genericSig, {selfParam}, inner, extInfo);

  // Replace the type in the abstraction pattern with the curried type.
  bridgingFnPattern.rewriteType(genericSig, curried);

  // Build the uncurried function type.
  if (innerExtInfo.throws())
    extInfo = extInfo.withThrows(true);

  bridgedParams.push_back(selfParam);

  auto uncurried =
    CanAnyFunctionType::get(genericSig,
                            llvm::makeArrayRef(bridgedParams),
                            bridgedResultType,
                            extInfo);

  return { bridgingFnPattern, uncurried };
}

// TODO: We should compare generic signatures. Class and witness methods
// allow variance in "self"-fulfilled parameters; other functions must
// match exactly.
// TODO: More sophisticated param and return ABI compatibility rules could
// diverge.
static bool areABICompatibleParamsOrReturns(SILType a, SILType b,
                                            SILFunction *inFunction) {
  // Address parameters are all ABI-compatible, though the referenced
  // values may not be. Assume whoever's doing this knows what they're
  // doing.
  if (a.isAddress() && b.isAddress())
    return true;

  // Addresses aren't compatible with values.
  // TODO: An exception for pointerish types?
  if (a.isAddress() || b.isAddress())
    return false;

  // Tuples are ABI compatible if their elements are.
  // TODO: Should destructure recursively.
  SmallVector<CanType, 1> aElements, bElements;
  if (auto tup = a.getAs<TupleType>()) {
    auto types = tup.getElementTypes();
    aElements.append(types.begin(), types.end());
  } else {
    aElements.push_back(a.getASTType());
  }
  if (auto tup = b.getAs<TupleType>()) {
    auto types = tup.getElementTypes();
    bElements.append(types.begin(), types.end());
  } else {
    bElements.push_back(b.getASTType());
  }

  if (aElements.size() != bElements.size())
    return false;

  for (unsigned i : indices(aElements)) {
    auto aa = SILType::getPrimitiveObjectType(aElements[i]);
    auto bb = SILType::getPrimitiveObjectType(bElements[i]);
    // Equivalent types are always ABI-compatible.
    if (aa == bb)
      continue;

    // Opaque types are compatible with their substitution.
    if (inFunction) {
      auto opaqueTypesSubsituted = aa;
      auto *dc = inFunction->getDeclContext();
      auto *currentModule = inFunction->getModule().getSwiftModule();
      if (!dc || !dc->isChildContextOf(currentModule))
        dc = currentModule;
      ReplaceOpaqueTypesWithUnderlyingTypes replacer(
          dc, inFunction->getResilienceExpansion(),
          inFunction->getModule().isWholeModule());
      if (aa.getASTType()->hasOpaqueArchetype())
        opaqueTypesSubsituted = aa.subst(inFunction->getModule(), replacer,
                                         replacer, CanGenericSignature(), true);

      auto opaqueTypesSubsituted2 = bb;
      if (bb.getASTType()->hasOpaqueArchetype())
        opaqueTypesSubsituted2 =
            bb.subst(inFunction->getModule(), replacer, replacer,
                     CanGenericSignature(), true);
      if (opaqueTypesSubsituted == opaqueTypesSubsituted2)
        continue;
    }

    // FIXME: If one or both types are dependent, we can't accurately assess
    // whether they're ABI-compatible without a generic context. We can
    // do a better job here when dependent types are related to their
    // generic signatures.
    if (aa.hasTypeParameter() || bb.hasTypeParameter())
      continue;

    // Bridgeable object types are interchangeable.
    if (aa.isBridgeableObjectType() && bb.isBridgeableObjectType())
      continue;

    // Optional and IUO are interchangeable if their elements are.
    auto aObject = aa.getOptionalObjectType();
    auto bObject = bb.getOptionalObjectType();
    if (aObject && bObject &&
        areABICompatibleParamsOrReturns(aObject, bObject, inFunction))
      continue;
    // Optional objects are ABI-interchangeable with non-optionals;
    // None is represented by a null pointer.
    if (aObject && aObject.isBridgeableObjectType() &&
        bb.isBridgeableObjectType())
      continue;
    if (bObject && bObject.isBridgeableObjectType() &&
        aa.isBridgeableObjectType())
      continue;

    // Optional thick metatypes are ABI-interchangeable with non-optionals
    // too.
    if (aObject)
      if (auto aObjMeta = aObject.getAs<MetatypeType>())
        if (auto bMeta = bb.getAs<MetatypeType>())
          if (aObjMeta->getRepresentation() == bMeta->getRepresentation() &&
              bMeta->getRepresentation() != MetatypeRepresentation::Thin)
            continue;
    if (bObject)
      if (auto aMeta = aa.getAs<MetatypeType>())
        if (auto bObjMeta = bObject.getAs<MetatypeType>())
          if (aMeta->getRepresentation() == bObjMeta->getRepresentation() &&
              aMeta->getRepresentation() != MetatypeRepresentation::Thin)
            continue;

    // Function types are interchangeable if they're also ABI-compatible.
    if (auto aFunc = aa.getAs<SILFunctionType>()) {
      if (auto bFunc = bb.getAs<SILFunctionType>()) {
        // *NOTE* We swallow the specific error here for now. We will still get
        // that the function types are incompatible though, just not more
        // specific information.
        return aFunc->isABICompatibleWith(bFunc, *inFunction).isCompatible();
      }
    }

    // Metatypes are interchangeable with metatypes with the same
    // representation.
    if (auto aMeta = aa.getAs<MetatypeType>()) {
      if (auto bMeta = bb.getAs<MetatypeType>()) {
        if (aMeta->getRepresentation() == bMeta->getRepresentation())
          continue;
      }
    }
    // Other types must match exactly.
    return false;
  }

  return true;
}

namespace {
using ABICompatibilityCheckResult =
    SILFunctionType::ABICompatibilityCheckResult;
} // end anonymous namespace

ABICompatibilityCheckResult
SILFunctionType::isABICompatibleWith(CanSILFunctionType other,
                                     SILFunction &context) const {
  // The calling convention and function representation can't be changed.
  if (getRepresentation() != other->getRepresentation())
    return ABICompatibilityCheckResult::DifferentFunctionRepresentations;

  // Check the results.
  if (getNumResults() != other->getNumResults())
    return ABICompatibilityCheckResult::DifferentNumberOfResults;

  for (unsigned i : indices(getResults())) {
    auto result1 = getResults()[i];
    auto result2 = other->getResults()[i];

    if (result1.getConvention() != result2.getConvention())
      return ABICompatibilityCheckResult::DifferentReturnValueConventions;

    if (!areABICompatibleParamsOrReturns(
                         result1.getSILStorageType(context.getModule(), this),
                         result2.getSILStorageType(context.getModule(), other),
                         &context)) {
      return ABICompatibilityCheckResult::ABIIncompatibleReturnValues;
    }
  }

  // Our error result conventions are designed to be ABI compatible
  // with functions lacking error results.  Just make sure that the
  // actual conventions match up.
  if (hasErrorResult() && other->hasErrorResult()) {
    auto error1 = getErrorResult();
    auto error2 = other->getErrorResult();
    if (error1.getConvention() != error2.getConvention())
      return ABICompatibilityCheckResult::DifferentErrorResultConventions;

    if (!areABICompatibleParamsOrReturns(
                           error1.getSILStorageType(context.getModule(), this),
                           error2.getSILStorageType(context.getModule(), other),
                           &context))
      return ABICompatibilityCheckResult::ABIIncompatibleErrorResults;
  }

  // Check the parameters.
  // TODO: Could allow known-empty types to be inserted or removed, but SIL
  // doesn't know what empty types are yet.
  if (getParameters().size() != other->getParameters().size())
    return ABICompatibilityCheckResult::DifferentNumberOfParameters;

  for (unsigned i : indices(getParameters())) {
    auto param1 = getParameters()[i];
    auto param2 = other->getParameters()[i];

    if (param1.getConvention() != param2.getConvention())
      return {ABICompatibilityCheckResult::DifferingParameterConvention, i};
    if (!areABICompatibleParamsOrReturns(
                           param1.getSILStorageType(context.getModule(), this),
                           param2.getSILStorageType(context.getModule(), other),
                           &context))
      return {ABICompatibilityCheckResult::ABIIncompatibleParameterType, i};
  }

  // This needs to be checked last because the result implies everying else has
  // already been checked and this is the only difference.
  if (isNoEscape() != other->isNoEscape() &&
      (getRepresentation() == SILFunctionType::Representation::Thick))
    return ABICompatibilityCheckResult::ABIEscapeToNoEscapeConversion;

  return ABICompatibilityCheckResult::None;
}

StringRef SILFunctionType::ABICompatibilityCheckResult::getMessage() const {
  switch (kind) {
  case innerty::None:
    return "None";
  case innerty::DifferentFunctionRepresentations:
    return "Different function representations";
  case innerty::DifferentNumberOfResults:
    return "Different number of results";
  case innerty::DifferentReturnValueConventions:
    return "Different return value conventions";
  case innerty::ABIIncompatibleReturnValues:
    return "ABI incompatible return values";
  case innerty::DifferentErrorResultConventions:
    return "Different error result conventions";
  case innerty::ABIIncompatibleErrorResults:
    return "ABI incompatible error results";
  case innerty::DifferentNumberOfParameters:
    return "Different number of parameters";

  // These two have to do with specific parameters, so keep the error message
  // non-plural.
  case innerty::DifferingParameterConvention:
    return "Differing parameter convention";
  case innerty::ABIIncompatibleParameterType:
    return "ABI incompatible parameter type.";
  case innerty::ABIEscapeToNoEscapeConversion:
    return "Escape to no escape conversion";
  }
  llvm_unreachable("Covered switch isn't completely covered?!");
}

CanSILFunctionType
SILFunctionType::withSubstitutions(SubstitutionMap subs) const {
  return SILFunctionType::get(getSubstGenericSignature(),
                          getExtInfo(), getCoroutineKind(),
                          getCalleeConvention(),
                          getParameters(), getYields(), getResults(),
                          getOptionalErrorResult(),
                          subs, isGenericSignatureImplied(),
                          const_cast<SILFunctionType*>(this)->getASTContext());
}

static DeclContext *getDeclContextForExpansion(const SILFunction &f) {
  auto *dc = f.getDeclContext();
  if (!dc)
    dc = f.getModule().getSwiftModule();
  auto *currentModule = f.getModule().getSwiftModule();
  if (!dc || !dc->isChildContextOf(currentModule))
    dc = currentModule;
  return dc;
}

TypeExpansionContext::TypeExpansionContext(const SILFunction &f)
    : expansion(f.getResilienceExpansion()),
      inContext(getDeclContextForExpansion(f)),
      isContextWholeModule(f.getModule().isWholeModule()) {}

CanSILFunctionType SILFunction::getLoweredFunctionTypeInContext(
    TypeExpansionContext context) const {
  auto origFunTy = getLoweredFunctionType();
  auto &M = getModule();
  auto funTy = M.Types.getLoweredType(origFunTy , context);
  return cast<SILFunctionType>(funTy.getASTType());
}<|MERGE_RESOLUTION|>--- conflicted
+++ resolved
@@ -1147,7 +1147,7 @@
                                    substTLConv);
       assert(!isIndirectFormalParameter(convention));
     }
-<<<<<<< HEAD
+
     auto loweredType = substTL.getLoweredType().getASTType();
 
     // SWIFT_ENABLE_TENSORFLOW
@@ -1156,11 +1156,9 @@
       param = param.getWithDifferentiability(
           SILParameterDifferentiability::NotDifferentiable);
     Inputs.push_back(param);
-=======
     
     Inputs.push_back(SILParameterInfo(
                             substTL.getLoweredType().getASTType(), convention));
->>>>>>> 3cc452ee
 
     maybeAddForeignParameters();
   }
