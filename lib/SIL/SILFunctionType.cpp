--- conflicted
+++ resolved
@@ -22,10 +22,6 @@
 #include "swift/AST/DiagnosticsSIL.h"
 #include "swift/AST/ForeignInfo.h"
 #include "swift/AST/GenericEnvironment.h"
-<<<<<<< HEAD
-// SWIFT_ENABLE_TENSORFLOW
-=======
->>>>>>> 509ffb3b
 #include "swift/AST/GenericSignatureBuilder.h"
 #include "swift/AST/Module.h"
 #include "swift/AST/ModuleLoader.h"
@@ -182,7 +178,7 @@
 // SWIFT_ENABLE_TENSORFLOW
 IndexSubset *
 SILFunctionType::getDifferentiationParameterIndices() {
-  assert(isDifferentiable() && "Must be a differentiable function");
+  assert(isDifferentiable());
   SmallVector<unsigned, 8> result;
   for (auto valueAndIndex : enumerate(getParameters()))
     if (valueAndIndex.value().getDifferentiability() !=
@@ -193,8 +189,6 @@
 
 CanSILFunctionType SILFunctionType::getWithDifferentiability(
     DifferentiabilityKind kind, IndexSubset *parameterIndices) {
-  assert(kind != DifferentiabilityKind::NonDifferentiable &&
-         "Differentiability kind must be normal or linear");
   SmallVector<SILParameterInfo, 8> newParameters;
   for (auto paramAndIndex : enumerate(getParameters())) {
     auto &param = paramAndIndex.value();
@@ -536,196 +530,6 @@
   }
 
   return nullptr;
-}
-
-// Returns the canonical generic signature for an autodiff derivative function
-// given an existing derivative function generic signature. All
-// differentiability parameters are required to conform to `Differentiable`.
-static CanGenericSignature getAutoDiffDerivativeFunctionGenericSignature(
-    CanGenericSignature derivativeFnGenSig,
-    ArrayRef<SILParameterInfo> originalParameters,
-    IndexSubset *parameterIndices, ModuleDecl *module) {
-  if (!derivativeFnGenSig)
-    return nullptr;
-  auto &ctx = module->getASTContext();
-  GenericSignatureBuilder builder(ctx);
-  // Add derivative function generic signature.
-  builder.addGenericSignature(derivativeFnGenSig);
-  // All differentiability parameters are required to conform to
-  // `Differentiable`.
-  auto source =
-      GenericSignatureBuilder::FloatingRequirementSource::forAbstract();
-  auto *differentiableProtocol =
-      ctx.getProtocol(KnownProtocolKind::Differentiable);
-  for (unsigned paramIdx : parameterIndices->getIndices()) {
-    auto paramType = originalParameters[paramIdx].getInterfaceType();
-    Requirement req(RequirementKind::Conformance, paramType,
-                    differentiableProtocol->getDeclaredType());
-    builder.addRequirement(req, source, module);
-  }
-  return std::move(builder)
-      .computeGenericSignature(SourceLoc(), /*allowConcreteGenericParams*/ true)
-      ->getCanonicalSignature();
-}
-
-CanSILFunctionType SILFunctionType::getAutoDiffDerivativeFunctionType(
-    IndexSubset *parameterIndices, unsigned resultIndex,
-    AutoDiffDerivativeFunctionKind kind, TypeConverter &TC,
-    LookupConformanceFn lookupConformance,
-    CanGenericSignature derivativeFnGenSig, bool isReabstractionThunk) {
-  auto &ctx = getASTContext();
-
-  // Returns true if `index` is a differentiability parameter index.
-  auto isDiffParamIndex = [&](unsigned index) -> bool {
-    return index < parameterIndices->getCapacity() &&
-           parameterIndices->contains(index);
-  };
-
-  // Calculate differentiability parameter infos.
-  SmallVector<SILParameterInfo, 4> diffParams;
-  for (auto valueAndIndex : enumerate(getParameters()))
-    if (isDiffParamIndex(valueAndIndex.index()))
-      diffParams.push_back(valueAndIndex.value());
-
-  // Get the canonical derivative function generic signature.
-  if (!derivativeFnGenSig)
-    derivativeFnGenSig = getSubstGenericSignature();
-  derivativeFnGenSig = getAutoDiffDerivativeFunctionGenericSignature(
-      derivativeFnGenSig, getParameters(), parameterIndices, &TC.M);
-
-  // Given a type, returns its formal SIL parameter info.
-  auto getTangentParameterInfoForOriginalResult =
-      [&](CanType tanType, ResultConvention origResConv) -> SILParameterInfo {
-    AbstractionPattern pattern(derivativeFnGenSig, tanType);
-    auto &tl =
-        TC.getTypeLowering(pattern, tanType, TypeExpansionContext::minimal());
-    ParameterConvention conv;
-    switch (origResConv) {
-    case ResultConvention::Owned:
-    case ResultConvention::Autoreleased:
-      conv = tl.isTrivial() ? ParameterConvention::Direct_Unowned
-                            : ParameterConvention::Direct_Guaranteed;
-      break;
-    case ResultConvention::Unowned:
-    case ResultConvention::UnownedInnerPointer:
-      conv = ParameterConvention::Direct_Unowned;
-      break;
-    case ResultConvention::Indirect:
-      conv = ParameterConvention::Indirect_In_Guaranteed;
-      break;
-    }
-    return {tanType, conv};
-  };
-
-  // Given a type, returns its formal SIL result info.
-  auto getTangentResultInfoForOriginalParameter =
-      [&](CanType tanType, ParameterConvention origParamConv) -> SILResultInfo {
-    AbstractionPattern pattern(derivativeFnGenSig, tanType);
-    auto &tl =
-        TC.getTypeLowering(pattern, tanType, TypeExpansionContext::minimal());
-    ResultConvention conv;
-    switch (origParamConv) {
-    case ParameterConvention::Direct_Owned:
-    case ParameterConvention::Direct_Guaranteed:
-    case ParameterConvention::Direct_Unowned:
-      conv =
-          tl.isTrivial() ? ResultConvention::Unowned : ResultConvention::Owned;
-      break;
-    case ParameterConvention::Indirect_In:
-    case ParameterConvention::Indirect_Inout:
-    case ParameterConvention::Indirect_In_Constant:
-    case ParameterConvention::Indirect_In_Guaranteed:
-    case ParameterConvention::Indirect_InoutAliasable:
-      conv = ResultConvention::Indirect;
-      break;
-    }
-    return {tanType, conv};
-  };
-
-  CanSILFunctionType closureType;
-  switch (kind) {
-  case AutoDiffDerivativeFunctionKind::JVP: {
-    SmallVector<SILParameterInfo, 8> differentialParams;
-    for (auto &param : diffParams) {
-      auto paramTan =
-          param.getInterfaceType()->getAutoDiffTangentSpace(lookupConformance);
-      assert(paramTan && "Parameter type does not have a tangent space?");
-      differentialParams.push_back(
-          {paramTan->getCanonicalType(), param.getConvention()});
-    }
-    SmallVector<SILResultInfo, 8> differentialResults;
-    auto &result = getResults()[resultIndex];
-    auto resultTan =
-        result.getInterfaceType()->getAutoDiffTangentSpace(lookupConformance);
-    assert(resultTan && "Result type does not have a tangent space?");
-    differentialResults.push_back(
-        {resultTan->getCanonicalType(), result.getConvention()});
-    closureType = SILFunctionType::get(
-        /*genericSignature*/ nullptr, ExtInfo(), SILCoroutineKind::None,
-        ParameterConvention::Direct_Guaranteed, differentialParams, {},
-        differentialResults, None, getSubstitutions(),
-        isGenericSignatureImplied(), ctx);
-    break;
-  }
-  case AutoDiffDerivativeFunctionKind::VJP: {
-    SmallVector<SILParameterInfo, 8> pullbackParams;
-    auto &origRes = getResults()[resultIndex];
-    auto resultTan =
-        origRes.getInterfaceType()->getAutoDiffTangentSpace(lookupConformance);
-    assert(resultTan && "Result type does not have a tangent space?");
-    pullbackParams.push_back(getTangentParameterInfoForOriginalResult(
-        resultTan->getCanonicalType(), origRes.getConvention()));
-    SmallVector<SILResultInfo, 8> pullbackResults;
-    for (auto &param : diffParams) {
-      auto paramTan =
-          param.getInterfaceType()->getAutoDiffTangentSpace(lookupConformance);
-      assert(paramTan && "Parameter type does not have a tangent space?");
-      pullbackResults.push_back(getTangentResultInfoForOriginalParameter(
-          paramTan->getCanonicalType(), param.getConvention()));
-    }
-    closureType = SILFunctionType::get(
-        /*genericSignature*/ nullptr, ExtInfo(), SILCoroutineKind::None,
-        ParameterConvention::Direct_Guaranteed, pullbackParams, {},
-        pullbackResults, {}, getSubstitutions(), isGenericSignatureImplied(),
-        ctx);
-    break;
-  }
-  }
-
-  SmallVector<SILParameterInfo, 4> newParameters;
-  newParameters.reserve(getNumParameters());
-  for (auto &param : getParameters()) {
-    newParameters.push_back(param.getWithInterfaceType(
-        param.getInterfaceType()->getCanonicalType(derivativeFnGenSig)));
-  }
-  // TODO(TF-1124): Upstream reabstraction thunk derivative typing rules.
-  // Blocked by TF-1125: `SILFunctionType::getWithDifferentiability`.
-  SmallVector<SILResultInfo, 4> newResults;
-  newResults.reserve(getNumResults() + 1);
-  for (auto &result : getResults()) {
-    newResults.push_back(result.getWithInterfaceType(
-        result.getInterfaceType()->getCanonicalType(derivativeFnGenSig)));
-  }
-  newResults.push_back({closureType->getCanonicalType(derivativeFnGenSig),
-                        ResultConvention::Owned});
-  // Derivative function type has a generic signature only if the original
-  // function type does, and if `derivativeFnGenSig` does not have all concrete
-  // generic parameters.
-  CanGenericSignature canGenSig;
-  if (getSubstGenericSignature() && derivativeFnGenSig &&
-      !derivativeFnGenSig->areAllParamsConcrete())
-    canGenSig = derivativeFnGenSig;
-  // If original function is `@convention(c)`, the derivative function should
-  // have `@convention(thin)`. IRGen does not support `@convention(c)` functions
-  // with multiple results.
-  auto extInfo = getExtInfo();
-  if (getRepresentation() == SILFunctionTypeRepresentation::CFunctionPointer)
-    extInfo = extInfo.withRepresentation(SILFunctionTypeRepresentation::Thin);
-  return SILFunctionType::get(canGenSig, extInfo, getCoroutineKind(),
-                              getCalleeConvention(), newParameters, getYields(),
-                              newResults, getOptionalErrorResult(),
-                              getSubstitutions(), isGenericSignatureImplied(),
-                              ctx, getWitnessMethodConformanceOrInvalid());
 }
 
 static CanType getKnownType(Optional<CanType> &cacheSlot, ASTContext &C,
@@ -1292,14 +1096,8 @@
       auto eltPattern = origType.getFunctionParamType(i);
       auto flags = params[i].getParameterFlags();
 
-<<<<<<< HEAD
-      visit(flags.getValueOwnership(), /*forSelf=*/false,
-            // SWIFT_ENABLE_TENSORFLOW
-            eltPattern, ty, silRepresentation, flags.isNoDerivative());
-=======
       visit(flags.getValueOwnership(), /*forSelf=*/false, eltPattern, ty,
             silRepresentation, flags.isNoDerivative());
->>>>>>> 509ffb3b
     }
 
     // Process the self parameter.  Note that we implicitly drop self
@@ -1320,10 +1118,6 @@
 
   void visit(ValueOwnership ownership, bool forSelf,
              AbstractionPattern origType, CanType substType,
-<<<<<<< HEAD
-             // SWIFT_ENABLE_TENSORFLOW
-=======
->>>>>>> 509ffb3b
              SILFunctionTypeRepresentation rep,
              bool isNonDifferentiable = false) {
     assert(!isa<InOutType>(substType));
@@ -1379,19 +1173,11 @@
       assert(!isIndirectFormalParameter(convention));
     }
 
-<<<<<<< HEAD
-    // SWIFT_ENABLE_TENSORFLOW
-=======
->>>>>>> 509ffb3b
     SILParameterInfo param(substTL.getLoweredType().getASTType(), convention);
     if (isNonDifferentiable)
       param = param.getWithDifferentiability(
           SILParameterDifferentiability::NotDifferentiable);
     Inputs.push_back(param);
-<<<<<<< HEAD
-    // SWIFT_ENABLE_TENSORFLOW END
-=======
->>>>>>> 509ffb3b
 
     maybeAddForeignParameters();
   }
@@ -1829,10 +1615,6 @@
   auto silExtInfo = SILFunctionType::ExtInfo()
     .withRepresentation(extInfo.getSILRepresentation())
     .withIsPseudogeneric(pseudogeneric)
-<<<<<<< HEAD
-    // SWIFT_ENABLE_TENSORFLOW
-=======
->>>>>>> 509ffb3b
     .withNoEscape(extInfo.isNoEscape())
     .withDifferentiabilityKind(extInfo.getDifferentiabilityKind());
   
@@ -3320,14 +3102,8 @@
   }
 
   SILParameterInfo substInterface(SILParameterInfo orig) {
-<<<<<<< HEAD
-    // SWIFT_ENABLE_TENSORFLOW
-    return SILParameterInfo(visit(orig.getInterfaceType()), orig.getConvention(),
-                            orig.getDifferentiability());
-=======
     return SILParameterInfo(visit(orig.getInterfaceType()),
                             orig.getConvention(), orig.getDifferentiability());
->>>>>>> 509ffb3b
   }
 
   /// Tuples need to have their component types substituted by these
