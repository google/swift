--- conflicted
+++ resolved
@@ -66,8 +66,6 @@
     return canDeriveHashable(Nominal);
   }
 
-<<<<<<< HEAD
-  // SWIFT_ENABLE_TENSORFLOW
   if (*knownProtocol == KnownProtocolKind::AdditiveArithmetic)
     return canDeriveAdditiveArithmetic(Nominal, DC);
 
@@ -75,39 +73,28 @@
   if (*knownProtocol == KnownProtocolKind::PointwiseMultiplicative)
     return canDerivePointwiseMultiplicative(Nominal, DC);
 
-  // SWIFT_ENABLE_TENSORFLOW
   if (*knownProtocol == KnownProtocolKind::ElementaryFunctions)
     return canDeriveElementaryFunctions(Nominal, DC);
 
-  // SWIFT_ENABLE_TENSORFLOW
   if (*knownProtocol == KnownProtocolKind::KeyPathIterable)
     return canDeriveKeyPathIterable(Nominal);
 
-  // SWIFT_ENABLE_TENSORFLOW
   if (*knownProtocol == KnownProtocolKind::TensorArrayProtocol)
     return canDeriveTensorArrayProtocol(Nominal, DC);
 
-  // SWIFT_ENABLE_TENSORFLOW
   if (*knownProtocol == KnownProtocolKind::TensorGroup)
     return canDeriveTensorGroup(Nominal, DC);
 
-  // SWIFT_ENABLE_TENSORFLOW
   if (*knownProtocol == KnownProtocolKind::VectorProtocol)
     return canDeriveVectorProtocol(Nominal, DC);
 
-  // SWIFT_ENABLE_TENSORFLOW
   if (*knownProtocol == KnownProtocolKind::Differentiable)
     return canDeriveDifferentiable(Nominal, DC);
 
-  // SWIFT_ENABLE_TENSORFLOW
   if (*knownProtocol == KnownProtocolKind::EuclideanDifferentiable)
     return canDeriveEuclideanDifferentiable(Nominal, DC);
-
-=======
-  if (*knownProtocol == KnownProtocolKind::AdditiveArithmetic)
-    return canDeriveAdditiveArithmetic(Nominal, DC);
-
->>>>>>> 76ad4abd
+  // SWIFT_ENABLE_TENSORFLOW END
+
   if (auto *enumDecl = dyn_cast<EnumDecl>(Nominal)) {
     switch (*knownProtocol) {
         // The presence of a raw type is an explicit declaration that
@@ -273,52 +260,40 @@
     if (name.isSimpleName(ctx.Id_intValue))
       return getRequirement(KnownProtocolKind::CodingKey);
 
-<<<<<<< HEAD
-    // SWIFT_ENABLE_TENSORFLOW
-=======
->>>>>>> 76ad4abd
     // AdditiveArithmetic.zero
     if (name.isSimpleName(ctx.Id_zero))
       return getRequirement(KnownProtocolKind::AdditiveArithmetic);
 
-<<<<<<< HEAD
     // SWIFT_ENABLE_TENSORFLOW
     // EuclideanDifferentiable.differentiableVectorView
     if (name.isSimpleName(ctx.Id_differentiableVectorView))
       return getRequirement(KnownProtocolKind::EuclideanDifferentiable);
 
-    // SWIFT_ENABLE_TENSORFLOW
     // PointwiseMultiplicative.one
     if (name.isSimpleName(ctx.Id_one))
       return getRequirement(KnownProtocolKind::PointwiseMultiplicative);
 
-    // SWIFT_ENABLE_TENSORFLOW
     // PointwiseMultiplicative.reciprocal
     if (name.isSimpleName(ctx.Id_reciprocal))
       return getRequirement(KnownProtocolKind::PointwiseMultiplicative);
 
-    // SWIFT_ENABLE_TENSORFLOW
     // KeyPathIterable.allKeyPaths
     if (name.isSimpleName(ctx.Id_allKeyPaths))
       return getRequirement(KnownProtocolKind::KeyPathIterable);
 
-    // SWIFT_ENABLE_TENSORFLOW
     // TensorArrayProtocol._tensorHandleCount
     if (name.isSimpleName(ctx.Id_tensorHandleCount))
       return getRequirement(KnownProtocolKind::TensorArrayProtocol);
 
-    // SWIFT_ENABLE_TENSORFLOW
     // TensorArrayProtocol._typeList
     if (name.isSimpleName(ctx.Id_typeList) && !requirement->isStatic())
       return getRequirement(KnownProtocolKind::TensorArrayProtocol);
 
-    // SWIFT_ENABLE_TENSORFLOW
     // TensorGroup._typeList
     if (name.isSimpleName(ctx.Id_typeList))
       return getRequirement(KnownProtocolKind::TensorGroup);
-
-=======
->>>>>>> 76ad4abd
+    // SWIFT_ENABLE_TENSORFLOW END
+
     return nullptr;
   }
 
