//===--- Deserialization.cpp - Loading a serialized AST -------------------===//
//
// This source file is part of the Swift.org open source project
//
// Copyright (c) 2014 - 2018 Apple Inc. and the Swift project authors
// Licensed under Apache License v2.0 with Runtime Library Exception
//
// See https://swift.org/LICENSE.txt for license information
// See https://swift.org/CONTRIBUTORS.txt for the list of Swift project authors
//
//===----------------------------------------------------------------------===//

#include "BCReadingExtras.h"
#include "DeserializationErrors.h"
#include "ModuleFile.h"
#include "ModuleFormat.h"
#include "swift/AST/ASTContext.h"
#include "swift/AST/AutoDiff.h"
#include "swift/AST/DiagnosticsSema.h"
#include "swift/AST/Expr.h"
#include "swift/AST/ForeignErrorConvention.h"
#include "swift/AST/GenericEnvironment.h"
#include "swift/AST/Initializer.h"
#include "swift/AST/NameLookupRequests.h"
#include "swift/AST/Pattern.h"
#include "swift/AST/ParameterList.h"
#include "swift/AST/PrettyStackTrace.h"
#include "swift/AST/PropertyWrappers.h"
#include "swift/AST/ProtocolConformance.h"
#include "swift/AST/TypeCheckRequests.h"
#include "swift/ClangImporter/ClangImporter.h"
#include "swift/ClangImporter/ClangModule.h"
#include "swift/Serialization/SerializedModuleLoader.h"
#include "swift/Basic/Defer.h"
#include "swift/Basic/Statistic.h"
#include "llvm/ADT/Statistic.h"
#include "llvm/Support/Compiler.h"
#include "llvm/Support/Debug.h"
#include "llvm/Support/raw_ostream.h"

#define DEBUG_TYPE "Serialization"

STATISTIC(NumDeclsLoaded, "# of decls deserialized");
STATISTIC(NumMemberListsLoaded,
          "# of nominals/extensions whose members were loaded");
STATISTIC(NumNormalProtocolConformancesLoaded,
          "# of normal protocol conformances deserialized");
STATISTIC(NumNormalProtocolConformancesCompleted,
          "# of normal protocol conformances completed");
STATISTIC(NumNestedTypeShortcuts,
          "# of nested types resolved without full lookup");

using namespace swift;
using namespace swift::serialization;
using llvm::Expected;

StringRef swift::getNameOfModule(const ModuleFile *MF) {
  return MF->Name;
}

namespace {
  struct DeclAndOffset {
    const Decl *D;
    uint64_t offset;
  };

  static raw_ostream &operator<<(raw_ostream &os, DeclAndOffset &&pair) {
    return os << Decl::getKindName(pair.D->getKind())
              << "Decl @ " << pair.offset;
  }

  class PrettyDeclDeserialization : public llvm::PrettyStackTraceEntry {
    const ModuleFile *MF;
    const ModuleFile::Serialized<Decl*> &DeclOrOffset;
    uint64_t offset;
    decls_block::RecordKind Kind;
  public:
    PrettyDeclDeserialization(ModuleFile *module,
                              const ModuleFile::Serialized<Decl*> &declOrOffset,
                              decls_block::RecordKind kind)
      : MF(module), DeclOrOffset(declOrOffset), offset(declOrOffset),
        Kind(kind) {
    }

    static const char *getRecordKindString(decls_block::RecordKind Kind) {
      switch (Kind) {
#define RECORD(Id) case decls_block::Id: return #Id;
#include "DeclTypeRecordNodes.def"
      }

      llvm_unreachable("Unhandled RecordKind in switch.");
    }

    void print(raw_ostream &os) const override {
      if (!DeclOrOffset.isComplete()) {
        os << "While deserializing decl @ " << offset << " ("
           << getRecordKindString(Kind) << ")";
      } else {
        os << "While deserializing ";

        if (auto VD = dyn_cast<ValueDecl>(DeclOrOffset.get())) {
          os << "'" << VD->getBaseName() << "' (" << DeclAndOffset{VD, offset}
             << ")";
        } else if (auto ED = dyn_cast<ExtensionDecl>(DeclOrOffset.get())) {
          os << "extension of '" << ED->getExtendedType() << "' ("
             << DeclAndOffset{ED, offset} << ")";
        } else {
          os << DeclAndOffset{DeclOrOffset.get(), offset};
        }
      }
      os << " in '" << getNameOfModule(MF) << "'\n";
    }
  };

  class PrettyXRefTrace :
      public llvm::PrettyStackTraceEntry,
      public XRefTracePath {
  public:
    explicit PrettyXRefTrace(ModuleDecl &M) : XRefTracePath(M) {}

    void print(raw_ostream &os) const override {
      XRefTracePath::print(os, "\t");
    }
  };
} // end anonymous namespace

const char DeclDeserializationError::ID = '\0';
void DeclDeserializationError::anchor() {}
const char XRefError::ID = '\0';
void XRefError::anchor() {}
const char XRefNonLoadedModuleError::ID = '\0';
void XRefNonLoadedModuleError::anchor() {}
const char OverrideError::ID = '\0';
void OverrideError::anchor() {}
const char TypeError::ID = '\0';
void TypeError::anchor() {}
const char ExtensionError::ID = '\0';
void ExtensionError::anchor() {}
const char DeclAttributesDidNotMatch::ID = '\0';
void DeclAttributesDidNotMatch::anchor() {}

/// Skips a single record in the bitstream.
///
/// Destroys the stream position if the next entry is not a record.
static void skipRecord(llvm::BitstreamCursor &cursor, unsigned recordKind) {
  auto next = llvm::cantFail<llvm::BitstreamEntry>(
      cursor.advance(AF_DontPopBlockAtEnd));
  assert(next.Kind == llvm::BitstreamEntry::Record);

  unsigned kind = llvm::cantFail<unsigned>(cursor.skipRecord(next.ID));
  assert(kind == recordKind);
  (void)kind;
}

void ModuleFile::fatal(llvm::Error error) {
  if (FileContext) {
    getContext().Diags.diagnose(SourceLoc(), diag::serialization_fatal, Name);

    if (!CompatibilityVersion.empty()) {
      if (getContext().LangOpts.EffectiveLanguageVersion
            != CompatibilityVersion) {
        SmallString<16> effectiveVersionBuffer, compatVersionBuffer;
        {
          llvm::raw_svector_ostream out(effectiveVersionBuffer);
          out << getContext().LangOpts.EffectiveLanguageVersion;
        }
        {
          llvm::raw_svector_ostream out(compatVersionBuffer);
          out << CompatibilityVersion;
        }
        getContext().Diags.diagnose(
            SourceLoc(), diag::serialization_compatibility_version_mismatch,
            effectiveVersionBuffer, Name, compatVersionBuffer);
      }
    }
  }

  logAllUnhandledErrors(std::move(error), llvm::errs(),
                        "\n*** DESERIALIZATION FAILURE (please include this "
                        "section in any bug report) ***\n");
  abort();
}

static Optional<swift::AccessorKind>
getActualAccessorKind(uint8_t raw) {
  switch (serialization::AccessorKind(raw)) {
#define ACCESSOR(ID) \
  case serialization::AccessorKind::ID: return swift::AccessorKind::ID;
#include "swift/AST/AccessorKinds.def"
  }

  return None;
}

/// Translate from the serialization DefaultArgumentKind enumerators, which are
/// guaranteed to be stable, to the AST ones.
static Optional<swift::DefaultArgumentKind>
getActualDefaultArgKind(uint8_t raw) {
  switch (static_cast<serialization::DefaultArgumentKind>(raw)) {
  case serialization::DefaultArgumentKind::None:
    return swift::DefaultArgumentKind::None;
  case serialization::DefaultArgumentKind::Normal:
    return swift::DefaultArgumentKind::Normal;
  case serialization::DefaultArgumentKind::Inherited:
    return swift::DefaultArgumentKind::Inherited;
  case serialization::DefaultArgumentKind::Column:
    return swift::DefaultArgumentKind::Column;
  case serialization::DefaultArgumentKind::File:
    return swift::DefaultArgumentKind::File;
  case serialization::DefaultArgumentKind::FilePath:
    return swift::DefaultArgumentKind::FilePath;
  case serialization::DefaultArgumentKind::Line:
    return swift::DefaultArgumentKind::Line;
  case serialization::DefaultArgumentKind::Function:
    return swift::DefaultArgumentKind::Function;
  case serialization::DefaultArgumentKind::DSOHandle:
    return swift::DefaultArgumentKind::DSOHandle;
  case serialization::DefaultArgumentKind::NilLiteral:
    return swift::DefaultArgumentKind::NilLiteral;
  case serialization::DefaultArgumentKind::EmptyArray:
    return swift::DefaultArgumentKind::EmptyArray;
  case serialization::DefaultArgumentKind::EmptyDictionary:
    return swift::DefaultArgumentKind::EmptyDictionary;
  case serialization::DefaultArgumentKind::StoredProperty:
    return swift::DefaultArgumentKind::StoredProperty;
  }
  return None;
}

ParameterList *ModuleFile::readParameterList() {
  using namespace decls_block;

  SmallVector<uint64_t, 8> scratch;
  llvm::BitstreamEntry entry =
      fatalIfUnexpected(DeclTypeCursor.advance(AF_DontPopBlockAtEnd));
  unsigned recordID =
      fatalIfUnexpected(DeclTypeCursor.readRecord(entry.ID, scratch));
  assert(recordID == PARAMETERLIST);
  (void) recordID;

  ArrayRef<uint64_t> rawMemberIDs;
  decls_block::ParameterListLayout::readRecord(scratch, rawMemberIDs);

  SmallVector<ParamDecl *, 8> params;
  for (DeclID paramID : rawMemberIDs)
    params.push_back(cast<ParamDecl>(getDecl(paramID)));

  return ParameterList::create(getContext(), params);
}

Expected<Pattern *> ModuleFile::readPattern(DeclContext *owningDC) {
  // Currently, the only case in which this function can fail (return an error)
  // is when reading a pattern for a single variable declaration.

  using namespace decls_block;

  auto readPatternUnchecked = [this](DeclContext *owningDC) -> Pattern * {
    Expected<Pattern *> deserialized = readPattern(owningDC);
    if (!deserialized) {
      fatal(deserialized.takeError());
    }
    assert(deserialized.get());
    return deserialized.get();
  };

  SmallVector<uint64_t, 8> scratch;

  BCOffsetRAII restoreOffset(DeclTypeCursor);
  llvm::BitstreamEntry next =
      fatalIfUnexpected(DeclTypeCursor.advance(AF_DontPopBlockAtEnd));
  if (next.Kind != llvm::BitstreamEntry::Record)
    fatal();

  /// Local function to record the type of this pattern.
  auto recordPatternType = [&](Pattern *pattern, Type type) {
    if (type->hasTypeParameter())
      pattern->setDelayedInterfaceType(type, owningDC);
    else
      pattern->setType(type);
  };

  unsigned kind =
      fatalIfUnexpected(DeclTypeCursor.readRecord(next.ID, scratch));
  switch (kind) {
  case decls_block::PAREN_PATTERN: {
    bool isImplicit;
    ParenPatternLayout::readRecord(scratch, isImplicit);

    Pattern *subPattern = readPatternUnchecked(owningDC);

    auto result = new (getContext()) ParenPattern(SourceLoc(),
                                                  subPattern,
                                                  SourceLoc(),
                                                  isImplicit);

    if (Type interfaceType = subPattern->getDelayedInterfaceType())
      result->setDelayedInterfaceType(ParenType::get(getContext(),
                                                     interfaceType), owningDC);
    else
      result->setType(ParenType::get(getContext(), subPattern->getType()));
    restoreOffset.reset();
    return result;
  }
  case decls_block::TUPLE_PATTERN: {
    TypeID tupleTypeID;
    unsigned count;
    bool isImplicit;

    TuplePatternLayout::readRecord(scratch, tupleTypeID, count, isImplicit);

    SmallVector<TuplePatternElt, 8> elements;
    for ( ; count > 0; --count) {
      scratch.clear();
      next = fatalIfUnexpected(DeclTypeCursor.advance());
      assert(next.Kind == llvm::BitstreamEntry::Record);

      kind = fatalIfUnexpected(DeclTypeCursor.readRecord(next.ID, scratch));
      assert(kind == decls_block::TUPLE_PATTERN_ELT);

      // FIXME: Add something for this record or remove it.
      IdentifierID labelID;
      TuplePatternEltLayout::readRecord(scratch, labelID);
      Identifier label = getIdentifier(labelID);

      Pattern *subPattern = readPatternUnchecked(owningDC);
      elements.push_back(TuplePatternElt(label, SourceLoc(), subPattern));
    }

    auto result = TuplePattern::create(getContext(), SourceLoc(),
                                       elements, SourceLoc(), isImplicit);
    recordPatternType(result, getType(tupleTypeID));
    restoreOffset.reset();
    return result;
  }
  case decls_block::NAMED_PATTERN: {
    DeclID varID;
    TypeID typeID;
    bool isImplicit;
    NamedPatternLayout::readRecord(scratch, varID, typeID, isImplicit);

    auto deserialized = getDeclChecked(varID);
    if (!deserialized) {
      // Pass through the error. It's too bad that it affects the whole pattern,
      // but that's what we get.
      return deserialized.takeError();
    }

    auto var = cast<VarDecl>(deserialized.get());
    auto result = new (getContext()) NamedPattern(var, isImplicit);
    recordPatternType(result, getType(typeID));
    restoreOffset.reset();
    return result;
  }
  case decls_block::ANY_PATTERN: {
    TypeID typeID;
    bool isImplicit;

    AnyPatternLayout::readRecord(scratch, typeID, isImplicit);
    auto result = new (getContext()) AnyPattern(SourceLoc(), isImplicit);
    recordPatternType(result, getType(typeID));
    restoreOffset.reset();
    return result;
  }
  case decls_block::TYPED_PATTERN: {
    TypeID typeID;
    bool isImplicit;
    TypedPatternLayout::readRecord(scratch, typeID, isImplicit);

    Expected<Pattern *> subPattern = readPattern(owningDC);
    if (!subPattern) {
      // Pass through any errors.
      return subPattern;
    }

    auto type = getType(typeID);
    auto result = new (getContext()) TypedPattern(subPattern.get(),
                                                  /*typeRepr*/nullptr,
                                                  isImplicit);
    recordPatternType(result, type);
    restoreOffset.reset();
    return result;
  }
  case decls_block::VAR_PATTERN: {
    bool isImplicit, isLet;
    VarPatternLayout::readRecord(scratch, isLet, isImplicit);

    Pattern *subPattern = readPatternUnchecked(owningDC);

    auto result = new (getContext()) VarPattern(SourceLoc(), isLet, subPattern,
                                                isImplicit);
    if (Type interfaceType = subPattern->getDelayedInterfaceType())
      result->setDelayedInterfaceType(interfaceType, owningDC);
    else
      result->setType(subPattern->getType());
    restoreOffset.reset();
    return result;
  }

  default:
    return nullptr;
  }
}

SILLayout *ModuleFile::readSILLayout(llvm::BitstreamCursor &Cursor) {
  using namespace decls_block;

  SmallVector<uint64_t, 16> scratch;

  llvm::BitstreamEntry next =
      fatalIfUnexpected(Cursor.advance(AF_DontPopBlockAtEnd));
  assert(next.Kind == llvm::BitstreamEntry::Record);

  unsigned kind = fatalIfUnexpected(Cursor.readRecord(next.ID, scratch));
  switch (kind) {
  case decls_block::SIL_LAYOUT: {
    GenericSignatureID rawGenericSig;
    unsigned numFields;
    ArrayRef<uint64_t> types;
    decls_block::SILLayoutLayout::readRecord(scratch, rawGenericSig,
                                             numFields, types);
    
    SmallVector<SILField, 4> fields;
    for (auto fieldInfo : types.slice(0, numFields)) {
      bool isMutable = fieldInfo & 0x80000000U;
      auto typeId = fieldInfo & 0x7FFFFFFFU;
      fields.push_back(
        SILField(getType(typeId)->getCanonicalType(),
                 isMutable));
    }
    
    CanGenericSignature canSig;
    if (auto sig = getGenericSignature(rawGenericSig))
      canSig = sig.getCanonicalSignature();
    return SILLayout::get(getContext(), canSig, fields);
  }
  default:
    fatal();
  }
}

ProtocolConformanceRef ModuleFile::readConformance(
                                             llvm::BitstreamCursor &Cursor,
                                             GenericEnvironment *genericEnv) {
  auto conformance = readConformanceChecked(Cursor, genericEnv);
  if (!conformance)
    fatal(conformance.takeError());
  return conformance.get();
}

Expected<ProtocolConformanceRef>
ModuleFile::readConformanceChecked(llvm::BitstreamCursor &Cursor,
                                   GenericEnvironment *genericEnv) {
  using namespace decls_block;

  SmallVector<uint64_t, 16> scratch;

  llvm::BitstreamEntry next =
      fatalIfUnexpected(Cursor.advance(AF_DontPopBlockAtEnd));
  assert(next.Kind == llvm::BitstreamEntry::Record);

  if (getContext().Stats)
    getContext().Stats->getFrontendCounters().NumConformancesDeserialized++;

  unsigned kind = fatalIfUnexpected(Cursor.readRecord(next.ID, scratch));
  switch (kind) {
  case INVALID_PROTOCOL_CONFORMANCE: {
    return ProtocolConformanceRef::forInvalid();
  }

  case ABSTRACT_PROTOCOL_CONFORMANCE: {
    DeclID protoID;
    AbstractProtocolConformanceLayout::readRecord(scratch, protoID);

    auto decl = getDeclChecked(protoID);
    if (!decl)
      return decl.takeError();

    auto proto = cast<ProtocolDecl>(decl.get());
    return ProtocolConformanceRef(proto);
  }

  case SELF_PROTOCOL_CONFORMANCE: {
    DeclID protoID;
    SelfProtocolConformanceLayout::readRecord(scratch, protoID);

    auto decl = getDeclChecked(protoID);
    if (!decl)
      return decl.takeError();

    auto proto = cast<ProtocolDecl>(decl.get());
    auto conformance = getContext().getSelfConformance(proto);
    return ProtocolConformanceRef(conformance);
  }

  case SPECIALIZED_PROTOCOL_CONFORMANCE: {
    TypeID conformingTypeID;
    SubstitutionMapID substitutionMapID;
    SpecializedProtocolConformanceLayout::readRecord(scratch, conformingTypeID,
                                                     substitutionMapID);

    ASTContext &ctx = getContext();
    Type conformingType = getType(conformingTypeID);
    if (genericEnv) {
      conformingType = genericEnv->mapTypeIntoContext(conformingType);
    }

    PrettyStackTraceType trace(getAssociatedModule()->getASTContext(),
                               "reading specialized conformance for",
                               conformingType);

    auto subMap = getSubstitutionMap(substitutionMapID);

    ProtocolConformanceRef genericConformance =
      readConformance(Cursor, genericEnv);
    PrettyStackTraceDecl traceTo("... to", genericConformance.getRequirement());

    assert(genericConformance.isConcrete() && "Abstract generic conformance?");
    auto conformance =
           ctx.getSpecializedConformance(conformingType,
                                         genericConformance.getConcrete(),
                                         subMap);
    return ProtocolConformanceRef(conformance);
  }

  case INHERITED_PROTOCOL_CONFORMANCE: {
    TypeID conformingTypeID;
    InheritedProtocolConformanceLayout::readRecord(scratch, conformingTypeID);

    ASTContext &ctx = getContext();
    Type conformingType = getType(conformingTypeID);
    if (genericEnv) {
      conformingType = genericEnv->mapTypeIntoContext(conformingType);
    }

    PrettyStackTraceType trace(getAssociatedModule()->getASTContext(),
                               "reading inherited conformance for",
                               conformingType);

    ProtocolConformanceRef inheritedConformance =
      readConformance(Cursor, genericEnv);
    PrettyStackTraceDecl traceTo("... to",
                                 inheritedConformance.getRequirement());

    assert(inheritedConformance.isConcrete() &&
           "Abstract inherited conformance?");
    auto conformance =
      ctx.getInheritedConformance(conformingType,
                                  inheritedConformance.getConcrete());
    return ProtocolConformanceRef(conformance);
  }

  case NORMAL_PROTOCOL_CONFORMANCE_ID: {
    NormalConformanceID conformanceID;
    NormalProtocolConformanceIdLayout::readRecord(scratch, conformanceID);
    return ProtocolConformanceRef(readNormalConformance(conformanceID));
  }

  case PROTOCOL_CONFORMANCE_XREF: {
    DeclID protoID;
    DeclID nominalID;
    ModuleID moduleID;
    ProtocolConformanceXrefLayout::readRecord(scratch, protoID, nominalID,
                                              moduleID);

    auto nominal = cast<NominalTypeDecl>(getDecl(nominalID));
    PrettyStackTraceDecl trace("cross-referencing conformance for", nominal);
    auto proto = cast<ProtocolDecl>(getDecl(protoID));
    PrettyStackTraceDecl traceTo("... to", proto);
    auto module = getModule(moduleID);

    // FIXME: If the module hasn't been loaded, we probably don't want to fall
    // back to the current module like this.
    if (!module)
      module = getAssociatedModule();

    SmallVector<ProtocolConformance *, 2> conformances;
    nominal->lookupConformance(module, proto, conformances);
    PrettyStackTraceModuleFile traceMsg(
        "If you're seeing a crash here, check that your SDK and dependencies "
        "are at least as new as the versions used to build", *this);
    // This would normally be an assertion but it's more useful to print the
    // PrettyStackTrace here even in no-asserts builds.
    if (conformances.empty())
      abort();
    return ProtocolConformanceRef(conformances.front());
  }

  // Not a protocol conformance.
  default:
    fatal();
  }
}

NormalProtocolConformance *ModuleFile::readNormalConformance(
                             NormalConformanceID conformanceID) {
  auto &conformanceEntry = NormalConformances[conformanceID-1];
  if (conformanceEntry.isComplete()) {
    return conformanceEntry.get();
  }

  using namespace decls_block;

  // Find the conformance record.
  BCOffsetRAII restoreOffset(DeclTypeCursor);
  fatalIfNotSuccess(DeclTypeCursor.JumpToBit(conformanceEntry));
  llvm::BitstreamEntry entry = fatalIfUnexpected(DeclTypeCursor.advance());
  if (entry.Kind != llvm::BitstreamEntry::Record)
    fatal();

  DeclID protoID;
  DeclContextID contextID;
  unsigned valueCount, typeCount, conformanceCount;
  ArrayRef<uint64_t> rawIDs;
  SmallVector<uint64_t, 16> scratch;

  unsigned kind =
      fatalIfUnexpected(DeclTypeCursor.readRecord(entry.ID, scratch));
  if (kind != NORMAL_PROTOCOL_CONFORMANCE)
    fatal();

  NormalProtocolConformanceLayout::readRecord(scratch, protoID,
                                              contextID, typeCount,
                                              valueCount, conformanceCount,
                                              rawIDs);

  ASTContext &ctx = getContext();
  DeclContext *dc = getDeclContext(contextID);
  assert(!isa<ClangModuleUnit>(dc->getModuleScopeContext())
         && "should not have serialized a conformance from a clang module");
  Type conformingType = dc->getDeclaredInterfaceType();
  PrettyStackTraceType trace(ctx, "reading conformance for", conformingType);

  auto proto = cast<ProtocolDecl>(getDecl(protoID));
  PrettyStackTraceDecl traceTo("... to", proto);
  ++NumNormalProtocolConformancesLoaded;

  auto conformance = ctx.getConformance(conformingType, proto, SourceLoc(), dc,
                                        ProtocolConformanceState::Incomplete);

  // Record this conformance.
  if (conformanceEntry.isComplete())
    return conformance;

  uint64_t offset = conformanceEntry;
  conformanceEntry = conformance;

  dc->getSelfNominalTypeDecl()->registerProtocolConformance(conformance);

  // If the conformance is complete, we're done.
  if (conformance->isComplete())
    return conformance;

  conformance->setState(ProtocolConformanceState::Complete);
  conformance->setLazyLoader(this, offset);
  return conformance;
}

GenericParamList *ModuleFile::maybeReadGenericParams(DeclContext *DC) {
  using namespace decls_block;

  assert(DC && "need a context for the decls in the list");

  BCOffsetRAII lastRecordOffset(DeclTypeCursor);
  SmallVector<uint64_t, 8> scratch;
  StringRef blobData;

  llvm::BitstreamEntry next =
      fatalIfUnexpected(DeclTypeCursor.advance(AF_DontPopBlockAtEnd));
  if (next.Kind != llvm::BitstreamEntry::Record)
    return nullptr;

  unsigned kind =
      fatalIfUnexpected(DeclTypeCursor.readRecord(next.ID, scratch, &blobData));
  if (kind != GENERIC_PARAM_LIST)
    return nullptr;
  lastRecordOffset.reset();

  SmallVector<GenericTypeParamDecl *, 8> params;

  ArrayRef<uint64_t> paramIDs;
  GenericParamListLayout::readRecord(scratch, paramIDs);
  for (DeclID nextParamID : paramIDs) {
    auto genericParam = cast<GenericTypeParamDecl>(getDecl(nextParamID));
    params.push_back(genericParam);
  }

  // Don't create empty generic parameter lists. (This should never happen in
  // practice, but it doesn't hurt to be defensive.)
  if (params.empty())
    return nullptr;

  return GenericParamList::create(getContext(), SourceLoc(),
                                  params, SourceLoc(), { },
                                  SourceLoc());
}

void ModuleFile::readGenericRequirements(
                   SmallVectorImpl<Requirement> &requirements,
                   llvm::BitstreamCursor &Cursor) {
  auto error = readGenericRequirementsChecked(requirements, Cursor);
  if (error)
    fatal(std::move(error));
}

llvm::Error ModuleFile::readGenericRequirementsChecked(
                   SmallVectorImpl<Requirement> &requirements,
                   llvm::BitstreamCursor &Cursor) {
  using namespace decls_block;

  BCOffsetRAII lastRecordOffset(Cursor);
  SmallVector<uint64_t, 8> scratch;
  StringRef blobData;

  while (true) {
    lastRecordOffset.reset();
    bool shouldContinue = true;

    llvm::BitstreamEntry entry =
        fatalIfUnexpected(Cursor.advance(AF_DontPopBlockAtEnd));
    if (entry.Kind != llvm::BitstreamEntry::Record)
      break;

    scratch.clear();
    unsigned recordID = fatalIfUnexpected(
        Cursor.readRecord(entry.ID, scratch, &blobData));
    switch (recordID) {
    case GENERIC_REQUIREMENT: {
      uint8_t rawKind;
      uint64_t rawTypeIDs[2];
      GenericRequirementLayout::readRecord(scratch, rawKind,
                                           rawTypeIDs[0], rawTypeIDs[1]);

      switch (rawKind) {
      case GenericRequirementKind::Conformance: {
        auto subject = getTypeChecked(rawTypeIDs[0]);
        if (!subject)
          return subject.takeError();

        auto constraint = getTypeChecked(rawTypeIDs[1]);
        if (!constraint)
          return constraint.takeError();

        requirements.push_back(Requirement(RequirementKind::Conformance,
                                           subject.get(), constraint.get()));
        break;
      }
      case GenericRequirementKind::Superclass: {
        auto subject = getTypeChecked(rawTypeIDs[0]);
        if (!subject)
          return subject.takeError();

        auto constraint = getTypeChecked(rawTypeIDs[1]);
        if (!constraint)
          return constraint.takeError();

        requirements.push_back(Requirement(RequirementKind::Superclass,
                                           subject.get(), constraint.get()));
        break;
      }
      case GenericRequirementKind::SameType: {
        auto first = getTypeChecked(rawTypeIDs[0]);
        if (!first)
          return first.takeError();

        auto second = getTypeChecked(rawTypeIDs[1]);
        if (!second)
          return second.takeError();

        requirements.push_back(Requirement(RequirementKind::SameType,
                                           first.get(), second.get()));
        break;
      }
      default:
        // Unknown requirement kind.
        fatal();
      }
      break;
      }
    case LAYOUT_REQUIREMENT: {
      uint8_t rawKind;
      uint64_t rawTypeID;
      uint32_t size;
      uint32_t alignment;
      LayoutRequirementLayout::readRecord(scratch, rawKind, rawTypeID,
                                          size, alignment);

      auto first = getTypeChecked(rawTypeID);
      if (!first)
        return first.takeError();

      LayoutConstraint layout;
      LayoutConstraintKind kind = LayoutConstraintKind::UnknownLayout;
      switch (rawKind) {
      default:
        // Unknown layout requirement kind.
        fatal();
      case LayoutRequirementKind::NativeRefCountedObject:
        kind = LayoutConstraintKind::NativeRefCountedObject;
        break;
      case LayoutRequirementKind::RefCountedObject:
        kind = LayoutConstraintKind::RefCountedObject;
        break;
      case LayoutRequirementKind::Trivial:
        kind = LayoutConstraintKind::Trivial;
        break;
      case LayoutRequirementKind::TrivialOfExactSize:
        kind = LayoutConstraintKind::TrivialOfExactSize;
        break;
      case LayoutRequirementKind::TrivialOfAtMostSize:
        kind = LayoutConstraintKind::TrivialOfAtMostSize;
        break;
      case LayoutRequirementKind::Class:
        kind = LayoutConstraintKind::Class;
        break;
      case LayoutRequirementKind::NativeClass:
        kind = LayoutConstraintKind::NativeClass;
        break;
      case LayoutRequirementKind::UnknownLayout:
        kind = LayoutConstraintKind::UnknownLayout;
        break;
      }

      ASTContext &ctx = getContext();
      if (kind != LayoutConstraintKind::TrivialOfAtMostSize &&
          kind != LayoutConstraintKind::TrivialOfExactSize)
        layout = LayoutConstraint::getLayoutConstraint(kind, ctx);
      else
        layout =
            LayoutConstraint::getLayoutConstraint(kind, size, alignment, ctx);

      requirements.push_back(
          Requirement(RequirementKind::Layout, first.get(), layout));
      break;
      }
    default:
      // This record is not part of the GenericParamList.
      shouldContinue = false;
      break;
    }

    if (!shouldContinue)
      break;
  }

  return llvm::Error::success();
}

/// Advances past any records that might be part of a requirement signature.
static llvm::Error skipGenericRequirements(llvm::BitstreamCursor &Cursor) {
  using namespace decls_block;

  BCOffsetRAII lastRecordOffset(Cursor);

  while (true) {
    Expected<llvm::BitstreamEntry> maybeEntry =
        Cursor.advance(AF_DontPopBlockAtEnd);
    if (!maybeEntry)
      return maybeEntry.takeError();
    llvm::BitstreamEntry entry = maybeEntry.get();
    if (entry.Kind != llvm::BitstreamEntry::Record)
      break;

    Expected<unsigned> maybeRecordID = Cursor.skipRecord(entry.ID);
    if (!maybeRecordID)
      return maybeRecordID.takeError();
    switch (maybeRecordID.get()) {
    case GENERIC_REQUIREMENT:
    case LAYOUT_REQUIREMENT:
      break;

    default:
      // This record is not a generic requirement.
      return llvm::Error::success();
    }

    lastRecordOffset.reset();
  }
  return llvm::Error::success();
}

GenericSignature ModuleFile::getGenericSignature(
    serialization::GenericSignatureID ID) {
  auto signature = getGenericSignatureChecked(ID);
  if (!signature)
    fatal(signature.takeError());
  return signature.get();
}

Expected<GenericSignature>
ModuleFile::getGenericSignatureChecked(serialization::GenericSignatureID ID) {
  using namespace decls_block;

  // Zero is a sentinel for having no generic signature.
  if (ID == 0) return nullptr;

  assert(ID <= GenericSignatures.size() &&
         "invalid GenericSignature ID");
  auto &sigOffset = GenericSignatures[ID-1];

  // If we've already deserialized this generic signature, return it.
  if (sigOffset.isComplete())
    return sigOffset.get();

  // Read the generic signature.
  BCOffsetRAII restoreOffset(DeclTypeCursor);
  fatalIfNotSuccess(DeclTypeCursor.JumpToBit(sigOffset));

  // Read the parameter types.
  SmallVector<GenericTypeParamType *, 4> paramTypes;
  StringRef blobData;
  SmallVector<uint64_t, 8> scratch;

  llvm::BitstreamEntry entry =
      fatalIfUnexpected(DeclTypeCursor.advance(AF_DontPopBlockAtEnd));
  if (entry.Kind != llvm::BitstreamEntry::Record)
    fatal();

  unsigned recordID = fatalIfUnexpected(
      DeclTypeCursor.readRecord(entry.ID, scratch, &blobData));
  switch (recordID) {
  case GENERIC_SIGNATURE: {
    ArrayRef<uint64_t> rawParamIDs;
    GenericSignatureLayout::readRecord(scratch, rawParamIDs);

    for (unsigned i = 0, n = rawParamIDs.size(); i != n; ++i) {
      auto paramTy = getType(rawParamIDs[i])->castTo<GenericTypeParamType>();
      paramTypes.push_back(paramTy);
    }
    break;
  }

  case SIL_GENERIC_SIGNATURE: {
    ArrayRef<uint64_t> rawParamIDs;
    SILGenericSignatureLayout::readRecord(scratch, rawParamIDs);

    if (rawParamIDs.size() % 2 != 0)
      fatal();

    for (unsigned i = 0, n = rawParamIDs.size(); i != n; i += 2) {
      Identifier name = getIdentifier(rawParamIDs[i]);
      auto paramTy = getType(rawParamIDs[i+1])->castTo<GenericTypeParamType>();

      if (!name.empty()) {
        auto paramDecl =
          createDecl<GenericTypeParamDecl>(getAssociatedModule(),
                                           name,
                                           SourceLoc(),
                                           paramTy->getDepth(),
                                           paramTy->getIndex());
        paramTy = paramDecl->getDeclaredInterfaceType()
                   ->castTo<GenericTypeParamType>();
      }

      paramTypes.push_back(paramTy);
    }
    break;
  }
  default:
    // Not a generic signature; no way to recover.
    fatal();
  }

  // Read the generic requirements.
  SmallVector<Requirement, 4> requirements;
  auto error = readGenericRequirementsChecked(requirements, DeclTypeCursor);
  if (error)
    return std::move(error);

  // If we've already deserialized this generic signature, start over to return
  // it directly.
  // FIXME: Is this kind of re-entrancy actually possible?
  if (sigOffset.isComplete())
    return getGenericSignature(ID);

  // Construct the generic signature from the loaded parameters and
  // requirements.
  auto signature = GenericSignature::get(paramTypes, requirements);
  sigOffset = signature;
  return signature;
}

SubstitutionMap ModuleFile::getSubstitutionMap(
                                        serialization::SubstitutionMapID id) {
  auto map = getSubstitutionMapChecked(id);
  if (!map)
    fatal(map.takeError());
  return map.get();
}

Expected<SubstitutionMap>
ModuleFile::getSubstitutionMapChecked(serialization::SubstitutionMapID id) {
  using namespace decls_block;

  // Zero is a sentinel for having an empty substitution map.
  if (id == 0) return SubstitutionMap();

  assert(id <= SubstitutionMaps.size() && "invalid SubstitutionMap ID");
  auto &substitutionsOrOffset = SubstitutionMaps[id-1];

  // If we've already deserialized this substitution map, return it.
  if (substitutionsOrOffset.isComplete()) {
    return substitutionsOrOffset.get();
  }

  // Read the substitution map.
  BCOffsetRAII restoreOffset(DeclTypeCursor);
  fatalIfNotSuccess(DeclTypeCursor.JumpToBit(substitutionsOrOffset));

  // Read the substitution map.
  llvm::BitstreamEntry entry =
      fatalIfUnexpected(DeclTypeCursor.advance(AF_DontPopBlockAtEnd));
  if (entry.Kind != llvm::BitstreamEntry::Record)
    fatal();

  StringRef blobData;
  SmallVector<uint64_t, 8> scratch;
  unsigned recordID = fatalIfUnexpected(
      DeclTypeCursor.readRecord(entry.ID, scratch, &blobData));
  if (recordID != SUBSTITUTION_MAP)
    fatal();

  GenericSignatureID genericSigID;
  uint64_t numConformances;
  ArrayRef<uint64_t> replacementTypeIDs;
  SubstitutionMapLayout::readRecord(scratch, genericSigID, numConformances,
                                    replacementTypeIDs);

  // Generic signature.
  auto genericSigOrError = getGenericSignatureChecked(genericSigID);
  if (!genericSigOrError)
    return genericSigOrError.takeError();

  auto genericSig = genericSigOrError.get();
  if (!genericSig)
    fatal();

  // Load the replacement types.
  SmallVector<Type, 4> replacementTypes;
  replacementTypes.reserve(replacementTypeIDs.size());
  for (auto typeID : replacementTypeIDs) {
    replacementTypes.push_back(getType(typeID));
  }

  // Read the conformances.
  SmallVector<ProtocolConformanceRef, 4> conformances;
  conformances.reserve(numConformances);
  for (unsigned i : range(numConformances)) {
    (void)i;
    conformances.push_back(readConformance(DeclTypeCursor));
  }

  // Form the substitution map and record it.
  auto substitutions =
    SubstitutionMap::get(genericSig, ArrayRef<Type>(replacementTypes),
                         ArrayRef<ProtocolConformanceRef>(conformances));
  substitutionsOrOffset = substitutions;
  return substitutions;
}

bool ModuleFile::readDefaultWitnessTable(ProtocolDecl *proto) {
  using namespace decls_block;

  llvm::BitstreamEntry entry =
      fatalIfUnexpected(DeclTypeCursor.advance(AF_DontPopBlockAtEnd));
  if (entry.Kind != llvm::BitstreamEntry::Record)
    return true;

  SmallVector<uint64_t, 16> witnessIDBuffer;

  unsigned kind =
      fatalIfUnexpected(DeclTypeCursor.readRecord(entry.ID, witnessIDBuffer));
  assert(kind == DEFAULT_WITNESS_TABLE);
  (void)kind;

  ArrayRef<uint64_t> rawWitnessIDs;
  decls_block::DefaultWitnessTableLayout::readRecord(
      witnessIDBuffer, rawWitnessIDs);

  if (rawWitnessIDs.empty())
    return false;

  unsigned e = rawWitnessIDs.size();
  assert(e % 2 == 0 && "malformed default witness table");
  (void) e;

  for (unsigned i = 0, e = rawWitnessIDs.size(); i < e; i += 2) {
    ValueDecl *requirement = cast<ValueDecl>(getDecl(rawWitnessIDs[i]));
    assert(requirement && "unable to deserialize next requirement");
    ValueDecl *witness = cast<ValueDecl>(getDecl(rawWitnessIDs[i + 1]));
    assert(witness && "unable to deserialize next witness");
    assert(requirement->getDeclContext() == proto);

    proto->setDefaultWitness(requirement, witness);
  }

  return false;
}

static Optional<swift::CtorInitializerKind>
getActualCtorInitializerKind(uint8_t raw) {
  switch (serialization::CtorInitializerKind(raw)) {
#define CASE(NAME) \
  case serialization::CtorInitializerKind::NAME: \
    return swift::CtorInitializerKind::NAME;
  CASE(Designated)
  CASE(Convenience)
  CASE(Factory)
  CASE(ConvenienceFactory)
#undef CASE
  }
  return None;
}

static bool isReExportedToModule(const ValueDecl *value,
                                 const ModuleDecl *expectedModule) {
  const DeclContext *valueDC = value->getDeclContext();
  auto fromClangModule
      = dyn_cast<ClangModuleUnit>(valueDC->getModuleScopeContext());
  if (!fromClangModule)
    return false;
  StringRef exportedName = fromClangModule->getExportedModuleName();

  auto toClangModule
      = dyn_cast<ClangModuleUnit>(expectedModule->getFiles().front());
  if (toClangModule)
    return exportedName == toClangModule->getExportedModuleName();
  return exportedName == expectedModule->getName().str();
}

/// Remove values from \p values that don't match the expected type or module.
///
/// Any of \p expectedTy, \p expectedModule, or \p expectedGenericSig can be
/// omitted, in which case any type or module is accepted. Values imported
/// from Clang can also appear in any module.
static void filterValues(Type expectedTy, ModuleDecl *expectedModule,
                         CanGenericSignature expectedGenericSig, bool isType,
                         bool inProtocolExt, bool importedFromClang,
                         bool isStatic,
                         Optional<swift::CtorInitializerKind> ctorInit,
                         SmallVectorImpl<ValueDecl *> &values) {
  CanType canTy;
  if (expectedTy)
    canTy = expectedTy->getCanonicalType();

  auto newEnd = std::remove_if(values.begin(), values.end(),
                               [=](ValueDecl *value) {
    // Ignore anything that was parsed (vs. deserialized), because a serialized
    // module cannot refer to it.
    if (value->getDeclContext()->getParentSourceFile())
      return true;

    if (isType != isa<TypeDecl>(value))
      return true;

    // If we're expecting a type, make sure this decl has the expected type.
    if (canTy && !value->getInterfaceType()->isEqual(canTy))
      return true;

    if (value->isStatic() != isStatic)
      return true;
    if (value->hasClangNode() != importedFromClang)
      return true;

    if (value->getAttrs().hasAttribute<ForbidSerializingReferenceAttr>())
      return true;

    // FIXME: Should be able to move a value from an extension in a derived
    // module to the original definition in a base module.
    if (expectedModule && !value->hasClangNode() &&
        value->getModuleContext() != expectedModule &&
        !isReExportedToModule(value, expectedModule))
      return true;

    // If we're expecting a member within a constrained extension with a
    // particular generic signature, match that signature.
    if (expectedGenericSig &&
        value->getDeclContext()
                ->getGenericSignatureOfContext()
                .getCanonicalSignature() != expectedGenericSig)
      return true;

    // If we don't expect a specific generic signature, ignore anything from a
    // constrained extension.
    if (!expectedGenericSig &&
        isa<ExtensionDecl>(value->getDeclContext()) &&
        cast<ExtensionDecl>(value->getDeclContext())->isConstrainedExtension())
      return true;

    // If we're looking at members of a protocol or protocol extension,
    // filter by whether we expect to find something in a protocol extension or
    // not. This lets us distinguish between a protocol member and a protocol
    // extension member that have the same type.
    if (value->getDeclContext()->getSelfProtocolDecl() &&
        (bool)value->getDeclContext()->getExtendedProtocolDecl()
          != inProtocolExt)
      return true;

    // If we're expecting an initializer with a specific kind, and this is not
    // an initializer with that kind, remove it.
    if (ctorInit) {
      if (!isa<ConstructorDecl>(value) ||
          cast<ConstructorDecl>(value)->getInitKind() != *ctorInit)
        return true;
    }
    return false;
  });
  values.erase(newEnd, values.end());
}

static TypeDecl *
findNestedTypeDeclInModule(FileUnit *thisFile, ModuleDecl *extensionModule,
                           Identifier name, NominalTypeDecl *parent)  {
  assert(extensionModule && "NULL is not a valid module");
  for (FileUnit *file : extensionModule->getFiles()) {
    if (file == thisFile)
      continue;

    if (auto nestedType = file->lookupNestedType(name, parent)) {
      return nestedType;
    }
  }
  return nullptr;
}

Expected<Decl *>
ModuleFile::resolveCrossReference(ModuleID MID, uint32_t pathLen) {
  using namespace decls_block;

  ModuleDecl *baseModule = getModule(MID);
  if (!baseModule) {
    return llvm::make_error<XRefNonLoadedModuleError>(getIdentifier(MID));
  }

  assert(baseModule && "missing dependency");
  PrettyXRefTrace pathTrace(*baseModule);

  llvm::BitstreamEntry entry =
      fatalIfUnexpected(DeclTypeCursor.advance(AF_DontPopBlockAtEnd));
  if (entry.Kind != llvm::BitstreamEntry::Record)
    fatal();

  SmallVector<ValueDecl *, 8> values;
  SmallVector<uint64_t, 8> scratch;
  StringRef blobData;

  // Read the first path piece. This one is special because lookup is performed
  // against the base module, rather than against the previous link in the path.
  // In particular, operator path pieces represent actual operators here, but
  // filters on operator functions when they appear later on.
  scratch.clear();
  unsigned recordID = fatalIfUnexpected(
      DeclTypeCursor.readRecord(entry.ID, scratch, &blobData));
  switch (recordID) {
  case XREF_TYPE_PATH_PIECE:
  case XREF_VALUE_PATH_PIECE: {
    IdentifierID IID;
    IdentifierID privateDiscriminator = 0;
    TypeID TID = 0;
    bool isType = (recordID == XREF_TYPE_PATH_PIECE);
    bool inProtocolExt = false;
    bool importedFromClang = false;
    bool isStatic = false;
    if (isType)
      XRefTypePathPieceLayout::readRecord(scratch, IID, privateDiscriminator,
                                          inProtocolExt, importedFromClang);
    else
      XRefValuePathPieceLayout::readRecord(scratch, TID, IID, inProtocolExt,
                                           importedFromClang, isStatic);

    DeclBaseName name = getDeclBaseName(IID);
    pathTrace.addValue(name);
    if (privateDiscriminator)
      pathTrace.addValue(getIdentifier(privateDiscriminator));

    Type filterTy;
    if (!isType) {
      auto maybeType = getTypeChecked(TID);
      if (!maybeType) {
        // FIXME: Don't throw away the inner error's information.
        consumeError(maybeType.takeError());
        return llvm::make_error<XRefError>("couldn't decode type",
                                           pathTrace, name);
      }
      filterTy = maybeType.get();
      pathTrace.addType(filterTy);
    }

    if (privateDiscriminator) {
      baseModule->lookupMember(values, baseModule, name,
                               getIdentifier(privateDiscriminator));
    } else {
      baseModule->lookupQualified(baseModule, DeclNameRef(name),
                                  NL_QualifiedDefault | NL_KnownNoDependency,
                                  values);
    }
    filterValues(filterTy, nullptr, nullptr, isType, inProtocolExt,
                 importedFromClang, isStatic, None, values);
    break;
  }
      
  case XREF_OPAQUE_RETURN_TYPE_PATH_PIECE: {
    IdentifierID DefiningDeclNameID;
    
    XRefOpaqueReturnTypePathPieceLayout::readRecord(scratch, DefiningDeclNameID);
    
    auto name = getIdentifier(DefiningDeclNameID);
    pathTrace.addOpaqueReturnType(name);
    
    if (auto opaque = baseModule->lookupOpaqueResultType(name.str())) {
      values.push_back(opaque);
    }
    break;
  }

  case XREF_EXTENSION_PATH_PIECE:
    llvm_unreachable("can only extend a nominal");

  case XREF_OPERATOR_OR_ACCESSOR_PATH_PIECE: {
    IdentifierID IID;
    uint8_t rawOpKind;
    XRefOperatorOrAccessorPathPieceLayout::readRecord(scratch, IID, rawOpKind);

    Identifier opName = getIdentifier(IID);
    pathTrace.addOperator(opName);

    switch (rawOpKind) {
    case OperatorKind::Infix:
      return baseModule->lookupInfixOperator(opName);
    case OperatorKind::Prefix:
      return baseModule->lookupPrefixOperator(opName);
    case OperatorKind::Postfix:
      return baseModule->lookupPostfixOperator(opName);
    case OperatorKind::PrecedenceGroup:
      return baseModule->lookupPrecedenceGroup(opName);
    default:
      // Unknown operator kind.
      fatal();
    }
  }

  case XREF_GENERIC_PARAM_PATH_PIECE:
  case XREF_INITIALIZER_PATH_PIECE:
    llvm_unreachable("only in a nominal or function");

  default:
    // Unknown xref kind.
    pathTrace.addUnknown(recordID);
    fatal();
  }

  auto getXRefDeclNameForError = [&]() -> DeclName {
    DeclName result = pathTrace.getLastName();
    while (--pathLen) {
      llvm::BitstreamEntry entry =
          fatalIfUnexpected(DeclTypeCursor.advance(AF_DontPopBlockAtEnd));
      if (entry.Kind != llvm::BitstreamEntry::Record)
        return Identifier();

      scratch.clear();
      unsigned recordID = fatalIfUnexpected(
          DeclTypeCursor.readRecord(entry.ID, scratch, &blobData));
      switch (recordID) {
      case XREF_TYPE_PATH_PIECE: {
        IdentifierID IID;
        XRefTypePathPieceLayout::readRecord(scratch, IID, None, None, None);
        result = getIdentifier(IID);
        break;
      }
      case XREF_VALUE_PATH_PIECE: {
        IdentifierID IID;
        XRefValuePathPieceLayout::readRecord(scratch, None, IID, None, None,
                                             None);
        result = getIdentifier(IID);
        break;
      }
      case XREF_OPAQUE_RETURN_TYPE_PATH_PIECE: {
        IdentifierID IID;
        XRefOpaqueReturnTypePathPieceLayout::readRecord(scratch, IID);
        auto mangledName = getIdentifier(IID);
        
        SmallString<64> buf;
        {
          llvm::raw_svector_ostream os(buf);
          os << "<<opaque return type of ";
          os << mangledName.str();
          os << ">>";
        }
        
        result = getContext().getIdentifier(buf);
        break;
      }
      case XREF_INITIALIZER_PATH_PIECE:
        result = DeclBaseName::createConstructor();
        break;

      case XREF_EXTENSION_PATH_PIECE:
      case XREF_OPERATOR_OR_ACCESSOR_PATH_PIECE:
        break;

      case XREF_GENERIC_PARAM_PATH_PIECE:
        // Can't get the name without deserializing.
        result = Identifier();
        break;

      default:
        // Unknown encoding.
        return Identifier();
      }
    }
    return result;
  };

  if (values.empty()) {
    return llvm::make_error<XRefError>("top-level value not found", pathTrace,
                                       getXRefDeclNameForError());
  }

  // Filters for values discovered in the remaining path pieces.
  ModuleDecl *M = nullptr;
  CanGenericSignature genericSig = CanGenericSignature();

  // For remaining path pieces, filter or drill down into the results we have.
  while (--pathLen) {
    llvm::BitstreamEntry entry =
        fatalIfUnexpected(DeclTypeCursor.advance(AF_DontPopBlockAtEnd));
    if (entry.Kind != llvm::BitstreamEntry::Record)
      fatal();

    scratch.clear();
    unsigned recordID = fatalIfUnexpected(
        DeclTypeCursor.readRecord(entry.ID, scratch, &blobData));
    switch (recordID) {
    case XREF_TYPE_PATH_PIECE: {
      if (values.size() == 1 && isa<NominalTypeDecl>(values.front())) {
        // Fast path for nested types that avoids deserializing all
        // members of the parent type.
        IdentifierID IID;
        IdentifierID privateDiscriminator;
        bool importedFromClang = false;
        bool inProtocolExt = false;
        XRefTypePathPieceLayout::readRecord(scratch, IID, privateDiscriminator,
                                            inProtocolExt, importedFromClang);
        if (privateDiscriminator)
          goto giveUpFastPath;

        Identifier memberName = getIdentifier(IID);
        pathTrace.addValue(memberName);

        llvm::PrettyStackTraceString message{
          "If you're seeing a crash here, try passing "
            "-Xfrontend -disable-serialization-nested-type-lookup-table"};

        auto *baseType = cast<NominalTypeDecl>(values.front());
        ModuleDecl *extensionModule = M;
        if (!extensionModule)
          extensionModule = baseType->getModuleContext();

        // Fault in extensions, then ask every file in the module.
        (void)baseType->getExtensions();
        auto *nestedType =
            findNestedTypeDeclInModule(getFile(), extensionModule,
                                       memberName, baseType);

        // For clang module units, also search tables in the overlays.
        if (!nestedType) {
          if (auto LF =
                  dyn_cast<LoadedFile>(baseType->getModuleScopeContext())) {
            if (auto overlayModule = LF->getOverlayModule()) {
              nestedType = findNestedTypeDeclInModule(getFile(), overlayModule,
                                                      memberName, baseType);
            }
          }
        }

        if (nestedType) {
          SmallVector<ValueDecl *, 1> singleValueBuffer{nestedType};
          filterValues(/*expectedTy*/Type(), extensionModule, genericSig,
                       /*isType*/true, inProtocolExt, importedFromClang,
                       /*isStatic*/false, /*ctorInit*/None, singleValueBuffer);
          if (!singleValueBuffer.empty()) {
            values.assign({nestedType});
            ++NumNestedTypeShortcuts;
            break;
          }
        }

        pathTrace.removeLast();
      }
giveUpFastPath:
      LLVM_FALLTHROUGH;
    }
    case XREF_VALUE_PATH_PIECE:
    case XREF_INITIALIZER_PATH_PIECE: {
      TypeID TID = 0;
      DeclBaseName memberName;
      Identifier privateDiscriminator;
      Optional<swift::CtorInitializerKind> ctorInit;
      bool isType = false;
      bool inProtocolExt = false;
      bool importedFromClang = false;
      bool isStatic = false;
      switch (recordID) {
      case XREF_TYPE_PATH_PIECE: {
        IdentifierID IID, discriminatorID;
        XRefTypePathPieceLayout::readRecord(scratch, IID, discriminatorID,
                                            inProtocolExt, importedFromClang);
        memberName = getDeclBaseName(IID);
        privateDiscriminator = getIdentifier(discriminatorID);
        isType = true;
        break;
      }

      case XREF_VALUE_PATH_PIECE: {
        IdentifierID IID;
        XRefValuePathPieceLayout::readRecord(scratch, TID, IID, inProtocolExt,
                                             importedFromClang, isStatic);
        memberName = getDeclBaseName(IID);
        break;
      }

      case XREF_INITIALIZER_PATH_PIECE: {
        uint8_t kind;
        XRefInitializerPathPieceLayout::readRecord(scratch, TID, inProtocolExt,
                                                   importedFromClang, kind);
        memberName = DeclBaseName::createConstructor();
        ctorInit = getActualCtorInitializerKind(kind);
        break;
      }
        
      default:
        llvm_unreachable("Unhandled path piece");
      }

      pathTrace.addValue(memberName);
      if (!privateDiscriminator.empty())
        pathTrace.addPrivateDiscriminator(privateDiscriminator);

      Type filterTy;
      if (!isType) {
        auto maybeType = getTypeChecked(TID);
        if (!maybeType) {
          // FIXME: Don't throw away the inner error's information.
          consumeError(maybeType.takeError());
          return llvm::make_error<XRefError>("couldn't decode type",
                                             pathTrace, memberName);
        }
        filterTy = maybeType.get();
        pathTrace.addType(filterTy);
      }

      if (values.size() != 1) {
        return llvm::make_error<XRefError>("multiple matching base values",
                                           pathTrace,
                                           getXRefDeclNameForError());
      }

      auto nominal = dyn_cast<NominalTypeDecl>(values.front());
      values.clear();

      if (!nominal) {
        return llvm::make_error<XRefError>("base is not a nominal type",
                                           pathTrace,
                                           getXRefDeclNameForError());
      }

      if (!privateDiscriminator.empty()) {
        ModuleDecl *searchModule = M;
        if (!searchModule)
          searchModule = nominal->getModuleContext();
        searchModule->lookupMember(values, nominal, memberName,
                                   privateDiscriminator);

      } else {
        auto members = nominal->lookupDirect(memberName);
        values.append(members.begin(), members.end());
      }
      filterValues(filterTy, M, genericSig, isType, inProtocolExt,
                   importedFromClang, isStatic, ctorInit, values);
      break;
    }

    case XREF_EXTENSION_PATH_PIECE: {
      ModuleID ownerID;
      GenericSignatureID rawGenericSig;
      XRefExtensionPathPieceLayout::readRecord(scratch, ownerID, rawGenericSig);
      M = getModule(ownerID);
      if (!M) {
        return llvm::make_error<XRefError>("module is not loaded",
                                           pathTrace, getIdentifier(ownerID));
      }
      pathTrace.addExtension(M);

      // Read the generic signature, if we have one.
      genericSig = CanGenericSignature(getGenericSignature(rawGenericSig));

      continue;
    }

    case XREF_OPERATOR_OR_ACCESSOR_PATH_PIECE: {
      uint8_t rawKind;
      XRefOperatorOrAccessorPathPieceLayout::readRecord(scratch, None,
                                                        rawKind);
      if (values.empty())
        break;

      if (!values.front()->getBaseName().isOperator()) {
        pathTrace.addAccessor(rawKind);
        if (auto storage = dyn_cast<AbstractStorageDecl>(values.front())) {
          auto actualKind = getActualAccessorKind(rawKind);
          if (!actualKind) {
            // Unknown accessor kind.
            fatal();
          }
          values.front() = storage->getAccessor(*actualKind);
          if (!values.front()) {
            return llvm::make_error<XRefError>("missing accessor",
                                               pathTrace,
                                               getXRefDeclNameForError());

          }
        }
        break;
      }

      pathTrace.addOperatorFilter(rawKind);

      auto newEnd = std::remove_if(values.begin(), values.end(),
                                   [=](ValueDecl *value) {
        auto fn = dyn_cast<FuncDecl>(value);
        if (!fn)
          return true;
        if (!fn->getOperatorDecl())
          return true;
        if (getStableFixity(fn->getOperatorDecl()->getKind()) != rawKind)
          return true;
        return false;
      });
      values.erase(newEnd, values.end());
      break;
    }

    case XREF_GENERIC_PARAM_PATH_PIECE: {
      if (values.size() != 1) {
        return llvm::make_error<XRefError>("multiple matching base values",
                                           pathTrace,
                                           getXRefDeclNameForError());
      }

      uint32_t depth, paramIndex;
      XRefGenericParamPathPieceLayout::readRecord(scratch, depth, paramIndex);

      pathTrace.addGenericParam(paramIndex);

      ValueDecl *base = values.front();

      GenericSignature currentSig;
      if (auto nominal = dyn_cast<NominalTypeDecl>(base)) {
        if (genericSig) {
          // Find an extension in the requested module that has the
          // correct generic signature.
          for (auto ext : nominal->getExtensions()) {
            if (ext->getModuleContext() == M &&
                ext->getGenericSignature().getCanonicalSignature() ==
                    genericSig) {
              currentSig = ext->getGenericSignature();
              break;
            }
          }
          assert(currentSig && "Couldn't find constrained extension");
        } else {
          // Simple case: use the nominal type's generic parameters.
          currentSig = nominal->getGenericSignature();
        }
      } else if (auto alias = dyn_cast<TypeAliasDecl>(base)) {
        currentSig = alias->getGenericSignature();
      } else if (auto fn = dyn_cast<AbstractFunctionDecl>(base)) {
        currentSig = fn->getGenericSignature();
      } else if (auto subscript = dyn_cast<SubscriptDecl>(base)) {
        currentSig = subscript->getGenericSignature();
      } else if (auto opaque = dyn_cast<OpaqueTypeDecl>(base)) {
        currentSig = opaque->getGenericSignature();
      }

      if (!currentSig) {
        return llvm::make_error<XRefError>(
            "cross-reference to generic param for non-generic type",
            pathTrace, getXRefDeclNameForError());
      }

      bool found = false;
      for (auto paramTy : currentSig->getGenericParams()) {
        if (paramTy->getIndex() == paramIndex &&
            paramTy->getDepth() == depth) {
          values.clear();
          values.push_back(paramTy->getDecl());
          found = true;
          break;
        }
      }

      if (!found) {
        return llvm::make_error<XRefError>(
            "invalid generic argument index or depth",
            pathTrace, getXRefDeclNameForError());
      }

      break;
    }
        
    case XREF_OPAQUE_RETURN_TYPE_PATH_PIECE: {
      values.clear();
      IdentifierID DefiningDeclNameID;
      
      XRefOpaqueReturnTypePathPieceLayout::readRecord(scratch, DefiningDeclNameID);
      
      auto name = getIdentifier(DefiningDeclNameID);
      pathTrace.addOpaqueReturnType(name);
    
      auto lookupModule = M ? M : baseModule;
      if (auto opaqueTy = lookupModule->lookupOpaqueResultType(name.str())) {
        values.push_back(opaqueTy);
      }
      break;
    }

    default:
      // Unknown xref path piece.
      pathTrace.addUnknown(recordID);
      fatal();
    }

    Optional<PrettyStackTraceModuleFile> traceMsg;
    if (M != getAssociatedModule()) {
      traceMsg.emplace("If you're seeing a crash here, check that your SDK "
                         "and dependencies match the versions used to build",
                       *this);
    }

    if (values.empty()) {
      return llvm::make_error<XRefError>("result not found", pathTrace,
                                         getXRefDeclNameForError());
    }

    // Reset the module filter.
    M = nullptr;
    genericSig = nullptr;
  }

  // Make sure we /used/ the last module filter we got.
  // This catches the case where the last path piece we saw was an Extension
  // path piece, which is not a valid way to end a path. (Cross-references to
  // extensions are not allowed because they cannot be uniquely named.)
  if (M)
    fatal();

  // When all is said and done, we should have a single value here to return.
  if (values.size() != 1) {
    return llvm::make_error<XRefError>("result is ambiguous", pathTrace,
                                       getXRefDeclNameForError());
  }

  assert(values.front() != nullptr);
  return values.front();
}

DeclBaseName ModuleFile::getDeclBaseName(IdentifierID IID) {
  if (IID == 0)
    return Identifier();

  if (IID < NUM_SPECIAL_IDS) {
    switch (static_cast<SpecialIdentifierID>(static_cast<uint8_t>(IID))) {
    case BUILTIN_MODULE_ID:
    case CURRENT_MODULE_ID:
    case OBJC_HEADER_MODULE_ID:
        llvm_unreachable("Cannot get DeclBaseName of special module id");
    case SUBSCRIPT_ID:
      return DeclBaseName::createSubscript();
    case serialization::CONSTRUCTOR_ID:
      return DeclBaseName::createConstructor();
    case serialization::DESTRUCTOR_ID:
      return DeclBaseName::createDestructor();
    case NUM_SPECIAL_IDS:
      llvm_unreachable("implementation detail only");
    }
  }

  size_t rawID = IID - NUM_SPECIAL_IDS;
  assert(rawID < Identifiers.size() && "invalid identifier ID");
  auto &identRecord = Identifiers[rawID];

  if (identRecord.Ident.empty()) {
    StringRef text = getIdentifierText(IID);
    identRecord.Ident = getContext().getIdentifier(text);
  }
  return identRecord.Ident;
}

Identifier ModuleFile::getIdentifier(IdentifierID IID) {
  auto name = getDeclBaseName(IID);
  assert(!name.isSpecial());
  return name.getIdentifier();
}

StringRef ModuleFile::getIdentifierText(IdentifierID IID) {
  if (IID == 0)
    return StringRef();

  assert(IID >= NUM_SPECIAL_IDS);

  size_t rawID = IID - NUM_SPECIAL_IDS;
  assert(rawID < Identifiers.size() && "invalid identifier ID");
  auto identRecord = Identifiers[rawID];

  if (!identRecord.Ident.empty())
    return identRecord.Ident.str();

  assert(!IdentifierData.empty() && "no identifier data in module");

  StringRef rawStrPtr = IdentifierData.substr(identRecord.Offset);
  size_t terminatorOffset = rawStrPtr.find('\0');
  assert(terminatorOffset != StringRef::npos &&
         "unterminated identifier string data");
  return rawStrPtr.slice(0, terminatorOffset);
}

DeclContext *ModuleFile::getLocalDeclContext(LocalDeclContextID DCID) {
  assert(DCID != 0 && "invalid local DeclContext ID 0");
  auto &declContextOrOffset = LocalDeclContexts[DCID-1];

  if (declContextOrOffset.isComplete())
    return declContextOrOffset;

  BCOffsetRAII restoreOffset(DeclTypeCursor);
  fatalIfNotSuccess(DeclTypeCursor.JumpToBit(declContextOrOffset));
  llvm::BitstreamEntry entry = fatalIfUnexpected(DeclTypeCursor.advance());

  if (entry.Kind != llvm::BitstreamEntry::Record)
    fatal();

  ASTContext &ctx = getContext();
  SmallVector<uint64_t, 64> scratch;
  StringRef blobData;

  unsigned recordID = fatalIfUnexpected(
      DeclTypeCursor.readRecord(entry.ID, scratch, &blobData));
  switch(recordID) {
  case decls_block::ABSTRACT_CLOSURE_EXPR_CONTEXT: {
    TypeID closureTypeID;
    unsigned discriminator = 0;
    bool implicit = false;
    DeclContextID parentID;

    decls_block::AbstractClosureExprLayout::readRecord(scratch,
                                                       closureTypeID,
                                                       implicit,
                                                       discriminator,
                                                       parentID);
    DeclContext *parent = getDeclContext(parentID);
    auto type = getType(closureTypeID);

    declContextOrOffset = new (ctx)
      SerializedAbstractClosureExpr(type, implicit, discriminator, parent);
    break;
  }

  case decls_block::TOP_LEVEL_CODE_DECL_CONTEXT: {
    DeclContextID parentID;
    decls_block::TopLevelCodeDeclContextLayout::readRecord(scratch,
                                                           parentID);
    DeclContext *parent = getDeclContext(parentID);

    declContextOrOffset = new (ctx) SerializedTopLevelCodeDeclContext(parent);
    break;
  }

  case decls_block::PATTERN_BINDING_INITIALIZER_CONTEXT: {
    DeclID bindingID;
    uint32_t bindingIndex;
    decls_block::PatternBindingInitializerLayout::readRecord(scratch,
                                                             bindingID,
                                                             bindingIndex);
    auto decl = getDecl(bindingID);
    PatternBindingDecl *binding = cast<PatternBindingDecl>(decl);

    if (!declContextOrOffset.isComplete())
      declContextOrOffset = new (ctx)
        SerializedPatternBindingInitializer(binding, bindingIndex);

    if (!blobData.empty())
      binding->setInitStringRepresentation(bindingIndex, blobData);
    break;
  }

  case decls_block::DEFAULT_ARGUMENT_INITIALIZER_CONTEXT: {
    DeclContextID parentID;
    unsigned index = 0;
    decls_block::DefaultArgumentInitializerLayout::readRecord(scratch,
                                                              parentID,
                                                              index);
    DeclContext *parent = getDeclContext(parentID);

    declContextOrOffset = new (ctx)
      SerializedDefaultArgumentInitializer(index, parent);
    break;
  }

  default:
    llvm_unreachable("Unknown record ID found when reading local DeclContext.");
  }
  return declContextOrOffset;
}

DeclContext *ModuleFile::getDeclContext(DeclContextID DCID) {
  auto deserialized = getDeclContextChecked(DCID);
  if (!deserialized) {
    fatal(deserialized.takeError());
  }
  return deserialized.get();
}

Expected<DeclContext *> ModuleFile::getDeclContextChecked(DeclContextID DCID) {
  if (!DCID)
    return FileContext;

  if (Optional<LocalDeclContextID> contextID = DCID.getAsLocalDeclContextID())
    return getLocalDeclContext(contextID.getValue());

  auto deserialized = getDeclChecked(DCID.getAsDeclID().getValue());
  if (!deserialized)
    return deserialized.takeError();

  auto D = deserialized.get();
  if (auto GTD = dyn_cast<GenericTypeDecl>(D))
    return GTD;
  if (auto ED = dyn_cast<ExtensionDecl>(D))
    return ED;
  if (auto AFD = dyn_cast<AbstractFunctionDecl>(D))
    return AFD;
  if (auto SD = dyn_cast<SubscriptDecl>(D))
    return SD;
  if (auto EED = dyn_cast<EnumElementDecl>(D))
    return EED;

  llvm_unreachable("Unknown Decl : DeclContext kind");
}

ModuleDecl *ModuleFile::getModule(ModuleID MID) {
  if (MID < NUM_SPECIAL_IDS) {
    switch (static_cast<SpecialIdentifierID>(static_cast<uint8_t>(MID))) {
    case BUILTIN_MODULE_ID:
      return getContext().TheBuiltinModule;
    case CURRENT_MODULE_ID:
      return FileContext->getParentModule();
    case OBJC_HEADER_MODULE_ID: {
      auto clangImporter =
        static_cast<ClangImporter *>(getContext().getClangModuleLoader());
      return clangImporter->getImportedHeaderModule();
    }
    case SUBSCRIPT_ID:
    case CONSTRUCTOR_ID:
    case DESTRUCTOR_ID:
      llvm_unreachable("Modules cannot be named with special names");
    case NUM_SPECIAL_IDS:
      llvm_unreachable("implementation detail only");
    }
  }
  return getModule(getIdentifier(MID));
}

ModuleDecl *ModuleFile::getModule(ArrayRef<Identifier> name,
                                  bool allowLoading) {
  if (name.empty() || name.front().empty())
    return getContext().TheBuiltinModule;

  // FIXME: duplicated from NameBinder::getModule
  if (name.size() == 1 &&
      name.front() == FileContext->getParentModule()->getName()) {
    if (!UnderlyingModule && allowLoading) {
      auto importer = getContext().getClangModuleLoader();
      assert(importer && "no way to import shadowed module");
      UnderlyingModule = importer->loadModule(SourceLoc(),
                                              {{name.front(), SourceLoc()}});
    }

    return UnderlyingModule;
  }

  SmallVector<ImportDecl::AccessPathElement, 4> importPath;
  for (auto pathElem : name)
    importPath.push_back({ pathElem, SourceLoc() });

  if (allowLoading)
    return getContext().getModule(importPath);
  return getContext().getLoadedModule(importPath);
}


/// Translate from the Serialization associativity enum values to the AST
/// strongly-typed enum.
///
/// The former is guaranteed to be stable, but may not reflect this version of
/// the AST.
static Optional<swift::Associativity> getActualAssociativity(uint8_t assoc) {
  switch (assoc) {
  case serialization::Associativity::LeftAssociative:
    return swift::Associativity::Left;
  case serialization::Associativity::RightAssociative:
    return swift::Associativity::Right;
  case serialization::Associativity::NonAssociative:
    return swift::Associativity::None;
  default:
    return None;
  }
}

static Optional<swift::StaticSpellingKind>
getActualStaticSpellingKind(uint8_t raw) {
  switch (serialization::StaticSpellingKind(raw)) {
  case serialization::StaticSpellingKind::None:
    return swift::StaticSpellingKind::None;
  case serialization::StaticSpellingKind::KeywordStatic:
    return swift::StaticSpellingKind::KeywordStatic;
  case serialization::StaticSpellingKind::KeywordClass:
    return swift::StaticSpellingKind::KeywordClass;
  }
  return None;
}

static bool isDeclAttrRecord(unsigned ID) {
  using namespace decls_block;
  switch (ID) {
#define DECL_ATTR(NAME, CLASS, ...) case CLASS##_DECL_ATTR: return true;
#include "DeclTypeRecordNodes.def"
  default: return false;
  }
}

static Optional<swift::AccessLevel> getActualAccessLevel(uint8_t raw) {
  switch (serialization::AccessLevel(raw)) {
#define CASE(NAME) \
  case serialization::AccessLevel::NAME: \
    return swift::AccessLevel::NAME;
  CASE(Private)
  CASE(FilePrivate)
  CASE(Internal)
  CASE(Public)
  CASE(Open)
#undef CASE
  }
  return None;
}

static Optional<swift::SelfAccessKind>
getActualSelfAccessKind(uint8_t raw) {
  switch (serialization::SelfAccessKind(raw)) {
  case serialization::SelfAccessKind::NonMutating:
    return swift::SelfAccessKind::NonMutating;
  case serialization::SelfAccessKind::Mutating:
    return swift::SelfAccessKind::Mutating;
  case serialization::SelfAccessKind::Consuming:
    return swift::SelfAccessKind::Consuming;
  }
  return None;
}

/// Translate from the serialization VarDeclSpecifier enumerators, which are
/// guaranteed to be stable, to the AST ones.
static Optional<swift::ParamDecl::Specifier>
getActualParamDeclSpecifier(serialization::ParamDeclSpecifier raw) {
  switch (raw) {
#define CASE(ID) \
  case serialization::ParamDeclSpecifier::ID: \
    return swift::ParamDecl::Specifier::ID;
  CASE(Default)
  CASE(InOut)
  CASE(Shared)
  CASE(Owned)
  }
#undef CASE
  return None;
}

static Optional<swift::VarDecl::Introducer>
getActualVarDeclIntroducer(serialization::VarDeclIntroducer raw) {
  switch (raw) {
#define CASE(ID) \
  case serialization::VarDeclIntroducer::ID: \
    return swift::VarDecl::Introducer::ID;
  CASE(Let)
  CASE(Var)
  }
#undef CASE
  return None;
}

static Optional<swift::OpaqueReadOwnership>
getActualOpaqueReadOwnership(unsigned rawKind) {
  switch (serialization::OpaqueReadOwnership(rawKind)) {
#define CASE(KIND)                               \
  case serialization::OpaqueReadOwnership::KIND: \
    return swift::OpaqueReadOwnership::KIND;
  CASE(Owned)
  CASE(Borrowed)
  CASE(OwnedOrBorrowed)
#undef CASE
  }
  return None;
}

static Optional<swift::ReadImplKind>
getActualReadImplKind(unsigned rawKind) {
  switch (serialization::ReadImplKind(rawKind)) {
#define CASE(KIND)                        \
  case serialization::ReadImplKind::KIND: \
    return swift::ReadImplKind::KIND;
  CASE(Stored)
  CASE(Get)
  CASE(Inherited)
  CASE(Address)
  CASE(Read)
#undef CASE
  }
  return None;
}

static Optional<swift::WriteImplKind>
getActualWriteImplKind(unsigned rawKind) {
  switch (serialization::WriteImplKind(rawKind)) {
#define CASE(KIND)                         \
  case serialization::WriteImplKind::KIND: \
    return swift::WriteImplKind::KIND;
  CASE(Immutable)
  CASE(Stored)
  CASE(Set)
  CASE(StoredWithObservers)
  CASE(InheritedWithObservers)
  CASE(MutableAddress)
  CASE(Modify)
#undef CASE
  }
  return None;
}

static Optional<swift::ReadWriteImplKind>
getActualReadWriteImplKind(unsigned rawKind) {
  switch (serialization::ReadWriteImplKind(rawKind)) {
#define CASE(KIND)                             \
  case serialization::ReadWriteImplKind::KIND: \
    return swift::ReadWriteImplKind::KIND;
  CASE(Immutable)
  CASE(Stored)
  CASE(MutableAddress)
  CASE(MaterializeToTemporary)
  CASE(Modify)
#undef CASE
  }
  return None;
}

/// Translate from the serialization DifferentiabilityKind enumerators, which
/// are guaranteed to be stable, to the AST ones.
static Optional<swift::AutoDiffDerivativeFunctionKind>
getActualAutoDiffDerivativeFunctionKind(uint8_t raw) {
  switch (serialization::AutoDiffDerivativeFunctionKind(raw)) {
#define CASE(ID)                                                               \
  case serialization::AutoDiffDerivativeFunctionKind::ID:                      \
    return {swift::AutoDiffDerivativeFunctionKind::ID};
  CASE(JVP)
  CASE(VJP)
#undef CASE
  }
  return None;
}

void ModuleFile::configureStorage(AbstractStorageDecl *decl,
                                  uint8_t rawOpaqueReadOwnership,
                                  uint8_t rawReadImplKind,
                                  uint8_t rawWriteImplKind,
                                  uint8_t rawReadWriteImplKind,
                                  AccessorRecord &rawIDs) {
  auto opaqueReadOwnership =
    getActualOpaqueReadOwnership(rawOpaqueReadOwnership);
  if (!opaqueReadOwnership)
    return;
  decl->setOpaqueReadOwnership(*opaqueReadOwnership);

  auto readImpl = getActualReadImplKind(rawReadImplKind);
  if (!readImpl) return;

  auto writeImpl = getActualWriteImplKind(rawWriteImplKind);
  if (!writeImpl) return;

  auto readWriteImpl = getActualReadWriteImplKind(rawReadWriteImplKind);
  if (!readWriteImpl) return;

  SmallVector<AccessorDecl*, 8> accessors;
  for (DeclID id : rawIDs.IDs) {
    auto accessor = dyn_cast_or_null<AccessorDecl>(getDecl(id));
    if (!accessor) return;
    accessors.push_back(accessor);
  }

  auto implInfo = StorageImplInfo(*readImpl, *writeImpl, *readWriteImpl);
  decl->setImplInfo(implInfo);

  if (implInfo.isSimpleStored() && accessors.empty())
    return;

  // We currently don't serialize these locations.
  SourceLoc beginLoc, endLoc;

  decl->setAccessors(beginLoc, accessors, endLoc);
}

template <typename T, typename ...Args>
T *ModuleFile::createDecl(Args &&... args) {
  // Note that this method is not used for all decl kinds.
  static_assert(std::is_base_of<Decl, T>::value, "not a Decl");
  return new (getContext()) T(std::forward<Args>(args)...);
}

static const uint64_t lazyConformanceContextDataPositionMask = 0xFFFFFFFFFFFF;

/// Decode the context data for lazily-loaded conformances.
static std::pair<uint64_t, uint64_t> decodeLazyConformanceContextData(
                                       uint64_t contextData) {
  return std::make_pair(contextData >> 48,
                        contextData & lazyConformanceContextDataPositionMask);
}

/// Encode the context data for lazily-loaded conformances.
static uint64_t encodeLazyConformanceContextData(uint64_t numProtocols,
                                                 uint64_t bitPosition) {
  assert(numProtocols < 0xFFFF);
  assert(bitPosition < lazyConformanceContextDataPositionMask);
  return (numProtocols << 48) | bitPosition;
}

template <typename DERIVED>
static bool attributeChainContains(DeclAttribute *attr) {
  DeclAttributes tempAttrs;
  tempAttrs.setRawAttributeChain(attr);
  static_assert(std::is_trivially_destructible<DeclAttributes>::value,
                "must not try to destroy the attribute chain");
  return tempAttrs.hasAttribute<DERIVED>();
}

// SWIFT_ENABLE_TENSORFLOW
// Set original declaration and parameter indices in `@differentiable`
// attributes.
//
// Serializing/deserializing the original declaration DeclID in
// `@differentiable` attributes does not work because it causes
// `@differentiable` attribute deserialization to enter an infinite loop.
//
// Instead, call this ad-hoc function after deserializing a declaration to set
// it as the original declaration in its `@differentiable` attributes.
static void setOriginalDeclarationAndParameterIndicesInDifferentiableAttributes(
    Decl *decl, DeclAttribute *attrs,
    llvm::DenseMap<DifferentiableAttr *, IndexSubset *>
        &diffAttrParamIndicesMap) {
  DeclAttributes tempAttrs;
  tempAttrs.setRawAttributeChain(attrs);
  for (auto *attr : tempAttrs.getAttributes<DifferentiableAttr>()) {
    auto *diffAttr = const_cast<DifferentiableAttr *>(attr);
    diffAttr->setOriginalDeclaration(decl);
    diffAttr->setParameterIndices(diffAttrParamIndicesMap[diffAttr]);
  }
}
// SWIFT_ENABLE_TENSORFLOW END

Decl *ModuleFile::getDecl(DeclID DID) {
  Expected<Decl *> deserialized = getDeclChecked(DID);
  if (!deserialized) {
    fatal(deserialized.takeError());
  }
  return deserialized.get();
}

/// Used to split up methods that would otherwise live in ModuleFile.
namespace swift {
class DeclDeserializer {
  template <typename T>
  using Serialized = ModuleFile::Serialized<T>;
  using TypeID = serialization::TypeID;

  ModuleFile &MF;
  ASTContext &ctx;
  Serialized<Decl *> &declOrOffset;

  DeclAttribute *DAttrs = nullptr;
  DeclAttribute **AttrsNext = &DAttrs;

  llvm::DenseMap<DifferentiableAttr *, IndexSubset *> diffAttrParamIndicesMap;

  Identifier privateDiscriminator;
  unsigned localDiscriminator = 0;
  StringRef filenameForPrivate;

  void AddAttribute(DeclAttribute *Attr) {
    // Advance the linked list.
    // This isn't just using DeclAttributes because that would result in the
    // attributes getting reversed.
    // FIXME: If we reverse them at serialization time we could get rid of this.
    *AttrsNext = Attr;
    AttrsNext = Attr->getMutableNext();
  };

  void handleInherited(llvm::PointerUnion<TypeDecl *, ExtensionDecl *> decl,
                       ArrayRef<uint64_t> rawInheritedIDs) {
    SmallVector<TypeLoc, 2> inheritedTypes;
    for (auto rawID : rawInheritedIDs) {
      auto maybeType = MF.getTypeChecked(rawID);
      if (!maybeType) {
        llvm::consumeError(maybeType.takeError());
        continue;
      }
      inheritedTypes.push_back(TypeLoc::withoutLoc(MF.getType(rawID)));
    }

    auto inherited = ctx.AllocateCopy(inheritedTypes);
    if (auto *typeDecl = decl.dyn_cast<TypeDecl *>())
      typeDecl->setInherited(inherited);
    else
      decl.get<ExtensionDecl *>()->setInherited(inherited);
  }

public:
  DeclDeserializer(ModuleFile &MF, Serialized<Decl *> &declOrOffset)
      : MF(MF), ctx(MF.getContext()), declOrOffset(declOrOffset) {}

  ~DeclDeserializer() {
    if (!declOrOffset.isComplete()) {
      // We failed to deserialize this declaration.
      return;
    }

    Decl *decl = declOrOffset.get();
    if (!decl)
      return;

    if (DAttrs)
      decl->getAttrs().setRawAttributeChain(DAttrs);

    if (auto value = dyn_cast<ValueDecl>(decl)) {
      if (!privateDiscriminator.empty())
        MF.PrivateDiscriminatorsByValue[value] = privateDiscriminator;

      if (localDiscriminator != 0)
        value->setLocalDiscriminator(localDiscriminator);

      if (!filenameForPrivate.empty())
        MF.FilenamesForPrivateValues[value] = filenameForPrivate;
    }
  }

  /// Deserializes decl attribute and attribute-like records from
  /// \c MF.DeclTypesCursor until a non-attribute record is found,
  /// passing each one to AddAttribute.
  llvm::Error deserializeDeclAttributes();

  Expected<Decl *> getDeclCheckedImpl(
    llvm::function_ref<bool(DeclAttributes)> matchAttributes = nullptr);

  Expected<Decl *> deserializeTypeAlias(ArrayRef<uint64_t> scratch,
                                        StringRef blobData) {
    IdentifierID nameID;
    DeclContextID contextID;
    TypeID underlyingTypeID, interfaceTypeID;
    bool isImplicit;
    GenericSignatureID genericSigID;
    uint8_t rawAccessLevel;
    ArrayRef<uint64_t> dependencyIDs;

    decls_block::TypeAliasLayout::readRecord(scratch, nameID, contextID,
                                             underlyingTypeID, interfaceTypeID,
                                             isImplicit, genericSigID,
                                             rawAccessLevel, dependencyIDs);

    Identifier name = MF.getIdentifier(nameID);

    for (TypeID dependencyID : dependencyIDs) {
      auto dependency = MF.getTypeChecked(dependencyID);
      if (!dependency) {
        return llvm::make_error<TypeError>(
            name, takeErrorInfo(dependency.takeError()));
      }
    }

    auto DC = MF.getDeclContext(contextID);

    auto genericParams = MF.maybeReadGenericParams(DC);
    if (declOrOffset.isComplete())
      return declOrOffset;

    auto alias = MF.createDecl<TypeAliasDecl>(SourceLoc(), SourceLoc(), name,
                                              SourceLoc(), genericParams, DC);
    declOrOffset = alias;

    auto genericSig = MF.getGenericSignature(genericSigID);
    alias->setGenericSignature(genericSig);

    auto underlying = MF.getType(underlyingTypeID);
    alias->setUnderlyingType(underlying);
    
    if (auto accessLevel = getActualAccessLevel(rawAccessLevel))
      alias->setAccess(*accessLevel);
    else
      MF.fatal();

    if (isImplicit)
      alias->setImplicit();

    return alias;
  }

  Expected<Decl *>
  deserializeGenericTypeParamDecl(ArrayRef<uint64_t> scratch,
                                  StringRef blobData) {
    IdentifierID nameID;
    bool isImplicit;
    unsigned depth;
    unsigned index;

    decls_block::GenericTypeParamDeclLayout::readRecord(scratch, nameID,
                                                        isImplicit,
                                                        depth,
                                                        index);

    // Always create GenericTypeParamDecls in the associated module;
    // the real context will reparent them.
    auto DC = MF.getAssociatedModule();
    auto genericParam = MF.createDecl<GenericTypeParamDecl>(
        DC, MF.getIdentifier(nameID), SourceLoc(), depth, index);
    declOrOffset = genericParam;

    if (isImplicit)
      genericParam->setImplicit();

    return genericParam;
  }

  Expected<Decl *>
  deserializeAssociatedTypeDecl(ArrayRef<uint64_t> scratch,
                                StringRef blobData) {
    IdentifierID nameID;
    DeclContextID contextID;
    TypeID defaultDefinitionID;
    bool isImplicit;
    ArrayRef<uint64_t> rawOverriddenIDs;

    decls_block::AssociatedTypeDeclLayout::readRecord(scratch, nameID,
                                                      contextID,
                                                      defaultDefinitionID,
                                                      isImplicit,
                                                      rawOverriddenIDs);

    auto DC = MF.getDeclContext(contextID);
    if (declOrOffset.isComplete())
      return declOrOffset;

    // The where-clause information is pushed up into the protocol
    // (specifically, into its requirement signature) and
    // serialized/deserialized there, so the actual Decl doesn't need to store
    // it.
    TrailingWhereClause *trailingWhere = nullptr;
    auto assocType = MF.createDecl<AssociatedTypeDecl>(
        DC, SourceLoc(), MF.getIdentifier(nameID), SourceLoc(), trailingWhere,
        &MF, defaultDefinitionID);
    declOrOffset = assocType;

    assert(!assocType->getDeclaredInterfaceType()->hasError() &&
           "erroneous associated type");

    AccessLevel parentAccess = cast<ProtocolDecl>(DC)->getFormalAccess();
    assocType->setAccess(std::max(parentAccess, AccessLevel::Internal));
    if (isImplicit)
      assocType->setImplicit();

    // Overridden associated types.
    SmallVector<ValueDecl *, 2> overriddenAssocTypes;
    for (auto overriddenID : rawOverriddenIDs) {
      if (auto overriddenAssocType =
              dyn_cast_or_null<AssociatedTypeDecl>(MF.getDecl(overriddenID))) {
        overriddenAssocTypes.push_back(overriddenAssocType);
      }
    }
    assocType->setOverriddenDecls(overriddenAssocTypes);

    return assocType;
  }

  Expected<Decl *> deserializeStruct(ArrayRef<uint64_t> scratch,
                                     StringRef blobData) {
    IdentifierID nameID;
    DeclContextID contextID;
    bool isImplicit;
    bool isObjC;
    GenericSignatureID genericSigID;
    uint8_t rawAccessLevel;
    unsigned numConformances, numInheritedTypes;
    ArrayRef<uint64_t> rawInheritedAndDependencyIDs;

    decls_block::StructLayout::readRecord(scratch, nameID, contextID,
                                          isImplicit, isObjC, genericSigID,
                                          rawAccessLevel,
                                          numConformances, numInheritedTypes,
                                          rawInheritedAndDependencyIDs);

    Identifier name = MF.getIdentifier(nameID);

    for (TypeID dependencyID :
           rawInheritedAndDependencyIDs.slice(numInheritedTypes)) {
      auto dependency = MF.getTypeChecked(dependencyID);
      if (!dependency) {
        return llvm::make_error<TypeError>(
            name, takeErrorInfo(dependency.takeError()));
      }
    }

    auto DC = MF.getDeclContext(contextID);
    if (declOrOffset.isComplete())
      return declOrOffset;

    auto genericParams = MF.maybeReadGenericParams(DC);
    if (declOrOffset.isComplete())
      return declOrOffset;

    auto theStruct = MF.createDecl<StructDecl>(SourceLoc(), name, SourceLoc(),
                                               None, genericParams, DC);
    declOrOffset = theStruct;

    // Read the generic environment.
    theStruct->setGenericSignature(MF.getGenericSignature(genericSigID));

    if (auto accessLevel = getActualAccessLevel(rawAccessLevel))
      theStruct->setAccess(*accessLevel);
    else
      MF.fatal();

    theStruct->setAddedImplicitInitializers();
    if (isImplicit)
      theStruct->setImplicit();
    theStruct->setIsObjC(isObjC);

    handleInherited(theStruct,
                    rawInheritedAndDependencyIDs.slice(0, numInheritedTypes));

    theStruct->setMemberLoader(&MF, MF.DeclTypeCursor.GetCurrentBitNo());
    skipRecord(MF.DeclTypeCursor, decls_block::MEMBERS);
    theStruct->setConformanceLoader(
      &MF,
      encodeLazyConformanceContextData(numConformances,
                                       MF.DeclTypeCursor.GetCurrentBitNo()));

    return theStruct;
  }

  Expected<Decl *> deserializeConstructor(ArrayRef<uint64_t> scratch,
                                          StringRef blobData) {
    DeclContextID contextID;
    bool isIUO, isFailable;
    bool isImplicit, isObjC, hasStubImplementation, throws;
    GenericSignatureID genericSigID;
    uint8_t storedInitKind, rawAccessLevel;
    DeclID overriddenID;
    bool needsNewVTableEntry, firstTimeRequired;
    unsigned numArgNames;
    ArrayRef<uint64_t> argNameAndDependencyIDs;

    decls_block::ConstructorLayout::readRecord(scratch, contextID,
                                               isFailable, isIUO, isImplicit,
                                               isObjC, hasStubImplementation,
                                               throws, storedInitKind,
                                               genericSigID,
                                               overriddenID,
                                               rawAccessLevel,
                                               needsNewVTableEntry,
                                               firstTimeRequired,
                                               numArgNames,
                                               argNameAndDependencyIDs);

    // Resolve the name ids.
    SmallVector<Identifier, 2> argNames;
    for (auto argNameID : argNameAndDependencyIDs.slice(0, numArgNames))
      argNames.push_back(MF.getIdentifier(argNameID));
    DeclName name(ctx, DeclBaseName::createConstructor(), argNames);

    Optional<swift::CtorInitializerKind> initKind =
        getActualCtorInitializerKind(storedInitKind);

    DeclDeserializationError::Flags errorFlags;
    unsigned numVTableEntries = 0;
    if (initKind == CtorInitializerKind::Designated)
      errorFlags |= DeclDeserializationError::DesignatedInitializer;
    if (needsNewVTableEntry) {
      numVTableEntries = 1;
      DeclAttributes attrs;
      attrs.setRawAttributeChain(DAttrs);
    }

    auto overridden = MF.getDeclChecked(overriddenID);
    if (!overridden) {
      llvm::consumeError(overridden.takeError());
      return llvm::make_error<OverrideError>(
          name, errorFlags, numVTableEntries);
    }

    for (auto dependencyID : argNameAndDependencyIDs.slice(numArgNames)) {
      auto dependency = MF.getTypeChecked(dependencyID);
      if (!dependency) {
        return llvm::make_error<TypeError>(
            name, takeErrorInfo(dependency.takeError()),
            errorFlags, numVTableEntries);
      }
    }

    auto parent = MF.getDeclContext(contextID);
    if (declOrOffset.isComplete())
      return declOrOffset;

    auto *genericParams = MF.maybeReadGenericParams(parent);
    if (declOrOffset.isComplete())
      return declOrOffset;

    auto ctor = MF.createDecl<ConstructorDecl>(name, SourceLoc(), isFailable,
                                               /*FailabilityLoc=*/SourceLoc(),
                                               /*Throws=*/throws,
                                               /*ThrowsLoc=*/SourceLoc(),
                                               /*BodyParams=*/nullptr,
                                               genericParams, parent);
    declOrOffset = ctor;

    ctor->setGenericSignature(MF.getGenericSignature(genericSigID));

    if (auto accessLevel = getActualAccessLevel(rawAccessLevel))
      ctor->setAccess(*accessLevel);
    else
      MF.fatal();

    auto *bodyParams = MF.readParameterList();
    assert(bodyParams && "missing parameters for constructor");
    ctor->setParameters(bodyParams);

    if (auto errorConvention = MF.maybeReadForeignErrorConvention())
      ctor->setForeignErrorConvention(*errorConvention);

    if (auto bodyText = MF.maybeReadInlinableBodyText())
      ctor->setBodyStringRepresentation(*bodyText);

    if (isImplicit)
      ctor->setImplicit();
    ctor->setIsObjC(isObjC);
    if (hasStubImplementation)
      ctor->setStubImplementation(true);
    if (initKind.hasValue())
      ctx.evaluator.cacheOutput(InitKindRequest{ctor},
                                std::move(initKind.getValue()));
    ctx.evaluator.cacheOutput(NeedsNewVTableEntryRequest{ctor},
                              std::move(needsNewVTableEntry));

    ctor->setOverriddenDecl(cast_or_null<ConstructorDecl>(overridden.get()));
    if (auto *overridden = ctor->getOverriddenDecl()) {
      if (!attributeChainContains<RequiredAttr>(DAttrs) ||
          !overridden->isRequired()) {
        // FIXME: why is a convenience init considered overridden when the
        // overriding init can't be marked overriding in source?
        if (!overridden->isConvenienceInit())
          AddAttribute(new (ctx) OverrideAttr(SourceLoc()));
      }
    }

    ctor->setImplicitlyUnwrappedOptional(isIUO);

    return ctor;
  }

  Expected<Decl *> deserializeVar(ArrayRef<uint64_t> scratch,
                                  StringRef blobData) {
    IdentifierID nameID;
    DeclContextID contextID;
    bool isImplicit, isObjC, isStatic, hasNonPatternBindingInit;
    uint8_t rawIntroducer;
    bool isGetterMutating, isSetterMutating;
    bool isLazyStorageProperty;
    DeclID lazyStorageID;
    unsigned numAccessors, numBackingProperties;
    uint8_t readImpl, writeImpl, readWriteImpl, opaqueReadOwnership;
    uint8_t rawAccessLevel, rawSetterAccessLevel;
    TypeID interfaceTypeID;
    bool isIUO;
    ModuleFile::AccessorRecord accessors;
    DeclID overriddenID, opaqueReturnTypeID;
    unsigned numVTableEntries;
    ArrayRef<uint64_t> arrayFieldIDs;

    decls_block::VarLayout::readRecord(scratch, nameID, contextID,
                                       isImplicit, isObjC, isStatic, rawIntroducer,
                                       hasNonPatternBindingInit,
                                       isGetterMutating, isSetterMutating,
                                       isLazyStorageProperty,
                                       lazyStorageID,
                                       opaqueReadOwnership,
                                       readImpl, writeImpl, readWriteImpl,
                                       numAccessors,
                                       interfaceTypeID,
                                       isIUO,
                                       overriddenID,
                                       rawAccessLevel, rawSetterAccessLevel,
                                       opaqueReturnTypeID,
                                       numBackingProperties,
                                       numVTableEntries,
                                       arrayFieldIDs);

    Identifier name = MF.getIdentifier(nameID);

    auto getErrorFlags = [&]() {
      // Stored properties in classes still impact class object layout because
      // their offset is computed and stored in the field offset vector.
      DeclDeserializationError::Flags errorFlags;

      if (!isStatic) {
        auto actualReadImpl = getActualReadImplKind(readImpl);
        if (actualReadImpl && *actualReadImpl == ReadImplKind::Stored) {
          errorFlags |= DeclDeserializationError::Flag::NeedsFieldOffsetVectorEntry;
        }
      }

      return errorFlags;
    };

    Expected<Decl *> overridden = MF.getDeclChecked(overriddenID);
    if (!overridden) {
      llvm::consumeError(overridden.takeError());

      return llvm::make_error<OverrideError>(
          name, getErrorFlags(), numVTableEntries);
    }

    // Extract the accessor IDs.
    for (DeclID accessorID : arrayFieldIDs.slice(0, numAccessors)) {
      accessors.IDs.push_back(accessorID);
    }
    arrayFieldIDs = arrayFieldIDs.slice(numAccessors);

    // Extract the backing property IDs.
    auto backingPropertyIDs = arrayFieldIDs.slice(0, numBackingProperties);
    arrayFieldIDs = arrayFieldIDs.slice(numBackingProperties);

    for (TypeID dependencyID : arrayFieldIDs) {
      auto dependency = MF.getTypeChecked(dependencyID);
      if (!dependency) {
        return llvm::make_error<TypeError>(
            name, takeErrorInfo(dependency.takeError()),
            getErrorFlags(), numVTableEntries);
      }
    }

    auto DC = MF.getDeclContext(contextID);
    if (declOrOffset.isComplete())
      return declOrOffset;

    auto introducer = getActualVarDeclIntroducer(
        (serialization::VarDeclIntroducer) rawIntroducer);
    if (!introducer)
      MF.fatal();

    auto var = MF.createDecl<VarDecl>(/*IsStatic*/ isStatic, *introducer,
                                      /*IsCaptureList*/ false, SourceLoc(),
                                      name, DC);
    var->setHasNonPatternBindingInit(hasNonPatternBindingInit);
    var->setIsGetterMutating(isGetterMutating);
    var->setIsSetterMutating(isSetterMutating);
    declOrOffset = var;

    Type interfaceType = MF.getType(interfaceTypeID);
    var->setInterfaceType(interfaceType);
    var->setImplicitlyUnwrappedOptional(isIUO);

    if (auto referenceStorage = interfaceType->getAs<ReferenceStorageType>())
      AddAttribute(
          new (ctx) ReferenceOwnershipAttr(referenceStorage->getOwnership()));

    MF.configureStorage(var, opaqueReadOwnership,
                        readImpl, writeImpl, readWriteImpl, accessors);
    auto accessLevel = getActualAccessLevel(rawAccessLevel);
    if (!accessLevel)
      MF.fatal();

    var->setAccess(*accessLevel);

    if (var->isSettable(nullptr)) {
      auto setterAccess = getActualAccessLevel(rawSetterAccessLevel);
      if (!setterAccess)
        MF.fatal();
      var->setSetterAccess(*setterAccess);

      // If we have a less-accessible setter, honor that by adding the
      // setter access attribute.
      if (*setterAccess < *accessLevel) {
        AddAttribute(
          new (ctx) SetterAccessAttr(SourceLoc(), SourceLoc(),
                                     *setterAccess, /*implicit*/true));
      }
    }

    if (isImplicit)
      var->setImplicit();
    var->setIsObjC(isObjC);

    var->setOverriddenDecl(cast_or_null<VarDecl>(overridden.get()));
    if (var->getOverriddenDecl())
      AddAttribute(new (ctx) OverrideAttr(SourceLoc()));

    // Add the @_hasStorage attribute if this var has storage.
    if (var->hasStorage())
      AddAttribute(new (ctx) HasStorageAttr(/*isImplicit:*/true));

    if (opaqueReturnTypeID) {
      ctx.evaluator.cacheOutput(
          OpaqueResultTypeRequest{var},
          cast<OpaqueTypeDecl>(MF.getDecl(opaqueReturnTypeID)));
    }

    // If this is a lazy property, record its backing storage.
    if (lazyStorageID) {
      VarDecl *storage = cast<VarDecl>(MF.getDecl(lazyStorageID));
      ctx.evaluator.cacheOutput(
          LazyStoragePropertyRequest{var}, std::move(storage));
    }

    var->setLazyStorageProperty(isLazyStorageProperty);

    // If there are any backing properties, record them.
    if (numBackingProperties > 0) {
      auto backingDecl = MF.getDeclChecked(backingPropertyIDs[0]);
      if (!backingDecl) {
        if (numBackingProperties > 1 &&
            backingDecl.errorIsA<XRefNonLoadedModuleError>()) {
            // A property wrapper defined behind an implementation-only import
            // is safe to drop when it can't be deserialized.
            // rdar://problem/56599179
            consumeError(backingDecl.takeError());
        } else
          return backingDecl.takeError();
      }

      VarDecl *backingVar = cast<VarDecl>(backingDecl.get());
      VarDecl *storageWrapperVar = nullptr;
      if (numBackingProperties > 1) {
        storageWrapperVar = cast<VarDecl>(MF.getDecl(backingPropertyIDs[1]));
      }

      PropertyWrapperBackingPropertyInfo info(
          backingVar, storageWrapperVar, nullptr, nullptr, nullptr);
      ctx.evaluator.cacheOutput(
          PropertyWrapperBackingPropertyInfoRequest{var}, std::move(info));
      ctx.evaluator.cacheOutput(
          PropertyWrapperBackingPropertyTypeRequest{var},
          backingVar->getInterfaceType());
      backingVar->setOriginalWrappedProperty(var);

      if (storageWrapperVar)
        storageWrapperVar->setOriginalWrappedProperty(var);
    }

    return var;
  }

  Expected<Decl *> deserializeParam(ArrayRef<uint64_t> scratch,
                                    StringRef blobData) {
    IdentifierID argNameID, paramNameID;
    DeclContextID contextID;
    unsigned rawSpecifier;
    TypeID interfaceTypeID;
    bool isIUO;
    bool isVariadic;
    bool isAutoClosure;
    uint8_t rawDefaultArg;

    decls_block::ParamLayout::readRecord(scratch, argNameID, paramNameID,
                                         contextID, rawSpecifier,
                                         interfaceTypeID, isIUO, isVariadic,
                                         isAutoClosure, rawDefaultArg);

    auto DC = MF.getDeclContext(contextID);
    if (declOrOffset.isComplete())
      return declOrOffset;

    auto specifier = getActualParamDeclSpecifier(
                              (serialization::ParamDeclSpecifier)rawSpecifier);
    if (!specifier)
      MF.fatal();

    auto param = MF.createDecl<ParamDecl>(SourceLoc(), SourceLoc(),
                                          MF.getIdentifier(argNameID),
                                          SourceLoc(),
                                          MF.getIdentifier(paramNameID), DC);
    param->setSpecifier(*specifier);

    declOrOffset = param;

    auto paramTy = MF.getType(interfaceTypeID);
    if (paramTy->hasError()) {
      // FIXME: This should never happen, because we don't serialize
      // error types.
      DC->printContext(llvm::errs());
      paramTy->dump(llvm::errs());
      MF.fatal();
    }

    param->setInterfaceType(paramTy);
    param->setImplicitlyUnwrappedOptional(isIUO);
    param->setVariadic(isVariadic);
    param->setAutoClosure(isAutoClosure);

    // Decode the default argument kind.
    // FIXME: Default argument expression, if available.
    if (auto defaultArg = getActualDefaultArgKind(rawDefaultArg)) {
      param->setDefaultArgumentKind(*defaultArg);
      if (!blobData.empty())
        param->setDefaultValueStringRepresentation(blobData);
    }
    return param;
  }

  Expected<Decl *> deserializeAnyFunc(ArrayRef<uint64_t> scratch,
                                      StringRef blobData,
                                      bool isAccessor) {
    DeclContextID contextID;
    bool isImplicit;
    bool isStatic;
    uint8_t rawStaticSpelling, rawAccessLevel, rawMutModifier;
    uint8_t rawAccessorKind;
    bool isObjC, hasForcedStaticDispatch, throws;
    unsigned numNameComponentsBiased;
    GenericSignatureID genericSigID;
    TypeID resultInterfaceTypeID;
    bool isIUO;
    DeclID associatedDeclID;
    DeclID overriddenID;
    DeclID accessorStorageDeclID;
    bool overriddenAffectsABI, needsNewVTableEntry, isTransparent;
    DeclID opaqueReturnTypeID;
    ArrayRef<uint64_t> nameAndDependencyIDs;

    if (!isAccessor) {
      decls_block::FuncLayout::readRecord(scratch, contextID, isImplicit,
                                          isStatic, rawStaticSpelling, isObjC,
                                          rawMutModifier,
                                          hasForcedStaticDispatch, throws,
                                          genericSigID,
                                          resultInterfaceTypeID,
                                          isIUO,
                                          associatedDeclID, overriddenID,
                                          overriddenAffectsABI,
                                          numNameComponentsBiased,
                                          rawAccessLevel,
                                          needsNewVTableEntry,
                                          opaqueReturnTypeID,
                                          nameAndDependencyIDs);
    } else {
      decls_block::AccessorLayout::readRecord(scratch, contextID, isImplicit,
                                              isStatic, rawStaticSpelling, isObjC,
                                              rawMutModifier,
                                              hasForcedStaticDispatch, throws,
                                              genericSigID,
                                              resultInterfaceTypeID,
                                              isIUO,
                                              overriddenID,
                                              overriddenAffectsABI,
                                              accessorStorageDeclID,
                                              rawAccessorKind,
                                              rawAccessLevel,
                                              needsNewVTableEntry,
                                              isTransparent,
                                              nameAndDependencyIDs);
    }

    DeclDeserializationError::Flags errorFlags;
    unsigned numVTableEntries = needsNewVTableEntry ? 1 : 0;

    // Parse the accessor-specific fields.
    AbstractStorageDecl *storage = nullptr;
    AccessorKind accessorKind;
    if (isAccessor) {
      auto storageResult = MF.getDeclChecked(accessorStorageDeclID);
      if (!storageResult ||
          !(storage =
              dyn_cast_or_null<AbstractStorageDecl>(storageResult.get()))) {
        // FIXME: "TypeError" isn't exactly correct for this.
        return llvm::make_error<TypeError>(
            DeclName(), takeErrorInfo(storageResult.takeError()),
            errorFlags, numVTableEntries);
      }

      if (auto accessorKindResult = getActualAccessorKind(rawAccessorKind))
        accessorKind = *accessorKindResult;
      else
        MF.fatal();

      // Deserializing the storage declaration will cause a recurrence
      // into this code.  When we come out, don't create the accessor twice.
      // TODO: find some better way of breaking this cycle, like lazily
      // deserializing the accessors.
      if (auto accessor = storage->getAccessor(accessorKind))
        return accessor;
    }

    // Resolve the name ids.
    DeclName name;
    ArrayRef<uint64_t> dependencyIDs;
    if (isAccessor) {
      dependencyIDs = nameAndDependencyIDs;
    } else {
      Identifier baseName = MF.getIdentifier(nameAndDependencyIDs.front());
      if (numNameComponentsBiased != 0) {
        SmallVector<Identifier, 2> names;
        for (auto nameID : nameAndDependencyIDs.slice(1,
                                                      numNameComponentsBiased-1)){
          names.push_back(MF.getIdentifier(nameID));
        }
        name = DeclName(ctx, baseName, names);
        dependencyIDs = nameAndDependencyIDs.slice(numNameComponentsBiased);
      } else {
        name = baseName;
        dependencyIDs = nameAndDependencyIDs.drop_front();
      }
    }

    Expected<Decl *> overriddenOrError = MF.getDeclChecked(overriddenID);
    Decl *overridden;
    if (overriddenOrError) {
      overridden = overriddenOrError.get();
    } else {
      llvm::consumeError(overriddenOrError.takeError());

      if (overriddenAffectsABI || !ctx.LangOpts.EnableDeserializationRecovery) {
        return llvm::make_error<OverrideError>(
            name, errorFlags, numVTableEntries);
      }

      overridden = nullptr;
    }

    for (TypeID dependencyID : dependencyIDs) {
      auto dependency = MF.getTypeChecked(dependencyID);
      if (!dependency) {
        return llvm::make_error<TypeError>(
            name, takeErrorInfo(dependency.takeError()),
            errorFlags, numVTableEntries);
      }
    }

    auto DC = MF.getDeclContext(contextID);
    if (declOrOffset.isComplete())
      return declOrOffset;

    // Read generic params before reading the type, because the type may
    // reference generic parameters, and we want them to have a dummy
    // DeclContext for now.
    GenericParamList *genericParams = MF.maybeReadGenericParams(DC);

    auto staticSpelling = getActualStaticSpellingKind(rawStaticSpelling);
    if (!staticSpelling.hasValue())
      MF.fatal();

    if (declOrOffset.isComplete())
      return declOrOffset;

    FuncDecl *fn;
    if (!isAccessor) {
      fn = FuncDecl::createDeserialized(
        ctx, /*StaticLoc=*/SourceLoc(), staticSpelling.getValue(),
        /*FuncLoc=*/SourceLoc(), name, /*NameLoc=*/SourceLoc(),
        /*Throws=*/throws, /*ThrowsLoc=*/SourceLoc(),
        genericParams, DC);
    } else {
      auto *accessor = AccessorDecl::createDeserialized(
        ctx, /*FuncLoc=*/SourceLoc(), /*AccessorKeywordLoc=*/SourceLoc(),
        accessorKind, storage,
        /*StaticLoc=*/SourceLoc(), staticSpelling.getValue(),
        /*Throws=*/throws, /*ThrowsLoc=*/SourceLoc(),
        genericParams, DC);
      accessor->setIsTransparent(isTransparent);

      fn = accessor;
    }
    declOrOffset = fn;

    fn->setGenericSignature(MF.getGenericSignature(genericSigID));

    if (auto accessLevel = getActualAccessLevel(rawAccessLevel))
      fn->setAccess(*accessLevel);
    else
      MF.fatal();

    if (auto SelfAccessKind = getActualSelfAccessKind(rawMutModifier))
      fn->setSelfAccessKind(*SelfAccessKind);
    else
      MF.fatal();

    if (!isAccessor) {
      if (Decl *associated = MF.getDecl(associatedDeclID)) {
        if (auto op = dyn_cast<OperatorDecl>(associated)) {
          ctx.evaluator.cacheOutput(FunctionOperatorRequest{fn},
                                    std::move(op));

          if (isa<PrefixOperatorDecl>(op))
            fn->getAttrs().add(new (ctx) PrefixAttr(/*implicit*/false));
          else if (isa<PostfixOperatorDecl>(op))
            fn->getAttrs().add(new (ctx) PostfixAttr(/*implicit*/false));
          // Note that an explicit 'infix' is not required.
        }
        // Otherwise, unknown associated decl kind.
      }
    }

    fn->setStatic(isStatic);

    fn->getBodyResultTypeLoc().setType(MF.getType(resultInterfaceTypeID));
    fn->setImplicitlyUnwrappedOptional(isIUO);

    ParameterList *paramList = MF.readParameterList();
    fn->setParameters(paramList);

    if (auto errorConvention = MF.maybeReadForeignErrorConvention())
      fn->setForeignErrorConvention(*errorConvention);

    if (auto bodyText = MF.maybeReadInlinableBodyText())
      fn->setBodyStringRepresentation(*bodyText);

    fn->setOverriddenDecl(cast_or_null<FuncDecl>(overridden));
    if (fn->getOverriddenDecl())
      AddAttribute(new (ctx) OverrideAttr(SourceLoc()));

    if (isImplicit)
      fn->setImplicit();
    fn->setIsObjC(isObjC);
    fn->setForcedStaticDispatch(hasForcedStaticDispatch);
    ctx.evaluator.cacheOutput(NeedsNewVTableEntryRequest{fn},
                              std::move(needsNewVTableEntry));

    if (opaqueReturnTypeID) {
      ctx.evaluator.cacheOutput(
          OpaqueResultTypeRequest{fn},
          cast<OpaqueTypeDecl>(MF.getDecl(opaqueReturnTypeID)));
    }

    return fn;
  }

  Expected<Decl *> deserializeFunc(ArrayRef<uint64_t> scratch,
                                   StringRef blobData) {
    return deserializeAnyFunc(scratch, blobData, /*isAccessor*/false);
  }
  Expected<Decl *> deserializeAccessor(ArrayRef<uint64_t> scratch,
                                       StringRef blobData) {
    return deserializeAnyFunc(scratch, blobData, /*isAccessor*/true);
  }
      
  Expected<Decl *> deserializeOpaqueType(ArrayRef<uint64_t> scratch,
                                         StringRef blobData) {
    DeclID namingDeclID;
    DeclContextID contextID;
    GenericSignatureID interfaceSigID;
    TypeID interfaceTypeID;
    GenericSignatureID genericSigID;
    SubstitutionMapID underlyingTypeID;
    
    decls_block::OpaqueTypeLayout::readRecord(scratch, contextID,
                                              namingDeclID, interfaceSigID,
                                              interfaceTypeID, genericSigID,
                                              underlyingTypeID);
    
    auto declContext = MF.getDeclContext(contextID);
    auto interfaceSig = MF.getGenericSignature(interfaceSigID);
    auto interfaceType = MF.getType(interfaceTypeID)
                            ->castTo<GenericTypeParamType>();
    
    // Check for reentrancy.
    if (declOrOffset.isComplete())
      return cast<OpaqueTypeDecl>(declOrOffset.get());
      
    // Create the decl.
    auto opaqueDecl =
      new (ctx) OpaqueTypeDecl(nullptr, nullptr, declContext,
                               interfaceSig, interfaceType);
    declOrOffset = opaqueDecl;

    auto namingDecl = cast<ValueDecl>(MF.getDecl(namingDeclID));
    opaqueDecl->setNamingDecl(namingDecl);

    if (auto genericParams = MF.maybeReadGenericParams(opaqueDecl)) {
      ctx.evaluator.cacheOutput(GenericParamListRequest{opaqueDecl},
                                std::move(genericParams));
    }

    auto genericSig = MF.getGenericSignature(genericSigID);
    if (genericSig)
      opaqueDecl->setGenericSignature(genericSig);
    if (underlyingTypeID)
      opaqueDecl->setUnderlyingTypeSubstitutions(
                                       MF.getSubstitutionMap(underlyingTypeID));
    SubstitutionMap subs;
    if (genericSig) {
      subs = genericSig->getIdentitySubstitutionMap();
    }
    auto opaqueTy = OpaqueTypeArchetypeType::get(opaqueDecl, subs);
    auto metatype = MetatypeType::get(opaqueTy);
    opaqueDecl->setInterfaceType(metatype);
    return opaqueDecl;
  }

  Expected<Decl *> deserializePatternBinding(ArrayRef<uint64_t> scratch,
                                             StringRef blobData) {
    DeclContextID contextID;
    bool isImplicit;
    bool isStatic;
    uint8_t RawStaticSpelling;
    unsigned numPatterns;
    ArrayRef<uint64_t> initContextIDs;

    decls_block::PatternBindingLayout::readRecord(scratch, contextID,
                                                  isImplicit,
                                                  isStatic,
                                                  RawStaticSpelling,
                                                  numPatterns,
                                                  initContextIDs);
    auto StaticSpelling = getActualStaticSpellingKind(RawStaticSpelling);
    if (!StaticSpelling.hasValue())
      MF.fatal();

    auto dc = MF.getDeclContext(contextID);

    SmallVector<std::pair<Pattern *, DeclContextID>, 4> patterns;
    for (unsigned i = 0; i != numPatterns; ++i) {
      auto pattern = MF.readPattern(dc);
      if (!pattern) {
        // Silently drop the pattern...
        llvm::consumeError(pattern.takeError());
        // ...but continue to read any further patterns we're expecting.
        continue;
      }

      patterns.emplace_back(pattern.get(), DeclContextID());
      if (!initContextIDs.empty()) {
        patterns.back().second =
            DeclContextID::getFromOpaqueValue(initContextIDs[i]);
      }
    }

    auto binding =
      PatternBindingDecl::createDeserialized(ctx, SourceLoc(),
                                             StaticSpelling.getValue(),
                                             SourceLoc(), patterns.size(), dc);
    declOrOffset = binding;

    binding->setStatic(isStatic);

    if (isImplicit)
      binding->setImplicit();

    for (unsigned i = 0; i != patterns.size(); ++i) {
      DeclContext *initContext = MF.getDeclContext(patterns[i].second);
      binding->setPattern(i, patterns[i].first, initContext);
    }

    return binding;
  }

  Expected<Decl *> deserializeProtocol(ArrayRef<uint64_t> scratch,
                                       StringRef blobData) {
    IdentifierID nameID;
    DeclContextID contextID;
    bool isImplicit, isClassBounded, isObjC, existentialTypeSupported;
    uint8_t rawAccessLevel;
    unsigned numInheritedTypes;
    ArrayRef<uint64_t> rawInheritedAndDependencyIDs;

    decls_block::ProtocolLayout::readRecord(scratch, nameID, contextID,
                                            isImplicit, isClassBounded, isObjC,
                                            existentialTypeSupported,
                                            rawAccessLevel, numInheritedTypes,
                                            rawInheritedAndDependencyIDs);

    Identifier name = MF.getIdentifier(nameID);

    for (TypeID dependencyID :
           rawInheritedAndDependencyIDs.slice(numInheritedTypes)) {
      auto dependency = MF.getTypeChecked(dependencyID);
      if (!dependency) {
        return llvm::make_error<TypeError>(
            name, takeErrorInfo(dependency.takeError()));
      }
    }

    auto DC = MF.getDeclContext(contextID);
    if (declOrOffset.isComplete())
      return declOrOffset;

    auto proto = MF.createDecl<ProtocolDecl>(DC, SourceLoc(), SourceLoc(), name,
                                             None, /*TrailingWhere=*/nullptr);
    declOrOffset = proto;

    ctx.evaluator.cacheOutput(ProtocolRequiresClassRequest{proto},
                              std::move(isClassBounded));
    ctx.evaluator.cacheOutput(ExistentialTypeSupportedRequest{proto},
                              std::move(existentialTypeSupported));

    if (auto accessLevel = getActualAccessLevel(rawAccessLevel))
      proto->setAccess(*accessLevel);
    else
      MF.fatal();

    auto genericParams = MF.maybeReadGenericParams(DC);
    assert(genericParams && "protocol with no generic parameters?");
    ctx.evaluator.cacheOutput(GenericParamListRequest{proto},
                              std::move(genericParams));

    handleInherited(proto,
                    rawInheritedAndDependencyIDs.slice(0, numInheritedTypes));

    if (isImplicit)
      proto->setImplicit();
    proto->setIsObjC(isObjC);

    proto->setLazyRequirementSignature(&MF,
                                       MF.DeclTypeCursor.GetCurrentBitNo());
    if (llvm::Error Err = skipGenericRequirements(MF.DeclTypeCursor))
      MF.fatal(std::move(Err));

    proto->setMemberLoader(&MF, MF.DeclTypeCursor.GetCurrentBitNo());

    return proto;
  }

  template <typename OperatorLayout, typename OperatorDecl>
  Expected<Decl *> deserializeUnaryOperator(ArrayRef<uint64_t> scratch,
                                            StringRef blobData) {
    IdentifierID nameID;
    DeclContextID contextID;
    ArrayRef<uint64_t> designatedNominalTypeDeclIDs;

    OperatorLayout::readRecord(scratch, nameID, contextID,
                               designatedNominalTypeDeclIDs);
    auto DC = MF.getDeclContext(contextID);

    SmallVector<NominalTypeDecl *, 1> designatedNominalTypes;
    for (auto id : designatedNominalTypeDeclIDs) {
      Expected<Decl *> nominal = MF.getDeclChecked(id);
      if (!nominal)
        return nominal.takeError();
      designatedNominalTypes.push_back(cast<NominalTypeDecl>(nominal.get()));
    }

    auto result = MF.createDecl<OperatorDecl>(
        DC, SourceLoc(), MF.getIdentifier(nameID), SourceLoc(),
        ctx.AllocateCopy(designatedNominalTypes));

    declOrOffset = result;
    return result;
  }

  Expected<Decl *> deserializePrefixOperator(ArrayRef<uint64_t> scratch,
                                             StringRef blobData) {
    return deserializeUnaryOperator<decls_block::PrefixOperatorLayout,
                                    PrefixOperatorDecl>(scratch, blobData);
  }

  Expected<Decl *> deserializePostfixOperator(ArrayRef<uint64_t> scratch,
                                              StringRef blobData) {
    return deserializeUnaryOperator<decls_block::PostfixOperatorLayout,
                                    PostfixOperatorDecl>(scratch, blobData);
  }

  Expected<Decl *> deserializeInfixOperator(ArrayRef<uint64_t> scratch,
                                            StringRef blobData) {
    IdentifierID nameID;
    DeclContextID contextID;
    DeclID precedenceGroupID;
    ArrayRef<uint64_t> designatedNominalTypeDeclIDs;

    decls_block::InfixOperatorLayout::readRecord(scratch, nameID, contextID,
                                                 precedenceGroupID,
                                                 designatedNominalTypeDeclIDs);

    Expected<Decl *> precedenceGroup = MF.getDeclChecked(precedenceGroupID);
    if (!precedenceGroup)
      return precedenceGroup.takeError();

    auto DC = MF.getDeclContext(contextID);

    SmallVector<NominalTypeDecl *, 1> designatedNominalTypes;
    for (auto id : designatedNominalTypeDeclIDs) {
      Expected<Decl *> nominal = MF.getDeclChecked(id);
      if (!nominal)
        return nominal.takeError();
      designatedNominalTypes.push_back(cast<NominalTypeDecl>(nominal.get()));
    }

    auto result = MF.createDecl<InfixOperatorDecl>(
        DC, SourceLoc(), MF.getIdentifier(nameID), SourceLoc(), SourceLoc(),
        ArrayRef<Identifier>{}, ArrayRef<SourceLoc>{});
    result->setDesignatedNominalTypes(ctx.AllocateCopy(designatedNominalTypes));
    ctx.evaluator.cacheOutput(
        OperatorPrecedenceGroupRequest{result},
        std::move(cast_or_null<PrecedenceGroupDecl>(precedenceGroup.get())));
    
    declOrOffset = result;
    return result;
  }

  Expected<Decl *> deserializePrecedenceGroup(ArrayRef<uint64_t> scratch,
                                              StringRef blobData) {
    IdentifierID nameID;
    DeclContextID contextID;
    uint8_t rawAssociativity;
    bool assignment;
    unsigned numHigherThan;
    ArrayRef<uint64_t> rawRelations;

    decls_block::PrecedenceGroupLayout::readRecord(scratch, nameID, contextID,
                                                   rawAssociativity,
                                                   assignment, numHigherThan,
                                                   rawRelations);

    auto DC = MF.getDeclContext(contextID);

    auto associativity = getActualAssociativity(rawAssociativity);
    if (!associativity.hasValue())
      MF.fatal();

    if (numHigherThan > rawRelations.size())
      MF.fatal();

    SmallVector<PrecedenceGroupDecl::Relation, 4> higherThan;
    for (auto relID : rawRelations.slice(0, numHigherThan)) {
      PrecedenceGroupDecl *rel = nullptr;
      if (relID)
        rel = dyn_cast_or_null<PrecedenceGroupDecl>(MF.getDecl(relID));
      if (!rel)
        MF.fatal();

      higherThan.push_back({SourceLoc(), rel->getName(), rel});
    }

    SmallVector<PrecedenceGroupDecl::Relation, 4> lowerThan;
    for (auto relID : rawRelations.slice(numHigherThan)) {
      PrecedenceGroupDecl *rel = nullptr;
      if (relID)
        rel = dyn_cast_or_null<PrecedenceGroupDecl>(MF.getDecl(relID));
      if (!rel)
        MF.fatal();

      lowerThan.push_back({SourceLoc(), rel->getName(), rel});
    }

    declOrOffset = PrecedenceGroupDecl::create(DC, SourceLoc(), SourceLoc(),
                                               MF.getIdentifier(nameID),
                                               SourceLoc(),
                                               SourceLoc(), SourceLoc(),
                                               *associativity,
                                               SourceLoc(), SourceLoc(),
                                               assignment,
                                               SourceLoc(), higherThan,
                                               SourceLoc(), lowerThan,
                                               SourceLoc());
    return declOrOffset.get();
  }

  Expected<Decl *> deserializeClass(ArrayRef<uint64_t> scratch,
                                    StringRef blobData) {
    IdentifierID nameID;
    DeclContextID contextID;
    bool isImplicit, isObjC;
    bool inheritsSuperclassInitializers;
    bool hasMissingDesignatedInits;
    GenericSignatureID genericSigID;
    TypeID superclassID;
    uint8_t rawAccessLevel;
    unsigned numConformances, numInheritedTypes;
    ArrayRef<uint64_t> rawInheritedAndDependencyIDs;
    decls_block::ClassLayout::readRecord(scratch, nameID, contextID,
                                         isImplicit, isObjC,
                                         inheritsSuperclassInitializers,
                                         hasMissingDesignatedInits,
                                         genericSigID, superclassID,
                                         rawAccessLevel, numConformances,
                                         numInheritedTypes,
                                         rawInheritedAndDependencyIDs);

    Identifier name = MF.getIdentifier(nameID);

    for (TypeID dependencyID :
           rawInheritedAndDependencyIDs.slice(numInheritedTypes)) {
      auto dependency = MF.getTypeChecked(dependencyID);
      if (!dependency) {
        return llvm::make_error<TypeError>(
            name, takeErrorInfo(dependency.takeError()));
      }
    }

    auto DC = MF.getDeclContext(contextID);
    if (declOrOffset.isComplete())
      return declOrOffset;

    auto genericParams = MF.maybeReadGenericParams(DC);
    if (declOrOffset.isComplete())
      return declOrOffset;

    auto theClass = MF.createDecl<ClassDecl>(SourceLoc(), name, SourceLoc(),
                                             None, genericParams, DC);
    declOrOffset = theClass;

    theClass->setGenericSignature(MF.getGenericSignature(genericSigID));

    if (auto accessLevel = getActualAccessLevel(rawAccessLevel))
      theClass->setAccess(*accessLevel);
    else
      MF.fatal();

    theClass->setAddedImplicitInitializers();
    if (isImplicit)
      theClass->setImplicit();
    theClass->setIsObjC(isObjC);
    theClass->setSuperclass(MF.getType(superclassID));
    ctx.evaluator.cacheOutput(InheritsSuperclassInitializersRequest{theClass},
                              std::move(inheritsSuperclassInitializers));
    ctx.evaluator.cacheOutput(HasMissingDesignatedInitializersRequest{theClass},
                              std::move(hasMissingDesignatedInits));

    handleInherited(theClass,
                    rawInheritedAndDependencyIDs.slice(0, numInheritedTypes));

    theClass->setMemberLoader(&MF, MF.DeclTypeCursor.GetCurrentBitNo());
    skipRecord(MF.DeclTypeCursor, decls_block::MEMBERS);
    theClass->setConformanceLoader(
      &MF,
      encodeLazyConformanceContextData(numConformances,
                                       MF.DeclTypeCursor.GetCurrentBitNo()));
    return theClass;
  }

  Expected<Decl *> deserializeEnum(ArrayRef<uint64_t> scratch,
                                   StringRef blobData) {
    IdentifierID nameID;
    DeclContextID contextID;
    bool isImplicit;
    bool isObjC;
    GenericSignatureID genericSigID;
    TypeID rawTypeID;
    uint8_t rawAccessLevel;
    unsigned numConformances, numInherited;
    ArrayRef<uint64_t> rawInheritedAndDependencyIDs;

    decls_block::EnumLayout::readRecord(scratch, nameID, contextID,
                                        isImplicit, isObjC, genericSigID,
                                        rawTypeID, rawAccessLevel,
                                        numConformances, numInherited,
                                        rawInheritedAndDependencyIDs);

    if (declOrOffset.isComplete())
      return declOrOffset;

    Identifier name = MF.getIdentifier(nameID);
    for (TypeID dependencyID :
           rawInheritedAndDependencyIDs.slice(numInherited)) {
      auto dependency = MF.getTypeChecked(dependencyID);
      if (!dependency) {
        return llvm::make_error<TypeError>(
            name, takeErrorInfo(dependency.takeError()));
      }
    }

    auto DCOrError = MF.getDeclContextChecked(contextID);
    if (!DCOrError)
      return DCOrError.takeError();
    auto DC = DCOrError.get();

    auto genericParams = MF.maybeReadGenericParams(DC);
    if (declOrOffset.isComplete())
      return declOrOffset;

    auto theEnum = MF.createDecl<EnumDecl>(SourceLoc(), name, SourceLoc(), None,
                                           genericParams, DC);

    declOrOffset = theEnum;

    theEnum->setGenericSignature(MF.getGenericSignature(genericSigID));

    if (auto accessLevel = getActualAccessLevel(rawAccessLevel))
      theEnum->setAccess(*accessLevel);
    else
      MF.fatal();

    theEnum->setAddedImplicitInitializers();
    // @objc enums have all their raw values checked.
    if (isObjC) {
      theEnum->setHasFixedRawValues();
    }
    
    if (isImplicit)
      theEnum->setImplicit();
    theEnum->setIsObjC(isObjC);

    theEnum->setRawType(MF.getType(rawTypeID));

    auto rawInheritedIDs = rawInheritedAndDependencyIDs.slice(0, numInherited);
    handleInherited(theEnum, rawInheritedIDs);

    theEnum->setMemberLoader(&MF, MF.DeclTypeCursor.GetCurrentBitNo());
    skipRecord(MF.DeclTypeCursor, decls_block::MEMBERS);
    theEnum->setConformanceLoader(
      &MF,
      encodeLazyConformanceContextData(numConformances,
                                       MF.DeclTypeCursor.GetCurrentBitNo()));
    return theEnum;
  }

  Expected<Decl *> deserializeEnumElement(ArrayRef<uint64_t> scratch,
                                          StringRef blobData) {
    DeclContextID contextID;
    bool isImplicit, hasPayload, isRawValueImplicit, isNegative;
    unsigned rawValueKindID;
    IdentifierID rawValueData;
    unsigned numArgNames;
    ArrayRef<uint64_t> argNameAndDependencyIDs;

    decls_block::EnumElementLayout::readRecord(scratch, contextID,
                                               isImplicit, hasPayload,
                                               rawValueKindID,
                                               isRawValueImplicit, isNegative,
                                               rawValueData,
                                               numArgNames,
                                               argNameAndDependencyIDs);

    // Resolve the name ids.
    Identifier baseName = MF.getIdentifier(argNameAndDependencyIDs.front());
    SmallVector<Identifier, 2> argNames;
    for (auto argNameID : argNameAndDependencyIDs.slice(1, numArgNames-1))
      argNames.push_back(MF.getIdentifier(argNameID));
    DeclName compoundName(ctx, baseName, argNames);
    DeclName name = argNames.empty() ? baseName : compoundName;

    for (TypeID dependencyID : argNameAndDependencyIDs.slice(numArgNames)) {
      auto dependency = MF.getTypeChecked(dependencyID);
      if (!dependency) {
        // Enum elements never introduce missing members in their parent enum.
        //
        // A frozen enum cannot be laid out if its missing cases anyway,
        // so the dependency mechanism ensures the entire enum fails to
        // deserialize.
        //
        // For a resilient enum, we don't care and just drop the element
        // and continue.
        return llvm::make_error<TypeError>(
          name, takeErrorInfo(dependency.takeError()));
      }
    }

    DeclContext *DC = MF.getDeclContext(contextID);
    if (declOrOffset.isComplete())
      return declOrOffset;

    auto elem = MF.createDecl<EnumElementDecl>(SourceLoc(),
                                               name,
                                               nullptr,
                                               SourceLoc(),
                                               nullptr,
                                               DC);
    declOrOffset = elem;

    // Read payload parameter list, if it exists.
    if (hasPayload) {
      auto *paramList = MF.readParameterList();
      elem->setParameterList(paramList);
    }

    // Deserialize the literal raw value, if any.
    switch ((EnumElementRawValueKind)rawValueKindID) {
    case EnumElementRawValueKind::None:
      break;
    case EnumElementRawValueKind::IntegerLiteral: {
      auto literalText = MF.getIdentifierText(rawValueData);
      auto literal = new (ctx) IntegerLiteralExpr(literalText, SourceLoc(),
                                                  isRawValueImplicit);
      if (isNegative)
        literal->setNegative(SourceLoc());
      elem->setRawValueExpr(literal);
    }
    }

    if (isImplicit)
      elem->setImplicit();
    elem->setAccess(std::max(cast<EnumDecl>(DC)->getFormalAccess(),
                             AccessLevel::Internal));

    return elem;
  }

  Expected<Decl *> deserializeSubscript(ArrayRef<uint64_t> scratch,
                                        StringRef blobData) {
    DeclContextID contextID;
    bool isImplicit, isObjC, isGetterMutating, isSetterMutating;
    GenericSignatureID genericSigID;
    TypeID elemInterfaceTypeID;
    bool isIUO;
    ModuleFile::AccessorRecord accessors;
    DeclID overriddenID, opaqueReturnTypeID;
    uint8_t rawAccessLevel, rawSetterAccessLevel, rawStaticSpelling;
    uint8_t opaqueReadOwnership, readImpl, writeImpl, readWriteImpl;
    unsigned numArgNames, numAccessors;
    unsigned numVTableEntries;
    ArrayRef<uint64_t> argNameAndDependencyIDs;

    decls_block::SubscriptLayout::readRecord(scratch, contextID,
                                             isImplicit, isObjC,
                                             isGetterMutating, isSetterMutating,
                                             opaqueReadOwnership,
                                             readImpl, writeImpl, readWriteImpl,
                                             numAccessors,
                                             genericSigID,
                                             elemInterfaceTypeID,
                                             isIUO,
                                             overriddenID, rawAccessLevel,
                                             rawSetterAccessLevel,
                                             rawStaticSpelling, numArgNames,
                                             opaqueReturnTypeID,
                                             numVTableEntries,
                                             argNameAndDependencyIDs);
    // Resolve the name ids.
    SmallVector<Identifier, 2> argNames;
    for (auto argNameID : argNameAndDependencyIDs.slice(0, numArgNames))
      argNames.push_back(MF.getIdentifier(argNameID));
    DeclName name(ctx, DeclBaseName::createSubscript(), argNames);
    argNameAndDependencyIDs = argNameAndDependencyIDs.slice(numArgNames);

    // Exctract the accessor IDs.
    for (DeclID accessorID : argNameAndDependencyIDs.slice(0, numAccessors)) {
      accessors.IDs.push_back(accessorID);
    }
    argNameAndDependencyIDs = argNameAndDependencyIDs.slice(numAccessors);

    Expected<Decl *> overridden = MF.getDeclChecked(overriddenID);
    if (!overridden) {
      llvm::consumeError(overridden.takeError());

      DeclDeserializationError::Flags errorFlags;
      return llvm::make_error<OverrideError>(
          name, errorFlags, numVTableEntries);
    }

    for (TypeID dependencyID : argNameAndDependencyIDs) {
      auto dependency = MF.getTypeChecked(dependencyID);
      if (!dependency) {
        DeclDeserializationError::Flags errorFlags;
        return llvm::make_error<TypeError>(
            name, takeErrorInfo(dependency.takeError()),
            errorFlags, numVTableEntries);
      }
    }

    auto parent = MF.getDeclContext(contextID);
    if (declOrOffset.isComplete())
      return declOrOffset;

    auto *genericParams = MF.maybeReadGenericParams(parent);
    if (declOrOffset.isComplete())
      return declOrOffset;
    
    auto staticSpelling = getActualStaticSpellingKind(rawStaticSpelling);
    if (!staticSpelling.hasValue())
      MF.fatal();

    auto subscript = MF.createDecl<SubscriptDecl>(name,
                                                  SourceLoc(), *staticSpelling,
                                                  SourceLoc(), nullptr,
                                                  SourceLoc(), TypeLoc(),
                                                  parent, genericParams);
    subscript->setIsGetterMutating(isGetterMutating);
    subscript->setIsSetterMutating(isSetterMutating);
    declOrOffset = subscript;

    subscript->setGenericSignature(MF.getGenericSignature(genericSigID));

    subscript->setIndices(MF.readParameterList());

    MF.configureStorage(subscript, opaqueReadOwnership,
                        readImpl, writeImpl, readWriteImpl, accessors);

    if (auto accessLevel = getActualAccessLevel(rawAccessLevel))
      subscript->setAccess(*accessLevel);
    else
      MF.fatal();

    if (subscript->supportsMutation()) {
      if (auto setterAccess = getActualAccessLevel(rawSetterAccessLevel))
        subscript->setSetterAccess(*setterAccess);
      else
        MF.fatal();
    }

    auto elemInterfaceType = MF.getType(elemInterfaceTypeID);
    subscript->getElementTypeLoc().setType(elemInterfaceType);
    subscript->setImplicitlyUnwrappedOptional(isIUO);

    if (isImplicit)
      subscript->setImplicit();
    subscript->setIsObjC(isObjC);
    subscript->setOverriddenDecl(cast_or_null<SubscriptDecl>(overridden.get()));
    if (subscript->getOverriddenDecl())
      AddAttribute(new (ctx) OverrideAttr(SourceLoc()));
    
    if (opaqueReturnTypeID) {
      ctx.evaluator.cacheOutput(
          OpaqueResultTypeRequest{subscript},
          cast<OpaqueTypeDecl>(MF.getDecl(opaqueReturnTypeID)));
    }
    
    return subscript;
  }

  Expected<Decl *> deserializeExtension(ArrayRef<uint64_t> scratch,
                                        StringRef blobData) {
    TypeID extendedTypeID;
    DeclID extendedNominalID;
    DeclContextID contextID;
    bool isImplicit;
    GenericSignatureID genericSigID;
    unsigned numConformances, numInherited;
    ArrayRef<uint64_t> inheritedAndDependencyIDs;

    decls_block::ExtensionLayout::readRecord(scratch, extendedTypeID,
                                             extendedNominalID, contextID,
                                             isImplicit, genericSigID,
                                             numConformances, numInherited,
                                             inheritedAndDependencyIDs);

    auto DC = MF.getDeclContext(contextID);

    for (TypeID dependencyID : inheritedAndDependencyIDs.slice(numInherited)) {
      auto dependency = MF.getTypeChecked(dependencyID);
      if (!dependency) {
        return llvm::make_error<ExtensionError>(
            takeErrorInfo(dependency.takeError()));
      }
    }

    if (declOrOffset.isComplete())
      return declOrOffset;

    auto extension = ExtensionDecl::create(ctx, SourceLoc(), nullptr, { },
                                           DC, nullptr);
    declOrOffset = extension;

    // Generic parameter lists are written from outermost to innermost.
    // Keep reading until we run out of generic parameter lists.
    GenericParamList *outerParams = nullptr;
    while (auto *genericParams = MF.maybeReadGenericParams(DC)) {
      genericParams->setOuterParameters(outerParams);

      // Set up the DeclContexts for the GenericTypeParamDecls in the list.
      for (auto param : *genericParams)
        param->setDeclContext(extension);

      outerParams = genericParams;
    }
    ctx.evaluator.cacheOutput(GenericParamListRequest{extension},
                              std::move(outerParams));

    extension->setGenericSignature(MF.getGenericSignature(genericSigID));

    auto extendedType = MF.getType(extendedTypeID);
    ctx.evaluator.cacheOutput(ExtendedTypeRequest{extension},
                              std::move(extendedType));
    auto nominal = dyn_cast<NominalTypeDecl>(MF.getDecl(extendedNominalID));
    ctx.evaluator.cacheOutput(ExtendedNominalRequest{extension},
                              std::move(nominal));

    if (isImplicit)
      extension->setImplicit();

    auto rawInheritedIDs = inheritedAndDependencyIDs.slice(0, numInherited);
    handleInherited(extension, rawInheritedIDs);

    extension->setMemberLoader(&MF, MF.DeclTypeCursor.GetCurrentBitNo());
    skipRecord(MF.DeclTypeCursor, decls_block::MEMBERS);
    extension->setConformanceLoader(
      &MF,
      encodeLazyConformanceContextData(numConformances,
                                       MF.DeclTypeCursor.GetCurrentBitNo()));

    nominal->addExtension(extension);

#ifndef NDEBUG
    if (outerParams) {
      unsigned paramCount = 0;
      for (auto *paramList = outerParams;
           paramList != nullptr;
           paramList = paramList->getOuterParameters()) {
        paramCount += paramList->size();
      }
      assert(paramCount ==
             extension->getGenericSignature()->getGenericParams().size());
    }
#endif

    return extension;
  }

  Expected<Decl *> deserializeDestructor(ArrayRef<uint64_t> scratch,
                                         StringRef blobData) {
    DeclContextID contextID;
    bool isImplicit, isObjC;
    GenericSignatureID genericSigID;

    decls_block::DestructorLayout::readRecord(scratch, contextID,
                                              isImplicit, isObjC,
                                              genericSigID);

    DeclContext *DC = MF.getDeclContext(contextID);
    if (declOrOffset.isComplete())
      return declOrOffset;

    auto dtor = MF.createDecl<DestructorDecl>(SourceLoc(), DC);
    declOrOffset = dtor;

    if (auto bodyText = MF.maybeReadInlinableBodyText())
      dtor->setBodyStringRepresentation(*bodyText);

    dtor->setGenericSignature(MF.getGenericSignature(genericSigID));

    dtor->setAccess(std::max(cast<ClassDecl>(DC)->getFormalAccess(),
                             AccessLevel::Internal));

    if (isImplicit)
      dtor->setImplicit();
    dtor->setIsObjC(isObjC);

    return dtor;
  }
};
}

Expected<Decl *>
ModuleFile::getDeclChecked(
    DeclID DID,
    llvm::function_ref<bool(DeclAttributes)> matchAttributes) {
  if (DID == 0)
    return nullptr;

  assert(DID <= Decls.size() && "invalid decl ID");
  auto &declOrOffset = Decls[DID-1];

  if (!declOrOffset.isComplete()) {
    ++NumDeclsLoaded;
    BCOffsetRAII restoreOffset(DeclTypeCursor);
    fatalIfNotSuccess(DeclTypeCursor.JumpToBit(declOrOffset));

    Expected<Decl *> deserialized =
      DeclDeserializer(*this, declOrOffset).getDeclCheckedImpl(
        matchAttributes);
    if (!deserialized)
      return deserialized;
  } else if (matchAttributes) {
    // Decl was cached but we may need to filter it
    if (!matchAttributes(declOrOffset.get()->getAttrs()))
      return llvm::make_error<DeclAttributesDidNotMatch>();
  }

  // Tag every deserialized ValueDecl coming out of getDeclChecked with its ID.
  assert(declOrOffset.isComplete());
  if (auto *IDC = dyn_cast_or_null<IterableDeclContext>(declOrOffset.get())) {
    // Only set the DeclID on the returned Decl if it's one that was loaded
    // and _wasn't_ one that had its DeclID set elsewhere (a followed XREF).
    if (IDC->wasDeserialized() &&
        static_cast<uint32_t>(IDC->getDeclID()) == 0) {
      IDC->setDeclID(DID);
    }
  }
  return declOrOffset;
}

llvm::Error DeclDeserializer::deserializeDeclAttributes() {
  using namespace decls_block;

  SmallVector<uint64_t, 64> scratch;
  StringRef blobData;
  while (true) {
    BCOffsetRAII restoreOffset(MF.DeclTypeCursor);
    llvm::BitstreamEntry entry =
        MF.fatalIfUnexpected(MF.DeclTypeCursor.advance());
    if (entry.Kind != llvm::BitstreamEntry::Record) {
      // We don't know how to serialize decls represented by sub-blocks.
      MF.fatal();
    }

    unsigned recordID = MF.fatalIfUnexpected(
        MF.DeclTypeCursor.readRecord(entry.ID, scratch, &blobData));

    if (isDeclAttrRecord(recordID)) {
      DeclAttribute *Attr = nullptr;
      bool skipAttr = false;
      switch (recordID) {
      case decls_block::SILGenName_DECL_ATTR: {
        bool isImplicit;
        serialization::decls_block::SILGenNameDeclAttrLayout::readRecord(
            scratch, isImplicit);
        Attr = new (ctx) SILGenNameAttr(blobData, isImplicit);
        break;
      }

      case decls_block::CDecl_DECL_ATTR: {
        bool isImplicit;
        serialization::decls_block::CDeclDeclAttrLayout::readRecord(
            scratch, isImplicit);
        Attr = new (ctx) CDeclAttr(blobData, isImplicit);
        break;
      }

      case decls_block::Alignment_DECL_ATTR: {
        bool isImplicit;
        unsigned alignment;
        serialization::decls_block::AlignmentDeclAttrLayout::readRecord(
            scratch, isImplicit, alignment);
        Attr = new (ctx) AlignmentAttr(alignment, SourceLoc(), SourceRange(),
                                       isImplicit);
        break;
      }

      case decls_block::SwiftNativeObjCRuntimeBase_DECL_ATTR: {
        bool isImplicit;
        IdentifierID nameID;
        serialization::decls_block::SwiftNativeObjCRuntimeBaseDeclAttrLayout
          ::readRecord(scratch, isImplicit, nameID);

        auto name = MF.getIdentifier(nameID);
        Attr = new (ctx) SwiftNativeObjCRuntimeBaseAttr(name, SourceLoc(),
                                                        SourceRange(),
                                                        isImplicit);
        break;
      }

      case decls_block::Semantics_DECL_ATTR: {
        bool isImplicit;
        serialization::decls_block::SemanticsDeclAttrLayout::readRecord(
            scratch, isImplicit);
        Attr = new (ctx) SemanticsAttr(blobData, isImplicit);
        break;
      }

      case decls_block::Inline_DECL_ATTR: {
        unsigned kind;
        serialization::decls_block::InlineDeclAttrLayout::readRecord(
            scratch, kind);
        Attr = new (ctx) InlineAttr((InlineKind)kind);
        break;
      }

      case decls_block::Optimize_DECL_ATTR: {
        unsigned kind;
        serialization::decls_block::OptimizeDeclAttrLayout::readRecord(
            scratch, kind);
        Attr = new (ctx) OptimizeAttr((OptimizationMode)kind);
        break;
      }

      case decls_block::Effects_DECL_ATTR: {
        unsigned kind;
        serialization::decls_block::EffectsDeclAttrLayout::readRecord(scratch,
                                                                      kind);
        Attr = new (ctx) EffectsAttr((EffectsKind)kind);
        break;
      }
      case decls_block::OriginallyDefinedIn_DECL_ATTR: {
        bool isImplicit;
        unsigned Platform;
        DEF_VER_TUPLE_PIECES(MovedVer);
        // Decode the record, pulling the version tuple information.
        serialization::decls_block::OriginallyDefinedInDeclAttrLayout::readRecord(
           scratch,
           isImplicit,
           LIST_VER_TUPLE_PIECES(MovedVer),
           Platform);
        llvm::VersionTuple MovedVer;
        DECODE_VER_TUPLE(MovedVer)
        auto ModuleNameEnd = blobData.find('\0');
        assert(ModuleNameEnd != StringRef::npos);
        auto ModuleName = blobData.slice(0, ModuleNameEnd);
        Attr = new (ctx) OriginallyDefinedInAttr(SourceLoc(), SourceRange(),
                                                 ModuleName,
                                                 (PlatformKind)Platform,
                                                 MovedVer,
                                                 isImplicit);
        break;
      }

      case decls_block::Available_DECL_ATTR: {
        bool isImplicit;
        bool isUnavailable;
        bool isDeprecated;
        bool isPackageDescriptionVersionSpecific;
        DEF_VER_TUPLE_PIECES(Introduced);
        DEF_VER_TUPLE_PIECES(Deprecated);
        DEF_VER_TUPLE_PIECES(Obsoleted);
        unsigned platform, messageSize, renameSize;
        // Decode the record, pulling the version tuple information.
        serialization::decls_block::AvailableDeclAttrLayout::readRecord(
            scratch, isImplicit, isUnavailable, isDeprecated,
            isPackageDescriptionVersionSpecific,
            LIST_VER_TUPLE_PIECES(Introduced),
            LIST_VER_TUPLE_PIECES(Deprecated),
            LIST_VER_TUPLE_PIECES(Obsoleted),
            platform, messageSize, renameSize);

        StringRef message = blobData.substr(0, messageSize);
        blobData = blobData.substr(messageSize);
        StringRef rename = blobData.substr(0, renameSize);
        llvm::VersionTuple Introduced, Deprecated, Obsoleted;
        DECODE_VER_TUPLE(Introduced)
        DECODE_VER_TUPLE(Deprecated)
        DECODE_VER_TUPLE(Obsoleted)

        PlatformAgnosticAvailabilityKind platformAgnostic;
        if (isUnavailable)
          platformAgnostic = PlatformAgnosticAvailabilityKind::Unavailable;
        else if (isDeprecated)
          platformAgnostic = PlatformAgnosticAvailabilityKind::Deprecated;
        else if (((PlatformKind)platform) == PlatformKind::none &&
                 (!Introduced.empty() ||
                  !Deprecated.empty() ||
                  !Obsoleted.empty()))
          platformAgnostic = isPackageDescriptionVersionSpecific ?
            PlatformAgnosticAvailabilityKind::PackageDescriptionVersionSpecific:
            PlatformAgnosticAvailabilityKind::SwiftVersionSpecific;
        else
          platformAgnostic = PlatformAgnosticAvailabilityKind::None;

        Attr = new (ctx) AvailableAttr(
          SourceLoc(), SourceRange(),
          (PlatformKind)platform, message, rename,
          Introduced, SourceRange(),
          Deprecated, SourceRange(),
          Obsoleted, SourceRange(),
          platformAgnostic, isImplicit);
        break;
      }

      case decls_block::ObjC_DECL_ATTR: {
        bool isImplicit;
        bool isImplicitName;
        bool isSwift3Inferred;
        uint64_t numArgs;
        ArrayRef<uint64_t> rawPieceIDs;
        serialization::decls_block::ObjCDeclAttrLayout::readRecord(
          scratch, isImplicit, isSwift3Inferred, isImplicitName, numArgs,
          rawPieceIDs);

        SmallVector<Identifier, 4> pieces;
        for (auto pieceID : rawPieceIDs)
          pieces.push_back(MF.getIdentifier(pieceID));

        if (numArgs == 0)
          Attr = ObjCAttr::create(ctx, None, isImplicitName);
        else
          Attr = ObjCAttr::create(ctx, ObjCSelector(ctx, numArgs-1, pieces),
                                  isImplicitName);
        Attr->setImplicit(isImplicit);
        cast<ObjCAttr>(Attr)->setSwift3Inferred(isSwift3Inferred);
        break;
      }

      case decls_block::Specialize_DECL_ATTR: {
        unsigned exported;
        SpecializeAttr::SpecializationKind specializationKind;
        unsigned specializationKindVal;
        GenericSignatureID specializedSigID;

        serialization::decls_block::SpecializeDeclAttrLayout::readRecord(
          scratch, exported, specializationKindVal, specializedSigID);

        specializationKind = specializationKindVal
                                 ? SpecializeAttr::SpecializationKind::Partial
                                 : SpecializeAttr::SpecializationKind::Full;

        auto specializedSig = MF.getGenericSignature(specializedSigID);
        Attr = SpecializeAttr::create(ctx, SourceLoc(), SourceRange(),
                                      nullptr, exported != 0,
                                      specializationKind,
                                      specializedSig);
        break;
      }

      case decls_block::DynamicReplacement_DECL_ATTR: {
        bool isImplicit;
        uint64_t numArgs;
        ArrayRef<uint64_t> rawPieceIDs;
        DeclID replacedFunID;
        serialization::decls_block::DynamicReplacementDeclAttrLayout::
            readRecord(scratch, isImplicit, replacedFunID, numArgs, rawPieceIDs);

        auto baseName = MF.getDeclBaseName(rawPieceIDs[0]);
        SmallVector<Identifier, 4> pieces;
        for (auto pieceID : rawPieceIDs.slice(1))
          pieces.push_back(MF.getIdentifier(pieceID));

        assert(numArgs != 0);
        assert(!isImplicit && "Need to update for implicit");
        Attr = DynamicReplacementAttr::create(
            ctx, DeclNameRef({ ctx, baseName, pieces }), &MF, replacedFunID);
        break;
      }

      case decls_block::Custom_DECL_ATTR: {
        bool isImplicit;
        TypeID typeID;
        serialization::decls_block::CustomDeclAttrLayout::readRecord(
          scratch, isImplicit, typeID);

        Expected<Type> deserialized = MF.getTypeChecked(typeID);
        if (!deserialized) {
          if (deserialized.errorIsA<XRefNonLoadedModuleError>()) {
            // A custom attribute defined behind an implementation-only import
            // is safe to drop when it can't be deserialized.
            // rdar://problem/56599179
            consumeError(deserialized.takeError());
            skipAttr = true;
          } else
            return deserialized.takeError();
        } else {
          Attr = CustomAttr::create(ctx, SourceLoc(),
                                    TypeLoc::withoutLoc(deserialized.get()),
                                    isImplicit);
        }
        break;
      }

      case decls_block::ProjectedValueProperty_DECL_ATTR: {
        bool isImplicit;
        IdentifierID nameID;
        serialization::decls_block::ProjectedValuePropertyDeclAttrLayout
            ::readRecord(scratch, isImplicit, nameID);

        auto name = MF.getIdentifier(nameID);
        Attr = new (ctx) ProjectedValuePropertyAttr(
            name, SourceLoc(), SourceRange(), isImplicit);
        break;
      }

      case decls_block::Derivative_DECL_ATTR: {
        bool isImplicit;
        uint64_t origNameId;
        DeclID origDeclId;
        uint64_t rawDerivativeKind;
        ArrayRef<uint64_t> parameters;

        serialization::decls_block::DerivativeDeclAttrLayout::readRecord(
            scratch, isImplicit, origNameId, origDeclId, rawDerivativeKind,
            parameters);

        DeclNameRefWithLoc origName{
            DeclNameRef(MF.getDeclBaseName(origNameId)), DeclNameLoc()};
        auto *origDecl = cast<AbstractFunctionDecl>(MF.getDecl(origDeclId));
        auto derivativeKind =
            getActualAutoDiffDerivativeFunctionKind(rawDerivativeKind);
        if (!derivativeKind)
          MF.fatal();
        llvm::SmallBitVector parametersBitVector(parameters.size());
        for (unsigned i : indices(parameters))
          parametersBitVector[i] = parameters[i];
        auto *indices = IndexSubset::get(ctx, parametersBitVector);

        auto *derivativeAttr =
            DerivativeAttr::create(ctx, isImplicit, SourceLoc(), SourceRange(),
                                   /*baseType*/ nullptr, origName, indices);
        derivativeAttr->setOriginalFunction(origDecl);
        derivativeAttr->setDerivativeKind(*derivativeKind);
        Attr = derivativeAttr;
        break;
      }

      // SWIFT_ENABLE_TENSORFLOW
      case decls_block::Differentiable_DECL_ATTR: {
        bool isImplicit;
        bool linear;
        uint64_t jvpNameId;
        DeclID jvpDeclId;
        uint64_t vjpNameId;
        DeclID vjpDeclId;
        GenericSignatureID derivativeGenSigId;
        ArrayRef<uint64_t> parameters;

        serialization::decls_block::DifferentiableDeclAttrLayout::readRecord(
            scratch, isImplicit, linear, jvpNameId, jvpDeclId, vjpNameId,
            vjpDeclId, derivativeGenSigId, parameters);

        Optional<DeclNameRefWithLoc> jvp;
        FuncDecl *jvpDecl = nullptr;
        if (jvpNameId != 0)
          jvp = {DeclNameRef(MF.getDeclBaseName(jvpNameId)), DeclNameLoc()};
        if (jvpDeclId != 0)
          jvpDecl = cast<FuncDecl>(MF.getDecl(jvpDeclId));

        Optional<DeclNameRefWithLoc> vjp;
        FuncDecl *vjpDecl = nullptr;
        if (vjpNameId != 0)
          vjp = {DeclNameRef(MF.getDeclBaseName(vjpNameId)), DeclNameLoc()};
        if (vjpDeclId != 0)
          vjpDecl = cast<FuncDecl>(MF.getDecl(vjpDeclId));

        auto derivativeGenSig = MF.getGenericSignature(derivativeGenSigId);

        llvm::SmallBitVector parametersBitVector(parameters.size());
        for (unsigned i : indices(parameters))
          parametersBitVector[i] = parameters[i];
        auto *indices = IndexSubset::get(ctx, parametersBitVector);

        auto *diffAttr = DifferentiableAttr::create(
            ctx, isImplicit, SourceLoc(), SourceRange(), linear,
            /*parsedParameters*/ {}, jvp, vjp, /*trailingWhereClause*/ nullptr);
        // Cache parameter indices so that they can set later.
        // `DifferentiableAttr::setParameterIndices` cannot be called here
        // because it requires `DifferentiableAttr::setOriginalDeclaration` to
        // be called first.
        diffAttrParamIndicesMap[diffAttr] = indices;
        diffAttr->setDerivativeGenericSignature(derivativeGenSig);
        diffAttr->setJVPFunction(jvpDecl);
        diffAttr->setVJPFunction(vjpDecl);
        Attr = diffAttr;
        break;
      }

      case decls_block::Transpose_DECL_ATTR: {
        bool isImplicit;
        uint64_t origNameId;
        DeclID origDeclId;
        ArrayRef<uint64_t> parameters;

        serialization::decls_block::TransposeDeclAttrLayout::readRecord(
            scratch, isImplicit, origNameId, origDeclId, parameters);

        DeclNameRefWithLoc origName{
            DeclNameRef(MF.getDeclBaseName(origNameId)), DeclNameLoc()};
        auto *origDecl = cast<AbstractFunctionDecl>(MF.getDecl(origDeclId));
        llvm::SmallBitVector parametersBitVector(parameters.size());
        for (unsigned i : indices(parameters))
          parametersBitVector[i] = parameters[i];
        auto *indices = IndexSubset::get(ctx, parametersBitVector);
        auto *transposeAttr =
            TransposeAttr::create(ctx, isImplicit, SourceLoc(), SourceRange(),
                                  /*baseTypeRepr*/ nullptr, origName, indices);
        transposeAttr->setOriginalFunction(origDecl);
        Attr = transposeAttr;
        break;
      }
      // SWIFT_ENABLE_TENSORFLOW END

      case decls_block::Quoted_DECL_ATTR: {
        bool isImplicit;
        DeclID quoteDeclID;
        serialization::decls_block::QuotedDeclAttrLayout::readRecord(
            scratch, isImplicit, quoteDeclID);

        auto quoteDecl = MF.getDeclChecked(quoteDeclID);
        if (!quoteDecl)
          return quoteDecl.takeError();

        Attr = QuotedAttr::create(ctx, cast<FuncDecl>(*quoteDecl), SourceLoc(),
                                  SourceRange(), isImplicit);
        break;
      }

#define SIMPLE_DECL_ATTR(NAME, CLASS, ...) \
      case decls_block::CLASS##_DECL_ATTR: { \
        bool isImplicit; \
        serialization::decls_block::CLASS##DeclAttrLayout::readRecord( \
            scratch, isImplicit); \
        Attr = new (ctx) CLASS##Attr(isImplicit); \
        break; \
      }
#include "swift/AST/Attr.def"

      default:
        // We don't know how to deserialize this kind of attribute.
        MF.fatal();
      }

      if (!skipAttr) {
        if (!Attr)
          return llvm::Error::success();

        AddAttribute(Attr);
      }

    } else if (recordID == decls_block::PRIVATE_DISCRIMINATOR) {
      IdentifierID discriminatorID;
      decls_block::PrivateDiscriminatorLayout::readRecord(scratch,
                                                          discriminatorID);
      privateDiscriminator = MF.getIdentifier(discriminatorID);

    } else if (recordID == decls_block::LOCAL_DISCRIMINATOR) {
      unsigned discriminator;
      decls_block::LocalDiscriminatorLayout::readRecord(scratch, discriminator);
      localDiscriminator = discriminator;
    } else if (recordID == decls_block::FILENAME_FOR_PRIVATE) {
      IdentifierID filenameID;
      decls_block::FilenameForPrivateLayout::readRecord(scratch, filenameID);
      filenameForPrivate = MF.getIdentifierText(filenameID);
    } else {
      return llvm::Error::success();
    }

    // Prepare to read the next record.
    restoreOffset.cancel();
    scratch.clear();
  }
}

Expected<Decl *>
DeclDeserializer::getDeclCheckedImpl(
  llvm::function_ref<bool(DeclAttributes)> matchAttributes) {

  auto attrError = deserializeDeclAttributes();
  if (attrError)
    return std::move(attrError);

  if (matchAttributes) {
    // Deserialize the full decl only if matchAttributes finds a match.
    DeclAttributes attrs = DeclAttributes();
    attrs.setRawAttributeChain(DAttrs);
    if (!matchAttributes(attrs))
      return llvm::make_error<DeclAttributesDidNotMatch>();
  }

  if (auto s = ctx.Stats)
    s->getFrontendCounters().NumDeclsDeserialized++;

  // FIXME: @_dynamicReplacement(for:) includes a reference to another decl,
  // usually in the same type, and that can result in this decl being
  // re-entrantly deserialized. If that happens, don't fail here.
  if (declOrOffset.isComplete())
    return declOrOffset;

  llvm::BitstreamEntry entry =
      MF.fatalIfUnexpected(MF.DeclTypeCursor.advance());
  if (entry.Kind != llvm::BitstreamEntry::Record) {
    // We don't know how to serialize decls represented by sub-blocks.
    MF.fatal();
  }

  SmallVector<uint64_t, 64> scratch;
  StringRef blobData;
  unsigned recordID = MF.fatalIfUnexpected(
      MF.DeclTypeCursor.readRecord(entry.ID, scratch, &blobData));

  PrettyDeclDeserialization stackTraceEntry(
     &MF, declOrOffset, static_cast<decls_block::RecordKind>(recordID));

  switch (recordID) {
  // SWIFT_ENABLE_TENSORFLOW
  // Set original declaration and parameter indices in `@differentiable`
  // attributes.
#define CASE(RECORD_NAME) \
  case decls_block::RECORD_NAME##Layout::Code: {\
    auto decl = deserialize##RECORD_NAME(scratch, blobData); \
    if (decl) \
      setOriginalDeclarationAndParameterIndicesInDifferentiableAttributes(\
          decl.get(), DAttrs, diffAttrParamIndicesMap); \
    return decl; \
  }
  // SWIFT_ENABLE_TENSORFLOW END

  CASE(TypeAlias)
  CASE(GenericTypeParamDecl)
  CASE(AssociatedTypeDecl)
  CASE(Struct)
  CASE(Constructor)
  CASE(Var)
  CASE(Param)
  CASE(Func)
  CASE(OpaqueType)
  CASE(Accessor)
  CASE(PatternBinding)
  CASE(Protocol)
  CASE(PrefixOperator)
  CASE(PostfixOperator)
  CASE(InfixOperator)
  CASE(PrecedenceGroup)
  CASE(Class)
  CASE(Enum)
  CASE(EnumElement)
  CASE(Subscript)
  CASE(Extension)
  CASE(Destructor)
#undef CASE

  case decls_block::XREF: {
    assert(DAttrs == nullptr);
    ModuleID baseModuleID;
    uint32_t pathLen;
    decls_block::XRefLayout::readRecord(scratch, baseModuleID, pathLen);
    auto resolved = MF.resolveCrossReference(baseModuleID, pathLen);
    if (resolved)
      declOrOffset = resolved.get();
    return resolved;
  }
  
  default:
    // We don't know how to deserialize this kind of decl.
    MF.fatal();
  }
}

/// Translate from the Serialization function type repr enum values to the AST
/// strongly-typed enum.
///
/// The former is guaranteed to be stable, but may not reflect this version of
/// the AST.
static Optional<swift::FunctionType::Representation>
getActualFunctionTypeRepresentation(uint8_t rep) {
  switch (rep) {
#define CASE(THE_CC) \
  case (uint8_t)serialization::FunctionTypeRepresentation::THE_CC: \
    return swift::FunctionType::Representation::THE_CC;
  CASE(Swift)
  CASE(Block)
  CASE(Thin)
  CASE(CFunctionPointer)
#undef CASE
  default:
    return None;
  }
}

/// Translate from the Serialization differentiability kind enum values to the
/// AST strongly-typed enum.
///
/// The former is guaranteed to be stable, but may not reflect this version of
/// the AST.
static Optional<swift::DifferentiabilityKind>
getActualDifferentiabilityKind(uint8_t rep) {
  switch (rep) {
#define CASE(THE_CC) \
  case (uint8_t)serialization::DifferentiabilityKind::THE_CC: \
    return swift::DifferentiabilityKind::THE_CC;
  CASE(NonDifferentiable)
  CASE(Normal)
  CASE(Linear)
#undef CASE
  default:
    return None;
  }
}

/// Translate from the Serialization function type repr enum values to the AST
/// strongly-typed enum.
///
/// The former is guaranteed to be stable, but may not reflect this version of
/// the AST.
static Optional<swift::SILFunctionType::Representation>
getActualSILFunctionTypeRepresentation(uint8_t rep) {
  switch (rep) {
#define CASE(THE_CC) \
  case (uint8_t)serialization::SILFunctionTypeRepresentation::THE_CC: \
    return swift::SILFunctionType::Representation::THE_CC;
  CASE(Thick)
  CASE(Block)
  CASE(Thin)
  CASE(CFunctionPointer)
  CASE(Method)
  CASE(ObjCMethod)
  CASE(WitnessMethod)
#undef CASE
  default:
    return None;
  }
}

/// Translate from the Serialization coroutine kind enum values to the AST
/// strongly-typed enum.
///
/// The former is guaranteed to be stable, but may not reflect this version of
/// the AST.
static Optional<swift::SILCoroutineKind>
getActualSILCoroutineKind(uint8_t rep) {
  switch (rep) {
#define CASE(KIND) \
  case (uint8_t)serialization::SILCoroutineKind::KIND: \
    return swift::SILCoroutineKind::KIND;
  CASE(None)
  CASE(YieldOnce)
  CASE(YieldMany)
#undef CASE
  default:
    return None;
  }
}

/// Translate from the serialization ReferenceOwnership enumerators, which are
/// guaranteed to be stable, to the AST ones.
static Optional<swift::ReferenceOwnership>
getActualReferenceOwnership(serialization::ReferenceOwnership raw) {
  switch (raw) {
  case serialization::ReferenceOwnership::Strong:
    return swift::ReferenceOwnership::Strong;
#define REF_STORAGE(Name, ...) \
  case serialization::ReferenceOwnership::Name: \
    return swift::ReferenceOwnership::Name;
#include "swift/AST/ReferenceStorage.def"
  }
  return None;
}

/// Translate from the serialization ValueOwnership enumerators, which are
/// guaranteed to be stable, to the AST ones.
static Optional<swift::ValueOwnership>
getActualValueOwnership(serialization::ValueOwnership raw) {
  switch (raw) {
#define CASE(ID) \
  case serialization::ValueOwnership::ID: \
    return swift::ValueOwnership::ID;
  CASE(Default)
  CASE(InOut)
  CASE(Shared)
  CASE(Owned)
#undef CASE
  }
  return None;
}

/// Translate from the serialization ParameterConvention enumerators,
/// which are guaranteed to be stable, to the AST ones.
static
Optional<swift::ParameterConvention> getActualParameterConvention(uint8_t raw) {
  switch (serialization::ParameterConvention(raw)) {
#define CASE(ID) \
  case serialization::ParameterConvention::ID: \
    return swift::ParameterConvention::ID;
  CASE(Indirect_In)
  CASE(Indirect_Inout)
  CASE(Indirect_InoutAliasable)
  CASE(Indirect_In_Guaranteed)
  CASE(Indirect_In_Constant)
  CASE(Direct_Owned)
  CASE(Direct_Unowned)
  CASE(Direct_Guaranteed)
#undef CASE
  }
  return None;
}

/// Translate from the serialization SILParameterDifferentiability enumerators,
/// which are guaranteed to be stable, to the AST ones.
static Optional<swift::SILParameterDifferentiability>
getActualSILParameterDifferentiability(uint8_t raw) {
  switch (serialization::SILParameterDifferentiability(raw)) {
#define CASE(ID)                                                               \
  case serialization::SILParameterDifferentiability::ID:                       \
    return swift::SILParameterDifferentiability::ID;
  CASE(DifferentiableOrNotApplicable)
  CASE(NotDifferentiable)
#undef CASE
  }
  return None;
}

/// Translate from the serialization ResultConvention enumerators,
/// which are guaranteed to be stable, to the AST ones.
static
Optional<swift::ResultConvention> getActualResultConvention(uint8_t raw) {
  switch (serialization::ResultConvention(raw)) {
#define CASE(ID) \
  case serialization::ResultConvention::ID: return swift::ResultConvention::ID;
  CASE(Indirect)
  CASE(Owned)
  CASE(Unowned)
  CASE(UnownedInnerPointer)
  CASE(Autoreleased)
#undef CASE
  }
  return None;
}

Type ModuleFile::getType(TypeID TID) {
  Expected<Type> deserialized = getTypeChecked(TID);
  if (!deserialized) {
    fatal(deserialized.takeError());
  }
  return deserialized.get();
}

namespace swift {
class TypeDeserializer {
  using TypeID = serialization::TypeID;

  ModuleFile &MF;
  ASTContext &ctx;
public:
  explicit TypeDeserializer(ModuleFile &MF)
      : MF(MF), ctx(MF.getContext()) {}

  Expected<Type> getTypeCheckedImpl();

  Expected<Type> deserializeBuiltinAliasType(ArrayRef<uint64_t> scratch,
                                             StringRef blobData) {
    DeclID underlyingID;
    TypeID canonicalTypeID;
    decls_block::BuiltinAliasTypeLayout::readRecord(scratch, underlyingID,
                                                    canonicalTypeID);
    auto aliasOrError = MF.getDeclChecked(underlyingID);
    if (!aliasOrError)
      return aliasOrError.takeError();
    auto alias = dyn_cast<TypeAliasDecl>(aliasOrError.get());

    if (ctx.LangOpts.EnableDeserializationRecovery) {
      Expected<Type> expectedType = MF.getTypeChecked(canonicalTypeID);
      if (!expectedType)
        return expectedType.takeError();
      if (expectedType.get()) {
        if (!alias ||
            !alias->getDeclaredInterfaceType()->isEqual(expectedType.get())) {
          // Fall back to the canonical type.
          return expectedType.get();
        }
      }
    }

    // Look through compatibility aliases that are now unavailable.
    if (alias->getAttrs().isUnavailable(ctx) &&
        alias->isCompatibilityAlias()) {
      return alias->getUnderlyingType();
    }

    return alias->getDeclaredInterfaceType();
  }

  Expected<Type> deserializeTypeAliasType(ArrayRef<uint64_t> scratch,
                                          StringRef blobData) {
    DeclID typealiasID;
    TypeID parentTypeID;
    TypeID underlyingTypeID;
    TypeID substitutedTypeID;
    SubstitutionMapID substitutionsID;
    decls_block::TypeAliasTypeLayout::readRecord(scratch, typealiasID,
                                                 parentTypeID,
                                                 underlyingTypeID,
                                                 substitutedTypeID,
                                                 substitutionsID);

    TypeAliasDecl *alias = nullptr;
    Type underlyingType;
    if (ctx.LangOpts.EnableDeserializationRecovery) {
      auto underlyingTypeOrError = MF.getTypeChecked(underlyingTypeID);
      if (!underlyingTypeOrError) {
        // If we can't deserialize the underlying type, we can't be sure the
        // actual typealias hasn't changed.
        return underlyingTypeOrError.takeError();
      }

      underlyingType = underlyingTypeOrError.get();

      if (auto aliasOrError = MF.getDeclChecked(typealiasID)) {
        alias = dyn_cast<TypeAliasDecl>(aliasOrError.get());
      } else {
        // We're going to recover by falling back to the underlying type, so
        // just ignore the error.
        llvm::consumeError(aliasOrError.takeError());
      }

      if (!alias ||
          !alias->getDeclaredInterfaceType()->isEqual(underlyingType)) {
        // Fall back to the canonical type.
        return underlyingType;
      }

    } else {
      alias = dyn_cast<TypeAliasDecl>(MF.getDecl(typealiasID));
      underlyingType = MF.getType(underlyingTypeID);
    }

    // Read the substituted type.
    auto substitutedTypeOrError = MF.getTypeChecked(substitutedTypeID);
    if (!substitutedTypeOrError)
      return substitutedTypeOrError.takeError();

    auto substitutedType = substitutedTypeOrError.get();

    // Read the substitutions.
    auto subMap = MF.getSubstitutionMap(substitutionsID);

    auto parentTypeOrError = MF.getTypeChecked(parentTypeID);
    if (!parentTypeOrError)
      return underlyingType;

    // Look through compatibility aliases that are now unavailable.
    if (alias &&
        alias->getAttrs().isUnavailable(ctx) &&
        alias->isCompatibilityAlias()) {
      return alias->getUnderlyingType().subst(subMap);
    }

    auto parentType = parentTypeOrError.get();
    return TypeAliasType::get(alias, parentType, subMap, substitutedType);
  }

  Expected<Type> deserializeNominalType(ArrayRef<uint64_t> scratch,
                                        StringRef blobData) {
    DeclID declID;
    TypeID parentID;
    decls_block::NominalTypeLayout::readRecord(scratch, declID, parentID);

    Expected<Type> parentTy = MF.getTypeChecked(parentID);
    if (!parentTy)
      return parentTy.takeError();

    auto nominalOrError = MF.getDeclChecked(declID);
    if (!nominalOrError)
      return nominalOrError.takeError();

    // Look through compatibility aliases.
    if (auto *alias = dyn_cast<TypeAliasDecl>(nominalOrError.get())) {
      // Reminder: TypeBase::getAs will look through sugar. But we don't want to
      // do that here, so we do isa<> checks on the TypeBase itself instead of
      // using the Type wrapper.
      const TypeBase *underlyingTy = nullptr;
      while (alias->isCompatibilityAlias()) {
        underlyingTy = alias->getUnderlyingType().getPointer();

        // If the underlying type is itself a typealias, it might be another
        // compatibility alias, meaning we need to go around the loop again.
        auto aliasTy = dyn_cast<TypeAliasType>(underlyingTy);
        if (!aliasTy)
          break;
        alias = aliasTy->getDecl();
      }

      // We only want to use the type we found if it's a simple non-generic
      // nominal type.
      if (auto simpleNominalTy = dyn_cast_or_null<NominalType>(underlyingTy)) {
        nominalOrError = simpleNominalTy->getDecl();
        (void)!nominalOrError; // "Check" the llvm::Expected<> value.
      }
    }

    auto nominal = dyn_cast<NominalTypeDecl>(nominalOrError.get());
    if (!nominal) {
      XRefTracePath tinyTrace{*nominalOrError.get()->getModuleContext()};
      DeclName fullName = cast<ValueDecl>(nominalOrError.get())->getFullName();
      tinyTrace.addValue(fullName.getBaseIdentifier());
      return llvm::make_error<XRefError>("declaration is not a nominal type",
                                         tinyTrace, fullName);
    }
    return NominalType::get(nominal, parentTy.get(), ctx);
  }

  Expected<Type> deserializeParenType(ArrayRef<uint64_t> scratch,
                                      StringRef blobData) {
    TypeID underlyingID;
    decls_block::ParenTypeLayout::readRecord(scratch, underlyingID);

    auto underlyingTy = MF.getTypeChecked(underlyingID);
    if (!underlyingTy)
      return underlyingTy.takeError();

    return ParenType::get(ctx, underlyingTy.get());
  }

  Expected<Type> deserializeTupleType(SmallVectorImpl<uint64_t> &scratch,
                                      StringRef blobData) {
    // The tuple record itself is empty. Read all trailing elements.
    SmallVector<TupleTypeElt, 8> elements;
    while (true) {
      llvm::BitstreamEntry entry =
          MF.fatalIfUnexpected(MF.DeclTypeCursor.advance(AF_DontPopBlockAtEnd));
      if (entry.Kind != llvm::BitstreamEntry::Record)
        break;

      scratch.clear();
      unsigned recordID = MF.fatalIfUnexpected(
          MF.DeclTypeCursor.readRecord(entry.ID, scratch, &blobData));
      if (recordID != decls_block::TUPLE_TYPE_ELT)
        break;

      IdentifierID nameID;
      TypeID typeID;
      decls_block::TupleTypeEltLayout::readRecord(scratch, nameID, typeID);

      auto elementTy = MF.getTypeChecked(typeID);
      if (!elementTy)
        return elementTy.takeError();

      elements.emplace_back(elementTy.get(), MF.getIdentifier(nameID));
    }

    return TupleType::get(elements, ctx);
  }

  Expected<Type> deserializeAnyFunctionType(SmallVectorImpl<uint64_t> &scratch,
                                            StringRef blobData,
                                            bool isGeneric) {
    TypeID resultID;
    uint8_t rawRepresentation, rawDiffKind;
    bool noescape = false, throws;
    GenericSignature genericSig;
    clang::Type *clangFunctionType = nullptr;

    // FIXME: [clang-function-type-serialization] Deserialize a clang::Type out
    // of the record.
    if (!isGeneric) {
      decls_block::FunctionTypeLayout::readRecord(
          scratch, resultID, rawRepresentation, noescape, throws, rawDiffKind);
    } else {
      GenericSignatureID rawGenericSig;
      decls_block::GenericFunctionTypeLayout::readRecord(
          scratch, resultID, rawRepresentation, throws, rawDiffKind,
          rawGenericSig);
      genericSig = MF.getGenericSignature(rawGenericSig);
    }

    auto representation = getActualFunctionTypeRepresentation(rawRepresentation);
    if (!representation.hasValue())
      MF.fatal();

    auto diffKind = getActualDifferentiabilityKind(rawDiffKind);
    if (!diffKind.hasValue())
      MF.fatal();

    auto info = FunctionType::ExtInfo(*representation, noescape, throws,
                                      *diffKind, clangFunctionType);


    auto resultTy = MF.getTypeChecked(resultID);
    if (!resultTy)
      return resultTy.takeError();

    SmallVector<AnyFunctionType::Param, 8> params;
    while (true) {
      llvm::BitstreamEntry entry =
          MF.fatalIfUnexpected(MF.DeclTypeCursor.advance(AF_DontPopBlockAtEnd));
      if (entry.Kind != llvm::BitstreamEntry::Record)
        break;

      scratch.clear();
      unsigned recordID = MF.fatalIfUnexpected(
          MF.DeclTypeCursor.readRecord(entry.ID, scratch, &blobData));
      if (recordID != decls_block::FUNCTION_PARAM)
        break;

      IdentifierID labelID;
      TypeID typeID;
      bool isVariadic, isAutoClosure, isNonEphemeral, isNoDerivative;
      unsigned rawOwnership;
      decls_block::FunctionParamLayout::readRecord(
          scratch, labelID, typeID, isVariadic, isAutoClosure, isNonEphemeral,
          rawOwnership, isNoDerivative);

      auto ownership =
          getActualValueOwnership((serialization::ValueOwnership)rawOwnership);
      if (!ownership)
        MF.fatal();

      auto paramTy = MF.getTypeChecked(typeID);
      if (!paramTy)
        return paramTy.takeError();

      params.emplace_back(paramTy.get(), MF.getIdentifier(labelID),
                          ParameterTypeFlags(isVariadic, isAutoClosure,
                                             isNonEphemeral, *ownership,
                                             isNoDerivative));
    }

    if (!isGeneric) {
      assert(genericSig.isNull());
      return FunctionType::get(params, resultTy.get(), info);
    }

    assert(!genericSig.isNull());
    return GenericFunctionType::get(genericSig, params, resultTy.get(), info);
  }

  Expected<Type> deserializeFunctionType(SmallVectorImpl<uint64_t> &scratch,
                                         StringRef blobData) {
    return deserializeAnyFunctionType(scratch, blobData, /*isGeneric*/false);
  }

  Expected<Type>
  deserializeGenericFunctionType(SmallVectorImpl<uint64_t> &scratch,
                                 StringRef blobData) {
    return deserializeAnyFunctionType(scratch, blobData, /*isGeneric*/true);
  }

  template <typename Layout, typename ASTType, bool CanBeThin>
  Expected<Type> deserializeAnyMetatypeType(ArrayRef<uint64_t> scratch,
                                            StringRef blobData) {
    TypeID instanceID;
    uint8_t repr;
    Layout::readRecord(scratch, instanceID, repr);

    auto instanceType = MF.getTypeChecked(instanceID);
    if (!instanceType)
      return instanceType.takeError();

    switch (repr) {
    case serialization::MetatypeRepresentation::MR_None:
      return ASTType::get(instanceType.get());

    case serialization::MetatypeRepresentation::MR_Thin:
      if (!CanBeThin)
        MF.fatal();
      return ASTType::get(instanceType.get(),
                          MetatypeRepresentation::Thin);

    case serialization::MetatypeRepresentation::MR_Thick:
      return ASTType::get(instanceType.get(),
                          MetatypeRepresentation::Thick);

    case serialization::MetatypeRepresentation::MR_ObjC:
      return ASTType::get(instanceType.get(),
                          MetatypeRepresentation::ObjC);

    default:
      MF.fatal();
    }
  }

  Expected<Type>
  deserializeExistentialMetatypeType(ArrayRef<uint64_t> scratch,
                                     StringRef blobData) {
    return
        deserializeAnyMetatypeType<decls_block::ExistentialMetatypeTypeLayout,
                                   ExistentialMetatypeType, /*CanBeThin*/false>(
        scratch, blobData);
  }

  Expected<Type> deserializeMetatypeType(ArrayRef<uint64_t> scratch,
                                         StringRef blobData) {
    return deserializeAnyMetatypeType<decls_block::MetatypeTypeLayout,
                                      MetatypeType, /*CanBeThin*/true>(
        scratch, blobData);
  }

  Expected<Type> deserializeDynamicSelfType(ArrayRef<uint64_t> scratch,
                                            StringRef blobData) {
    TypeID selfID;
    decls_block::DynamicSelfTypeLayout::readRecord(scratch, selfID);
    return DynamicSelfType::get(MF.getType(selfID), ctx);
  }

  Expected<Type> deserializeReferenceStorageType(ArrayRef<uint64_t> scratch,
                                                 StringRef blobData) {
    uint8_t rawOwnership;
    TypeID objectTypeID;
    decls_block::ReferenceStorageTypeLayout::readRecord(scratch, rawOwnership,
                                                        objectTypeID);

    auto ownership = getActualReferenceOwnership(
        (serialization::ReferenceOwnership)rawOwnership);
    if (!ownership.hasValue())
      MF.fatal();

    auto objectTy = MF.getTypeChecked(objectTypeID);
    if (!objectTy)
      return objectTy.takeError();

    return ReferenceStorageType::get(objectTy.get(), ownership.getValue(), ctx);
  }

  Expected<Type> deserializePrimaryArchetypeType(ArrayRef<uint64_t> scratch,
                                                 StringRef blobData) {
    GenericSignatureID sigID;
    unsigned depth, index;

    decls_block::PrimaryArchetypeTypeLayout::readRecord(scratch, sigID,
                                                        depth, index);

    auto sig = MF.getGenericSignature(sigID);
    if (!sig)
      MF.fatal();

    Type interfaceType = GenericTypeParamType::get(depth, index, ctx);
    Type contextType = sig->getGenericEnvironment()
        ->mapTypeIntoContext(interfaceType);

    if (contextType->hasError())
      MF.fatal();

    return contextType;
  }

  Expected<Type> deserializeOpenedArchetypeType(ArrayRef<uint64_t> scratch,
                                                StringRef blobData) {
    TypeID existentialID;

    decls_block::OpenedArchetypeTypeLayout::readRecord(scratch,
                                                       existentialID);

    return OpenedArchetypeType::get(MF.getType(existentialID));
  }
      
  Expected<Type> deserializeOpaqueArchetypeType(ArrayRef<uint64_t> scratch,
                                                StringRef blobData) {
    DeclID opaqueDeclID;
    SubstitutionMapID subsID;
    decls_block::OpaqueArchetypeTypeLayout::readRecord(scratch,
                                                       opaqueDeclID, subsID);

    auto opaqueDecl = cast<OpaqueTypeDecl>(MF.getDecl(opaqueDeclID));
    auto subs = MF.getSubstitutionMap(subsID);

    return OpaqueTypeArchetypeType::get(opaqueDecl, subs);
  }
      
  Expected<Type> deserializeNestedArchetypeType(ArrayRef<uint64_t> scratch,
                                                StringRef blobData) {
    TypeID rootID, interfaceTyID;
    decls_block::NestedArchetypeTypeLayout::readRecord(scratch,
                                                       rootID, interfaceTyID);
    
    auto rootTy = MF.getType(rootID)->castTo<ArchetypeType>();
    auto interfaceTy = MF.getType(interfaceTyID)->castTo<DependentMemberType>();
    return rootTy->getGenericEnvironment()->mapTypeIntoContext(interfaceTy);
  }

  Expected<Type> deserializeGenericTypeParamType(ArrayRef<uint64_t> scratch,
                                                 StringRef blobData) {
    DeclID declIDOrDepth;
    unsigned indexPlusOne;

    decls_block::GenericTypeParamTypeLayout::readRecord(scratch, declIDOrDepth,
                                                        indexPlusOne);

    if (indexPlusOne == 0) {
      auto genericParam
        = dyn_cast_or_null<GenericTypeParamDecl>(MF.getDecl(declIDOrDepth));

      if (!genericParam)
        MF.fatal();

      return genericParam->getDeclaredInterfaceType();
    }

    return GenericTypeParamType::get(declIDOrDepth,indexPlusOne-1,ctx);
  }

  Expected<Type> deserializeProtocolCompositionType(ArrayRef<uint64_t> scratch,
                                                    StringRef blobData) {
    bool hasExplicitAnyObject;
    ArrayRef<uint64_t> rawProtocolIDs;

    decls_block::ProtocolCompositionTypeLayout::readRecord(scratch,
                                                           hasExplicitAnyObject,
                                                           rawProtocolIDs);
    SmallVector<Type, 4> protocols;
    for (TypeID protoID : rawProtocolIDs) {
      auto protoTy = MF.getTypeChecked(protoID);
      if (!protoTy)
        return protoTy.takeError();
      protocols.push_back(protoTy.get());
    }

    return ProtocolCompositionType::get(ctx, protocols, hasExplicitAnyObject);
  }

  Expected<Type> deserializeDependentMemberType(ArrayRef<uint64_t> scratch,
                                                StringRef blobData) {
    TypeID baseID;
    DeclID assocTypeID;

    decls_block::DependentMemberTypeLayout::readRecord(scratch, baseID,
                                                       assocTypeID);
    auto assocType = MF.getDeclChecked(assocTypeID);
    if (!assocType)
      return assocType.takeError();

    return DependentMemberType::get(
        MF.getType(baseID),
        cast<AssociatedTypeDecl>(assocType.get()));
  }

  Expected<Type> deserializeBoundGenericType(ArrayRef<uint64_t> scratch,
                                             StringRef blobData) {
    DeclID declID;
    TypeID parentID;
    ArrayRef<uint64_t> rawArgumentIDs;

    decls_block::BoundGenericTypeLayout::readRecord(scratch, declID, parentID,
                                                    rawArgumentIDs);

    auto nominalOrError = MF.getDeclChecked(declID);
    if (!nominalOrError)
      return nominalOrError.takeError();
    auto nominal = cast<NominalTypeDecl>(nominalOrError.get());

    // FIXME: Check this?
    auto parentTy = MF.getType(parentID);

    SmallVector<Type, 8> genericArgs;
    for (TypeID ID : rawArgumentIDs) {
      auto argTy = MF.getTypeChecked(ID);
      if (!argTy)
        return argTy.takeError();

      genericArgs.push_back(argTy.get());
    }

    return BoundGenericType::get(nominal, parentTy, genericArgs);
  }

  Expected<Type> deserializeSILBlockStorageType(ArrayRef<uint64_t> scratch,
                                                StringRef blobData) {
    TypeID captureID;
    decls_block::SILBlockStorageTypeLayout::readRecord(scratch, captureID);
    return SILBlockStorageType::get(MF.getType(captureID)->getCanonicalType());
  }

  Expected<Type> deserializeSILBoxType(ArrayRef<uint64_t> scratch,
                                       StringRef blobData) {
    SILLayoutID layoutID;
    SubstitutionMapID subMapID;
    decls_block::SILBoxTypeLayout::readRecord(scratch, layoutID, subMapID);

    // Get the layout.
    auto getLayout = [this](SILLayoutID layoutID) -> SILLayout * {
      assert(layoutID > 0 && layoutID <= MF.SILLayouts.size()
             && "invalid layout ID");

      auto &layoutOrOffset = MF.SILLayouts[layoutID - 1];
      if (layoutOrOffset.isComplete()) {
        return layoutOrOffset;
      }

      BCOffsetRAII saveOffset(MF.DeclTypeCursor);
      MF.fatalIfNotSuccess(MF.DeclTypeCursor.JumpToBit(layoutOrOffset));
      auto layout = MF.readSILLayout(MF.DeclTypeCursor);
      if (!layout)
        MF.fatal();
      layoutOrOffset = layout;
      return layout;
    };

    auto layout = getLayout(layoutID);
    if (!layout)
      return nullptr;

    auto subMap = MF.getSubstitutionMap(subMapID);
    return SILBoxType::get(ctx, layout, subMap);
  }

  Expected<Type> deserializeSILFunctionType(ArrayRef<uint64_t> scratch,
                                            StringRef blobData) {
    uint8_t rawCoroutineKind;
    uint8_t rawCalleeConvention;
    uint8_t rawRepresentation;
    uint8_t rawDiffKind;
    bool pseudogeneric = false;
    bool noescape;
    bool hasErrorResult;
    unsigned numParams;
    unsigned numYields;
    unsigned numResults;
    bool isGenericSignatureImplied;
    GenericSignatureID rawGenericSig;
    SubstitutionMapID rawSubs;
    ArrayRef<uint64_t> variableData;
    clang::FunctionType *clangFunctionType = nullptr;

    // FIXME: [clang-function-type-serialization] Deserialize a
    // clang::FunctionType out of the record.
    decls_block::SILFunctionTypeLayout::readRecord(scratch,
                                             rawCoroutineKind,
                                             rawCalleeConvention,
                                             rawRepresentation,
                                             pseudogeneric,
                                             noescape,
                                             rawDiffKind,
                                             hasErrorResult,
                                             numParams,
                                             numYields,
                                             numResults,
                                             isGenericSignatureImplied,
                                             rawGenericSig,
                                             rawSubs,
                                             variableData);

    // Process the ExtInfo.
    auto representation
      = getActualSILFunctionTypeRepresentation(rawRepresentation);
    if (!representation.hasValue())
      MF.fatal();

    auto diffKind = getActualDifferentiabilityKind(rawDiffKind);
    if (!diffKind.hasValue())
      MF.fatal();

    SILFunctionType::ExtInfo extInfo(*representation, pseudogeneric, noescape,
                                     *diffKind, clangFunctionType);

    // Process the coroutine kind.
    auto coroutineKind = getActualSILCoroutineKind(rawCoroutineKind);
    if (!coroutineKind.hasValue())
      MF.fatal();

    // Process the callee convention.
    auto calleeConvention = getActualParameterConvention(rawCalleeConvention);
    if (!calleeConvention.hasValue())
      MF.fatal();

<<<<<<< HEAD
    // SWIFT_ENABLE_TENSORFLOW
    auto processParameter =
        [&](TypeID typeID, uint64_t rawConvention,
            uint64_t rawParamDiff) -> llvm::Expected<SILParameterInfo> {
=======
    auto processParameter =
        [&](TypeID typeID, uint64_t rawConvention,
            uint64_t ramDifferentiability) -> llvm::Expected<SILParameterInfo> {
>>>>>>> 509ffb3b
      auto convention = getActualParameterConvention(rawConvention);
      if (!convention)
        MF.fatal();
      auto type = MF.getTypeChecked(typeID);
      if (!type)
        return type.takeError();
<<<<<<< HEAD
      // SWIFT_ENABLE_TENSORFLOW
      auto paramDiff =
          swift::SILParameterDifferentiability::DifferentiableOrNotApplicable;
      if (diffKind != DifferentiabilityKind::NonDifferentiable) {
        auto paramDiffOpt =
            getActualSILParameterDifferentiability(rawParamDiff);
        if (!paramDiffOpt) {
          MF.fatal();
          llvm_unreachable("an error is a fatal exit at this point");
        }
        paramDiff = *paramDiffOpt;
      }
      return SILParameterInfo(type.get()->getCanonicalType(), *convention,
                              paramDiff);
=======
      auto differentiability =
          swift::SILParameterDifferentiability::DifferentiableOrNotApplicable;
      if (diffKind != DifferentiabilityKind::NonDifferentiable) {
        auto differentiabilityOpt =
            getActualSILParameterDifferentiability(ramDifferentiability);
        if (!differentiabilityOpt)
          MF.fatal();
        differentiability = *differentiabilityOpt;
      }
      return SILParameterInfo(type.get()->getCanonicalType(), *convention,
                              differentiability);
>>>>>>> 509ffb3b
    };

    auto processYield = [&](TypeID typeID, uint64_t rawConvention)
                                  -> llvm::Expected<SILYieldInfo> {
      auto convention = getActualParameterConvention(rawConvention);
      if (!convention)
        MF.fatal();
      auto type = MF.getTypeChecked(typeID);
      if (!type)
        return type.takeError();
      return SILYieldInfo(type.get()->getCanonicalType(), *convention);
    };

    auto processResult = [&](TypeID typeID, uint64_t rawConvention)
                               -> llvm::Expected<SILResultInfo> {
      auto convention = getActualResultConvention(rawConvention);
      if (!convention)
        MF.fatal();
      auto type = MF.getTypeChecked(typeID);
      if (!type)
        return type.takeError();
      return SILResultInfo(type.get()->getCanonicalType(), *convention);
    };

    // Bounds check.  FIXME: overflow
    // SWIFT_ENABLE_TENSORFLOW
    unsigned entriesPerParam =
        diffKind != DifferentiabilityKind::NonDifferentiable ? 3 : 2;
    if (entriesPerParam * numParams + 2 * numResults +
            2 * unsigned(hasErrorResult) >
        variableData.size()) {
      MF.fatal();
    }

    unsigned nextVariableDataIndex = 0;

    // Process the parameters.
    SmallVector<SILParameterInfo, 8> allParams;
    allParams.reserve(numParams);
    for (unsigned i = 0; i != numParams; ++i) {
      auto typeID = variableData[nextVariableDataIndex++];
      auto rawConvention = variableData[nextVariableDataIndex++];
<<<<<<< HEAD
      // SWIFT_ENABLE_TENSORFLOW
      uint64_t paramDiff = 0;
      if (diffKind != DifferentiabilityKind::NonDifferentiable)
        paramDiff = variableData[nextVariableDataIndex++];
      auto param = processParameter(typeID, rawConvention, paramDiff);
=======
      uint64_t differentiability = 0;
      if (diffKind != DifferentiabilityKind::NonDifferentiable)
        differentiability = variableData[nextVariableDataIndex++];
      auto param = processParameter(typeID, rawConvention, differentiability);
>>>>>>> 509ffb3b
      if (!param)
        return param.takeError();
      allParams.push_back(param.get());
    }

    // Process the yields.
    SmallVector<SILYieldInfo, 8> allYields;
    allYields.reserve(numYields);
    for (unsigned i = 0; i != numYields; ++i) {
      auto typeID = variableData[nextVariableDataIndex++];
      auto rawConvention = variableData[nextVariableDataIndex++];
      auto yield = processYield(typeID, rawConvention);
      if (!yield)
        return yield.takeError();
      allYields.push_back(yield.get());
    }

    // Process the results.
    SmallVector<SILResultInfo, 8> allResults;
    allParams.reserve(numResults);
    for (unsigned i = 0; i != numResults; ++i) {
      auto typeID = variableData[nextVariableDataIndex++];
      auto rawConvention = variableData[nextVariableDataIndex++];
      auto result = processResult(typeID, rawConvention);
      if (!result)
        return result.takeError();
      allResults.push_back(result.get());
    }

    // Process the error result.
    Optional<SILResultInfo> errorResult;
    if (hasErrorResult) {
      auto typeID = variableData[nextVariableDataIndex++];
      auto rawConvention = variableData[nextVariableDataIndex++];
      auto maybeErrorResult = processResult(typeID, rawConvention);
      if (!maybeErrorResult)
        return maybeErrorResult.takeError();
      errorResult = maybeErrorResult.get();
    }

    ProtocolConformanceRef witnessMethodConformance;
    if (*representation == SILFunctionTypeRepresentation::WitnessMethod) {
      witnessMethodConformance = MF.readConformance(MF.DeclTypeCursor);
    }

    GenericSignature genericSig = MF.getGenericSignature(rawGenericSig);
    SubstitutionMap subs = MF.getSubstitutionMap(rawSubs).getCanonical();
    
    return SILFunctionType::get(genericSig, extInfo, coroutineKind.getValue(),
                                calleeConvention.getValue(),
                                allParams, allYields, allResults,
                                errorResult,
                                subs, isGenericSignatureImplied,
                                ctx, witnessMethodConformance);
  }

  Expected<Type> deserializeArraySliceType(ArrayRef<uint64_t> scratch,
                                           StringRef blobData) {
    TypeID baseID;
    decls_block::ArraySliceTypeLayout::readRecord(scratch, baseID);

    auto baseTy = MF.getTypeChecked(baseID);
    if (!baseTy)
      return baseTy.takeError();

    return ArraySliceType::get(baseTy.get());
  }

  Expected<Type> deserializeDictionaryType(ArrayRef<uint64_t> scratch,
                                           StringRef blobData) {
    TypeID keyID, valueID;
    decls_block::DictionaryTypeLayout::readRecord(scratch, keyID, valueID);

    auto keyTy = MF.getTypeChecked(keyID);
    if (!keyTy)
      return keyTy.takeError();

    auto valueTy = MF.getTypeChecked(valueID);
    if (!valueTy)
      return valueTy.takeError();

    return DictionaryType::get(keyTy.get(), valueTy.get());
  }

  Expected<Type> deserializeOptionalType(ArrayRef<uint64_t> scratch,
                                         StringRef blobData) {
    TypeID baseID;
    decls_block::OptionalTypeLayout::readRecord(scratch, baseID);

    auto baseTy = MF.getTypeChecked(baseID);
    if (!baseTy)
      return baseTy.takeError();

    return OptionalType::get(baseTy.get());
  }

  Expected<Type> deserializeUnboundGenericType(ArrayRef<uint64_t> scratch,
                                               StringRef blobData) {
    DeclID genericID;
    TypeID parentID;
    decls_block::UnboundGenericTypeLayout::readRecord(scratch,
                                                      genericID, parentID);

    auto nominalOrError = MF.getDeclChecked(genericID);
    if (!nominalOrError)
      return nominalOrError.takeError();
    auto genericDecl = cast<GenericTypeDecl>(nominalOrError.get());

    // FIXME: Check this?
    auto parentTy = MF.getType(parentID);

    return UnboundGenericType::get(genericDecl, parentTy, ctx);
  }
};
}

Expected<Type> ModuleFile::getTypeChecked(TypeID TID) {
  if (TID == 0)
    return Type();

  assert(TID <= Types.size() && "invalid type ID");
  auto &typeOrOffset = Types[TID-1];

  if (typeOrOffset.isComplete())
    return typeOrOffset;

  BCOffsetRAII restoreOffset(DeclTypeCursor);
  fatalIfNotSuccess(DeclTypeCursor.JumpToBit(typeOrOffset));

  auto result = TypeDeserializer(*this).getTypeCheckedImpl();
  if (!result)
    return result;
  typeOrOffset = result.get();

#ifndef NDEBUG
  PrettyStackTraceType trace(getContext(), "deserializing", typeOrOffset.get());
  if (typeOrOffset.get()->hasError()) {
    typeOrOffset.get()->dump(llvm::errs());
    llvm_unreachable("deserialization produced an invalid type "
                     "(rdar://problem/30382791)");
  }
#endif

  // Invoke the callback on the deserialized type.
  DeserializedTypeCallback(typeOrOffset.get());
  return typeOrOffset.get();
}

Expected<Type> TypeDeserializer::getTypeCheckedImpl() {
  if (auto s = ctx.Stats)
    s->getFrontendCounters().NumTypesDeserialized++;

  llvm::BitstreamEntry entry =
      MF.fatalIfUnexpected(MF.DeclTypeCursor.advance());

  if (entry.Kind != llvm::BitstreamEntry::Record) {
    // We don't know how to serialize types represented by sub-blocks.
    MF.fatal();
  }

  SmallVector<uint64_t, 64> scratch;
  StringRef blobData;
  unsigned recordID = MF.fatalIfUnexpected(
      MF.DeclTypeCursor.readRecord(entry.ID, scratch, &blobData));

  switch (recordID) {
#define CASE(RECORD_NAME) \
  case decls_block::RECORD_NAME##TypeLayout::Code: \
    return deserialize##RECORD_NAME##Type(scratch, blobData);

  CASE(BuiltinAlias)
  CASE(TypeAlias)
  CASE(Nominal)
  CASE(Paren)
  CASE(Tuple)
  CASE(Function)
  CASE(GenericFunction)
  CASE(ExistentialMetatype)
  CASE(Metatype)
  CASE(DynamicSelf)
  CASE(ReferenceStorage)
  CASE(PrimaryArchetype)
  CASE(OpaqueArchetype)
  CASE(OpenedArchetype)
  CASE(NestedArchetype)
  CASE(GenericTypeParam)
  CASE(ProtocolComposition)
  CASE(DependentMember)
  CASE(BoundGeneric)
  CASE(SILBlockStorage)
  CASE(SILBox)
  CASE(SILFunction)
  CASE(ArraySlice)
  CASE(Dictionary)
  CASE(Optional)
  CASE(UnboundGeneric)

#undef CASE

  default:
    // We don't know how to deserialize this kind of type.
    MF.fatal();
  }
}

Decl *handleErrorAndSupplyMissingClassMember(ASTContext &context,
                                             llvm::Error &&error,
                                             ClassDecl *containingClass) {
  Decl *suppliedMissingMember = nullptr;
  auto handleMissingClassMember = [&](const DeclDeserializationError &error) {
    if (error.isDesignatedInitializer())
      context.evaluator.cacheOutput(
          HasMissingDesignatedInitializersRequest{containingClass}, true);
    if (error.getNumberOfVTableEntries() > 0)
      containingClass->setHasMissingVTableEntries();

    suppliedMissingMember = MissingMemberDecl::create(
        context, containingClass, error.getName(),
        error.getNumberOfVTableEntries(),
        error.needsFieldOffsetVectorEntry());
  };
  llvm::handleAllErrors(std::move(error), handleMissingClassMember);
  return suppliedMissingMember;
}

Decl *handleErrorAndSupplyMissingProtoMember(ASTContext &context,
                                             llvm::Error &&error,
                                             ProtocolDecl *containingProto) {
  Decl *suppliedMissingMember = nullptr;

  auto handleMissingProtocolMember =
      [&](const DeclDeserializationError &error) {
        assert(error.needsFieldOffsetVectorEntry() == 0);

        if (error.getNumberOfVTableEntries() > 0)
          containingProto->setHasMissingRequirements(true);

        suppliedMissingMember = MissingMemberDecl::create(
            context, containingProto, error.getName(),
            error.getNumberOfVTableEntries(), 0);
      };
  llvm::handleAllErrors(std::move(error), handleMissingProtocolMember);
  return suppliedMissingMember;
}

Decl *handleErrorAndSupplyMissingMiscMember(llvm::Error &&error) {
  llvm::consumeError(std::move(error));
  return nullptr;
}

Decl *handleErrorAndSupplyMissingMember(ASTContext &context, Decl *container,
                                        llvm::Error &&error) {
  // Drop the member if it had a problem.
  // FIXME: Handle overridable members in class extensions too, someday.
  if (auto *containingClass = dyn_cast<ClassDecl>(container)) {
    return handleErrorAndSupplyMissingClassMember(context, std::move(error),
                                                  containingClass);
  }
  if (auto *containingProto = dyn_cast<ProtocolDecl>(container)) {
    return handleErrorAndSupplyMissingProtoMember(context, std::move(error),
                                                  containingProto);
  }
  return handleErrorAndSupplyMissingMiscMember(std::move(error));
}

void ModuleFile::loadAllMembers(Decl *container, uint64_t contextData) {
  PrettyStackTraceDecl trace("loading members for", container);
  ++NumMemberListsLoaded;

  IterableDeclContext *IDC;
  if (auto *nominal = dyn_cast<NominalTypeDecl>(container))
    IDC = nominal;
  else
    IDC = cast<ExtensionDecl>(container);

  BCOffsetRAII restoreOffset(DeclTypeCursor);
  fatalIfNotSuccess(DeclTypeCursor.JumpToBit(contextData));
  llvm::BitstreamEntry entry = fatalIfUnexpected(DeclTypeCursor.advance());
  if (entry.Kind != llvm::BitstreamEntry::Record)
    fatal();

  SmallVector<uint64_t, 16> memberIDBuffer;

  unsigned kind =
      fatalIfUnexpected(DeclTypeCursor.readRecord(entry.ID, memberIDBuffer));
  assert(kind == decls_block::MEMBERS);
  (void)kind;

  ArrayRef<uint64_t> rawMemberIDs;
  decls_block::MembersLayout::readRecord(memberIDBuffer, rawMemberIDs);

  if (rawMemberIDs.empty())
    return;

  SmallVector<Decl *, 16> members;
  members.reserve(rawMemberIDs.size());
  for (DeclID rawID : rawMemberIDs) {
    Expected<Decl *> next = getDeclChecked(rawID);
    if (next) {
      assert(next.get() && "unchecked error deserializing next member");
      members.push_back(next.get());
    } else {
      if (!getContext().LangOpts.EnableDeserializationRecovery)
        fatal(next.takeError());

      Decl *suppliedMissingMember = handleErrorAndSupplyMissingMember(
          getContext(), container, next.takeError());
      if (suppliedMissingMember)
        members.push_back(suppliedMissingMember);
    }
  }

  for (auto member : members)
    IDC->addMember(member);

  if (auto *proto = dyn_cast<ProtocolDecl>(container)) {
    PrettyStackTraceDecl trace("reading default witness table for", proto);
    bool Err = readDefaultWitnessTable(proto);
    assert(!Err && "unable to read default witness table");
    (void)Err;
  }
}

void
ModuleFile::loadAllConformances(const Decl *D, uint64_t contextData,
                          SmallVectorImpl<ProtocolConformance*> &conformances) {
  PrettyStackTraceDecl trace("loading conformances for", D);

  uint64_t numConformances;
  uint64_t bitPosition;
  std::tie(numConformances, bitPosition)
    = decodeLazyConformanceContextData(contextData);

  BCOffsetRAII restoreOffset(DeclTypeCursor);
  fatalIfNotSuccess(DeclTypeCursor.JumpToBit(bitPosition));

  while (numConformances--) {
    auto conf = readConformance(DeclTypeCursor);
    if (conf.isConcrete())
      conformances.push_back(conf.getConcrete());
  }
}

Type
ModuleFile::loadAssociatedTypeDefault(const swift::AssociatedTypeDecl *ATD,
                                      uint64_t contextData) {
  return getType(contextData);
}

ValueDecl *ModuleFile::loadDynamicallyReplacedFunctionDecl(
    const DynamicReplacementAttr *DRA, uint64_t contextData) {
  return cast<ValueDecl>(getDecl(contextData));
}

void ModuleFile::finishNormalConformance(NormalProtocolConformance *conformance,
                                         uint64_t contextData) {
  using namespace decls_block;

  PrettyStackTraceModuleFile traceModule("While reading from", *this);
  PrettyStackTraceConformance trace(getAssociatedModule()->getASTContext(),
                                    "finishing conformance for",
                                    conformance);
  ++NumNormalProtocolConformancesCompleted;

  assert(conformance->isComplete());

  conformance->setState(ProtocolConformanceState::Incomplete);
  SWIFT_DEFER { conformance->setState(ProtocolConformanceState::Complete); };

  // Find the conformance record.
  BCOffsetRAII restoreOffset(DeclTypeCursor);
  fatalIfNotSuccess(DeclTypeCursor.JumpToBit(contextData));
  llvm::BitstreamEntry entry = fatalIfUnexpected(DeclTypeCursor.advance());
  assert(entry.Kind == llvm::BitstreamEntry::Record &&
         "registered lazy loader incorrectly");

  DeclID protoID;
  DeclContextID contextID;
  unsigned valueCount, typeCount, conformanceCount;
  ArrayRef<uint64_t> rawIDs;
  SmallVector<uint64_t, 16> scratch;

  unsigned kind =
      fatalIfUnexpected(DeclTypeCursor.readRecord(entry.ID, scratch));
  (void) kind;
  assert(kind == NORMAL_PROTOCOL_CONFORMANCE &&
         "registered lazy loader incorrectly");
  NormalProtocolConformanceLayout::readRecord(scratch, protoID,
                                              contextID, typeCount,
                                              valueCount, conformanceCount,
                                              rawIDs);

  // Read requirement signature conformances.
  const ProtocolDecl *proto = conformance->getProtocol();
  SmallVector<ProtocolConformanceRef, 4> reqConformances;

  if (proto->isObjC() && getContext().LangOpts.EnableDeserializationRecovery) {
    // Don't crash if inherited protocols are added or removed.
    // This is limited to Objective-C protocols because we know their only
    // conformance requirements are on Self. This isn't actually a /safe/ change
    // even in Objective-C, but we mostly just don't want to crash.

    llvm::SmallDenseMap<ProtocolDecl *, ProtocolConformanceRef, 16>
        conformancesForProtocols;
    while (conformanceCount--) {
      ProtocolConformanceRef nextConformance = readConformance(DeclTypeCursor);
      ProtocolDecl *confProto = nextConformance.getRequirement();
      conformancesForProtocols[confProto] = nextConformance;
    }

    for (const auto &req : proto->getRequirementSignature()) {
      if (req.getKind() != RequirementKind::Conformance)
        continue;
      ProtocolDecl *proto =
          req.getSecondType()->castTo<ProtocolType>()->getDecl();
      auto iter = conformancesForProtocols.find(proto);
      if (iter != conformancesForProtocols.end()) {
        reqConformances.push_back(iter->getSecond());
      } else {
        // Put in an abstract conformance as a placeholder. This is a lie, but
        // there's not much better we can do. We're relying on the fact that
        // the rest of the compiler doesn't actually need to check the
        // conformance to an Objective-C protocol for anything important.
        // There are no associated types and we don't emit a Swift conformance
        // record.
        reqConformances.push_back(ProtocolConformanceRef(proto));
      }
    }

  } else {
    auto isConformanceReq = [](const Requirement &req) {
      return req.getKind() == RequirementKind::Conformance;
    };
    if (conformanceCount != llvm::count_if(proto->getRequirementSignature(),
                                           isConformanceReq)) {
      fatal(llvm::make_error<llvm::StringError>(
          "serialized conformances do not match requirement signature",
          llvm::inconvertibleErrorCode()));
    }
    while (conformanceCount--)
      reqConformances.push_back(readConformance(DeclTypeCursor));
  }
  conformance->setSignatureConformances(reqConformances);

  ArrayRef<uint64_t>::iterator rawIDIter = rawIDs.begin();

  TypeWitnessMap typeWitnesses;
  while (typeCount--) {
    // FIXME: We don't actually want to allocate an archetype here; we just
    // want to get an access path within the protocol.
    auto first = cast<AssociatedTypeDecl>(getDecl(*rawIDIter++));
    auto second = getType(*rawIDIter++);
    auto third = cast_or_null<TypeDecl>(getDecl(*rawIDIter++));
    if (third &&
        isa<TypeAliasDecl>(third) &&
        third->getModuleContext() != getAssociatedModule() &&
        !third->getDeclaredInterfaceType()->isEqual(second)) {
      // Conservatively drop references to typealiases in other modules
      // that may have changed. This may also drop references to typealiases
      // that /haven't/ changed but just happen to have generics in them, but
      // in practice having a declaration here isn't actually required by the
      // rest of the compiler.
      third = nullptr;
    }
    typeWitnesses[first] = {second, third};
  }
  assert(rawIDIter <= rawIDs.end() && "read too much");

  // Set type witnesses.
  for (auto typeWitness : typeWitnesses) {
    conformance->setTypeWitness(typeWitness.first,
                                typeWitness.second.getWitnessType(),
                                typeWitness.second.getWitnessDecl());
  }

  // An imported requirement may have changed type between Swift versions.
  // In this situation we need to do a post-pass to fill in missing
  // requirements with opaque witnesses.
  bool needToFillInOpaqueValueWitnesses = false;
  while (valueCount--) {
    ValueDecl *req;
    
    auto trySetWitness = [&](Witness w) {
      if (req)
        conformance->setWitness(req, w);
    };
    
    auto deserializedReq = getDeclChecked(*rawIDIter++);
    if (deserializedReq) {
      req = cast_or_null<ValueDecl>(*deserializedReq);
    } else if (getContext().LangOpts.EnableDeserializationRecovery) {
      consumeError(deserializedReq.takeError());
      req = nullptr;
      needToFillInOpaqueValueWitnesses = true;
    } else {
      fatal(deserializedReq.takeError());
    }
    
    bool isOpaque = false;
    ValueDecl *witness;
    auto deserializedWitness = getDeclChecked(*rawIDIter++);
    if (deserializedWitness) {
      witness = cast_or_null<ValueDecl>(*deserializedWitness);
    // Across language compatibility versions, the witnessing decl may have
    // changed its signature as seen by the current compatibility version.
    // In that case, we want the conformance to still be available, but
    // we can't make use of the relationship to the underlying decl.
    } else if (getContext().LangOpts.EnableDeserializationRecovery) {
      consumeError(deserializedWitness.takeError());
      isOpaque = true;
      witness = nullptr;
    } else {
      fatal(deserializedWitness.takeError());
    }
    
    assert(!req || isOpaque || witness ||
           req->getAttrs().hasAttribute<OptionalAttr>() ||
           req->getAttrs().isUnavailable(getContext()));
    if (!witness && !isOpaque) {
      trySetWitness(Witness());
      continue;
    }

    auto trySetOpaqueWitness = [&]{
      if (!req)
        return;

      conformance->setWitness(req, Witness::forOpaque(req));
    };

    // Witness substitutions.
    auto witnessSubstitutions = getSubstitutionMapChecked(*rawIDIter++);
    if (!witnessSubstitutions) {
      // Missing module errors are most likely caused by an
      // implementation-only import hiding types and decls.
      // rdar://problem/52837313
      if (witnessSubstitutions.errorIsA<XRefNonLoadedModuleError>()) {
        consumeError(witnessSubstitutions.takeError());
        isOpaque = true;
      }
      else
        fatal(witnessSubstitutions.takeError());
    }

    // Handle opaque witnesses that couldn't be deserialized.
    if (isOpaque) {
      trySetOpaqueWitness();
      continue;
    }

    // Set the witness.
    trySetWitness(Witness::forDeserialized(witness, witnessSubstitutions.get()));
  }
  assert(rawIDIter <= rawIDs.end() && "read too much");
  
  // Fill in opaque value witnesses if we need to.
  if (needToFillInOpaqueValueWitnesses) {
    for (auto member : proto->getMembers()) {
      // We only care about non-associated-type requirements.
      auto valueMember = dyn_cast<ValueDecl>(member);
      if (!valueMember || !valueMember->isProtocolRequirement()
          || isa<AssociatedTypeDecl>(valueMember))
        continue;
      
      if (!conformance->hasWitness(valueMember))
        conformance->setWitness(valueMember, Witness::forOpaque(valueMember));
    }
  }
}

void ModuleFile::loadRequirementSignature(const ProtocolDecl *decl,
                                          uint64_t contextData,
                                          SmallVectorImpl<Requirement> &reqs) {
  BCOffsetRAII restoreOffset(DeclTypeCursor);
  fatalIfNotSuccess(DeclTypeCursor.JumpToBit(contextData));
  readGenericRequirements(reqs, DeclTypeCursor);
}

static Optional<ForeignErrorConvention::Kind>
decodeRawStableForeignErrorConventionKind(uint8_t kind) {
  switch (kind) {
  case static_cast<uint8_t>(ForeignErrorConventionKind::ZeroResult):
    return ForeignErrorConvention::ZeroResult;
  case static_cast<uint8_t>(ForeignErrorConventionKind::NonZeroResult):
    return ForeignErrorConvention::NonZeroResult;
  case static_cast<uint8_t>(ForeignErrorConventionKind::ZeroPreservedResult):
    return ForeignErrorConvention::ZeroPreservedResult;
  case static_cast<uint8_t>(ForeignErrorConventionKind::NilResult):
    return ForeignErrorConvention::NilResult;
  case static_cast<uint8_t>(ForeignErrorConventionKind::NonNilError):
    return ForeignErrorConvention::NonNilError;
  default:
    return None;
  }
}

Optional<StringRef> ModuleFile::maybeReadInlinableBodyText() {
  using namespace decls_block;

  SmallVector<uint64_t, 8> scratch;
  BCOffsetRAII restoreOffset(DeclTypeCursor);
  StringRef blobData;

  llvm::BitstreamEntry next =
      fatalIfUnexpected(DeclTypeCursor.advance(AF_DontPopBlockAtEnd));
  if (next.Kind != llvm::BitstreamEntry::Record)
    return None;

  unsigned recKind =
      fatalIfUnexpected(DeclTypeCursor.readRecord(next.ID, scratch, &blobData));
  if (recKind != INLINABLE_BODY_TEXT)
    return None;

  restoreOffset.reset();
  return blobData;
}

Optional<ForeignErrorConvention> ModuleFile::maybeReadForeignErrorConvention() {
  using namespace decls_block;

  SmallVector<uint64_t, 8> scratch;

  BCOffsetRAII restoreOffset(DeclTypeCursor);

  llvm::BitstreamEntry next =
      fatalIfUnexpected(DeclTypeCursor.advance(AF_DontPopBlockAtEnd));
  if (next.Kind != llvm::BitstreamEntry::Record)
    return None;

  unsigned recKind =
      fatalIfUnexpected(DeclTypeCursor.readRecord(next.ID, scratch));
  switch (recKind) {
  case FOREIGN_ERROR_CONVENTION:
    restoreOffset.reset();
    break;

  default:
    return None;
  }

  uint8_t rawKind;
  bool isOwned;
  bool isReplaced;
  unsigned errorParameterIndex;
  TypeID errorParameterTypeID;
  TypeID resultTypeID;
  ForeignErrorConventionLayout::readRecord(scratch, rawKind,
                                           isOwned, isReplaced,
                                           errorParameterIndex,
                                           errorParameterTypeID,
                                           resultTypeID);

  ForeignErrorConvention::Kind kind;
  if (auto optKind = decodeRawStableForeignErrorConventionKind(rawKind))
    kind = *optKind;
  else
    fatal();

  Type errorParameterType = getType(errorParameterTypeID);
  CanType canErrorParameterType;
  if (errorParameterType)
    canErrorParameterType = errorParameterType->getCanonicalType();

  Type resultType = getType(resultTypeID);
  CanType canResultType;
  if (resultType)
    canResultType = resultType->getCanonicalType();

  auto owned = isOwned ? ForeignErrorConvention::IsOwned
                       : ForeignErrorConvention::IsNotOwned;
  auto replaced = ForeignErrorConvention::IsReplaced_t(isOwned);
  switch (kind) {
  case ForeignErrorConvention::ZeroResult:
    return ForeignErrorConvention::getZeroResult(errorParameterIndex,
                                                 owned, replaced,
                                                 canErrorParameterType,
                                                 canResultType);

  case ForeignErrorConvention::NonZeroResult:
    return ForeignErrorConvention::getNonZeroResult(errorParameterIndex,
                                                    owned, replaced,
                                                    canErrorParameterType,
                                                    canResultType);

  case ForeignErrorConvention::ZeroPreservedResult:
    return ForeignErrorConvention::getZeroPreservedResult(errorParameterIndex,
                                                          owned, replaced,
                                                       canErrorParameterType);

  case ForeignErrorConvention::NilResult:
    return ForeignErrorConvention::getNilResult(errorParameterIndex,
                                                owned, replaced,
                                                canErrorParameterType);

  case ForeignErrorConvention::NonNilError:
    return ForeignErrorConvention::getNonNilError(errorParameterIndex,
                                                  owned, replaced,
                                                  canErrorParameterType);
  }

  llvm_unreachable("Unhandled ForeignErrorConvention in switch.");
}<|MERGE_RESOLUTION|>--- conflicted
+++ resolved
@@ -5306,38 +5306,15 @@
     if (!calleeConvention.hasValue())
       MF.fatal();
 
-<<<<<<< HEAD
-    // SWIFT_ENABLE_TENSORFLOW
-    auto processParameter =
-        [&](TypeID typeID, uint64_t rawConvention,
-            uint64_t rawParamDiff) -> llvm::Expected<SILParameterInfo> {
-=======
     auto processParameter =
         [&](TypeID typeID, uint64_t rawConvention,
             uint64_t ramDifferentiability) -> llvm::Expected<SILParameterInfo> {
->>>>>>> 509ffb3b
       auto convention = getActualParameterConvention(rawConvention);
       if (!convention)
         MF.fatal();
       auto type = MF.getTypeChecked(typeID);
       if (!type)
         return type.takeError();
-<<<<<<< HEAD
-      // SWIFT_ENABLE_TENSORFLOW
-      auto paramDiff =
-          swift::SILParameterDifferentiability::DifferentiableOrNotApplicable;
-      if (diffKind != DifferentiabilityKind::NonDifferentiable) {
-        auto paramDiffOpt =
-            getActualSILParameterDifferentiability(rawParamDiff);
-        if (!paramDiffOpt) {
-          MF.fatal();
-          llvm_unreachable("an error is a fatal exit at this point");
-        }
-        paramDiff = *paramDiffOpt;
-      }
-      return SILParameterInfo(type.get()->getCanonicalType(), *convention,
-                              paramDiff);
-=======
       auto differentiability =
           swift::SILParameterDifferentiability::DifferentiableOrNotApplicable;
       if (diffKind != DifferentiabilityKind::NonDifferentiable) {
@@ -5349,7 +5326,6 @@
       }
       return SILParameterInfo(type.get()->getCanonicalType(), *convention,
                               differentiability);
->>>>>>> 509ffb3b
     };
 
     auto processYield = [&](TypeID typeID, uint64_t rawConvention)
@@ -5392,18 +5368,10 @@
     for (unsigned i = 0; i != numParams; ++i) {
       auto typeID = variableData[nextVariableDataIndex++];
       auto rawConvention = variableData[nextVariableDataIndex++];
-<<<<<<< HEAD
-      // SWIFT_ENABLE_TENSORFLOW
-      uint64_t paramDiff = 0;
-      if (diffKind != DifferentiabilityKind::NonDifferentiable)
-        paramDiff = variableData[nextVariableDataIndex++];
-      auto param = processParameter(typeID, rawConvention, paramDiff);
-=======
       uint64_t differentiability = 0;
       if (diffKind != DifferentiabilityKind::NonDifferentiable)
         differentiability = variableData[nextVariableDataIndex++];
       auto param = processParameter(typeID, rawConvention, differentiability);
->>>>>>> 509ffb3b
       if (!param)
         return param.takeError();
       allParams.push_back(param.get());
