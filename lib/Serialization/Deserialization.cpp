//===--- Deserialization.cpp - Loading a serialized AST -------------------===//
//
// This source file is part of the Swift.org open source project
//
// Copyright (c) 2014 - 2018 Apple Inc. and the Swift project authors
// Licensed under Apache License v2.0 with Runtime Library Exception
//
// See https://swift.org/LICENSE.txt for license information
// See https://swift.org/CONTRIBUTORS.txt for the list of Swift project authors
//
//===----------------------------------------------------------------------===//

#include "DeserializationErrors.h"
#include "swift/Serialization/ModuleFile.h"
#include "swift/Serialization/ModuleFormat.h"
#include "swift/AST/ASTContext.h"
#include "swift/AST/DiagnosticsSema.h"
#include "swift/AST/Expr.h"
#include "swift/AST/ForeignErrorConvention.h"
#include "swift/AST/GenericEnvironment.h"
#include "swift/AST/Initializer.h"
#include "swift/AST/Pattern.h"
#include "swift/AST/ParameterList.h"
#include "swift/AST/PrettyStackTrace.h"
#include "swift/AST/PropertyWrappers.h"
#include "swift/AST/ProtocolConformance.h"
#include "swift/AST/TypeCheckRequests.h"
#include "swift/ClangImporter/ClangImporter.h"
#include "swift/ClangImporter/ClangModule.h"
#include "swift/Serialization/BCReadingExtras.h"
#include "swift/Serialization/SerializedModuleLoader.h"
#include "swift/Basic/Defer.h"
#include "swift/Basic/Statistic.h"
#include "llvm/ADT/Statistic.h"
#include "llvm/Support/Compiler.h"
#include "llvm/Support/Debug.h"
#include "llvm/Support/raw_ostream.h"

#define DEBUG_TYPE "Serialization"

STATISTIC(NumDeclsLoaded, "# of decls deserialized");
STATISTIC(NumMemberListsLoaded,
          "# of nominals/extensions whose members were loaded");
STATISTIC(NumNormalProtocolConformancesLoaded,
          "# of normal protocol conformances deserialized");
STATISTIC(NumNormalProtocolConformancesCompleted,
          "# of normal protocol conformances completed");
STATISTIC(NumNestedTypeShortcuts,
          "# of nested types resolved without full lookup");

using namespace swift;
using namespace swift::serialization;
using llvm::Expected;

StringRef swift::getNameOfModule(const ModuleFile *MF) {
  return MF->Name;
}

namespace {
  struct DeclAndOffset {
    const Decl *D;
    uint64_t offset;
  };

  static raw_ostream &operator<<(raw_ostream &os, DeclAndOffset &&pair) {
    return os << Decl::getKindName(pair.D->getKind())
              << "Decl @ " << pair.offset;
  }

  class PrettyDeclDeserialization : public llvm::PrettyStackTraceEntry {
    const ModuleFile *MF;
    const ModuleFile::Serialized<Decl*> &DeclOrOffset;
    uint64_t offset;
    decls_block::RecordKind Kind;
  public:
    PrettyDeclDeserialization(ModuleFile *module,
                              const ModuleFile::Serialized<Decl*> &declOrOffset,
                              decls_block::RecordKind kind)
      : MF(module), DeclOrOffset(declOrOffset), offset(declOrOffset),
        Kind(kind) {
    }

    static const char *getRecordKindString(decls_block::RecordKind Kind) {
      switch (Kind) {
#define RECORD(Id) case decls_block::Id: return #Id;
#include "swift/Serialization/DeclTypeRecordNodes.def"
      }

      llvm_unreachable("Unhandled RecordKind in switch.");
    }

    void print(raw_ostream &os) const override {
      if (!DeclOrOffset.isComplete()) {
        os << "While deserializing decl @ " << offset << " ("
           << getRecordKindString(Kind) << ")";
      } else {
        os << "While deserializing ";

        if (auto VD = dyn_cast<ValueDecl>(DeclOrOffset.get())) {
          os << "'" << VD->getBaseName() << "' (" << DeclAndOffset{VD, offset}
             << ")";
        } else if (auto ED = dyn_cast<ExtensionDecl>(DeclOrOffset.get())) {
          os << "extension of '" << ED->getExtendedType() << "' ("
             << DeclAndOffset{ED, offset} << ")";
        } else {
          os << DeclAndOffset{DeclOrOffset.get(), offset};
        }
      }
      os << " in '" << getNameOfModule(MF) << "'\n";
    }
  };

  class PrettyXRefTrace :
      public llvm::PrettyStackTraceEntry,
      public XRefTracePath {
  public:
    explicit PrettyXRefTrace(ModuleDecl &M) : XRefTracePath(M) {}

    void print(raw_ostream &os) const override {
      XRefTracePath::print(os, "\t");
    }
  };
} // end anonymous namespace

const char DeclDeserializationError::ID = '\0';
void DeclDeserializationError::anchor() {}
const char XRefError::ID = '\0';
void XRefError::anchor() {}
const char XRefNonLoadedModuleError::ID = '\0';
void XRefNonLoadedModuleError::anchor() {}
const char OverrideError::ID = '\0';
void OverrideError::anchor() {}
const char TypeError::ID = '\0';
void TypeError::anchor() {}
const char ExtensionError::ID = '\0';
void ExtensionError::anchor() {}

/// Skips a single record in the bitstream.
///
/// Destroys the stream position if the next entry is not a record.
static void skipRecord(llvm::BitstreamCursor &cursor, unsigned recordKind) {
  auto next = llvm::cantFail<llvm::BitstreamEntry>(
      cursor.advance(AF_DontPopBlockAtEnd));
  assert(next.Kind == llvm::BitstreamEntry::Record);

  unsigned kind = llvm::cantFail<unsigned>(cursor.skipRecord(next.ID));
  assert(kind == recordKind);
  (void)kind;
}

void ModuleFile::fatal(llvm::Error error) {
  if (FileContext) {
    getContext().Diags.diagnose(SourceLoc(), diag::serialization_fatal, Name);

    if (!CompatibilityVersion.empty()) {
      if (getContext().LangOpts.EffectiveLanguageVersion
            != CompatibilityVersion) {
        SmallString<16> effectiveVersionBuffer, compatVersionBuffer;
        {
          llvm::raw_svector_ostream out(effectiveVersionBuffer);
          out << getContext().LangOpts.EffectiveLanguageVersion;
        }
        {
          llvm::raw_svector_ostream out(compatVersionBuffer);
          out << CompatibilityVersion;
        }
        getContext().Diags.diagnose(
            SourceLoc(), diag::serialization_compatibility_version_mismatch,
            effectiveVersionBuffer, Name, compatVersionBuffer);
      }
    }
  }

  logAllUnhandledErrors(std::move(error), llvm::errs(),
                        "\n*** DESERIALIZATION FAILURE (please include this "
                        "section in any bug report) ***\n");
  abort();
}

static Optional<swift::AccessorKind>
getActualAccessorKind(uint8_t raw) {
  switch (serialization::AccessorKind(raw)) {
#define ACCESSOR(ID) \
  case serialization::AccessorKind::ID: return swift::AccessorKind::ID;
#include "swift/AST/AccessorKinds.def"
  }

  return None;
}

/// Translate from the serialization DefaultArgumentKind enumerators, which are
/// guaranteed to be stable, to the AST ones.
static Optional<swift::DefaultArgumentKind>
getActualDefaultArgKind(uint8_t raw) {
  switch (static_cast<serialization::DefaultArgumentKind>(raw)) {
  case serialization::DefaultArgumentKind::None:
    return swift::DefaultArgumentKind::None;
  case serialization::DefaultArgumentKind::Normal:
    return swift::DefaultArgumentKind::Normal;
  case serialization::DefaultArgumentKind::Inherited:
    return swift::DefaultArgumentKind::Inherited;
  case serialization::DefaultArgumentKind::Column:
    return swift::DefaultArgumentKind::Column;
  case serialization::DefaultArgumentKind::File:
    return swift::DefaultArgumentKind::File;
  case serialization::DefaultArgumentKind::Line:
    return swift::DefaultArgumentKind::Line;
  case serialization::DefaultArgumentKind::Function:
    return swift::DefaultArgumentKind::Function;
  case serialization::DefaultArgumentKind::DSOHandle:
    return swift::DefaultArgumentKind::DSOHandle;
  case serialization::DefaultArgumentKind::NilLiteral:
    return swift::DefaultArgumentKind::NilLiteral;
  case serialization::DefaultArgumentKind::EmptyArray:
    return swift::DefaultArgumentKind::EmptyArray;
  case serialization::DefaultArgumentKind::EmptyDictionary:
    return swift::DefaultArgumentKind::EmptyDictionary;
  case serialization::DefaultArgumentKind::StoredProperty:
    return swift::DefaultArgumentKind::StoredProperty;
  }
  return None;
}

ParameterList *ModuleFile::readParameterList() {
  using namespace decls_block;

  SmallVector<uint64_t, 8> scratch;
  llvm::BitstreamEntry entry =
      fatalIfUnexpected(DeclTypeCursor.advance(AF_DontPopBlockAtEnd));
  unsigned recordID =
      fatalIfUnexpected(DeclTypeCursor.readRecord(entry.ID, scratch));
  assert(recordID == PARAMETERLIST);
  (void) recordID;

  ArrayRef<uint64_t> rawMemberIDs;
  decls_block::ParameterListLayout::readRecord(scratch, rawMemberIDs);

  SmallVector<ParamDecl *, 8> params;
  for (DeclID paramID : rawMemberIDs)
    params.push_back(cast<ParamDecl>(getDecl(paramID)));

  return ParameterList::create(getContext(), params);
}

Expected<Pattern *> ModuleFile::readPattern(DeclContext *owningDC) {
  // Currently, the only case in which this function can fail (return an error)
  // is when reading a pattern for a single variable declaration.

  using namespace decls_block;

  auto readPatternUnchecked = [this](DeclContext *owningDC) -> Pattern * {
    Expected<Pattern *> deserialized = readPattern(owningDC);
    if (!deserialized) {
      fatal(deserialized.takeError());
    }
    assert(deserialized.get());
    return deserialized.get();
  };

  SmallVector<uint64_t, 8> scratch;

  BCOffsetRAII restoreOffset(DeclTypeCursor);
<<<<<<< HEAD
  llvm::BitstreamEntry next =
      fatalIfUnexpected(DeclTypeCursor.advance(AF_DontPopBlockAtEnd));
  if (next.Kind != llvm::BitstreamEntry::Record) {
    error();
    return nullptr;
  }
=======
  auto next = DeclTypeCursor.advance(AF_DontPopBlockAtEnd);
  if (next.Kind != llvm::BitstreamEntry::Record)
    fatal();
>>>>>>> 0742e6ff

  /// Local function to record the type of this pattern.
  auto recordPatternType = [&](Pattern *pattern, Type type) {
    if (type->hasTypeParameter())
      pattern->setDelayedInterfaceType(type, owningDC);
    else
      pattern->setType(type);
  };

  unsigned kind =
      fatalIfUnexpected(DeclTypeCursor.readRecord(next.ID, scratch));
  switch (kind) {
  case decls_block::PAREN_PATTERN: {
    bool isImplicit;
    ParenPatternLayout::readRecord(scratch, isImplicit);

    Pattern *subPattern = readPatternUnchecked(owningDC);

    auto result = new (getContext()) ParenPattern(SourceLoc(),
                                                  subPattern,
                                                  SourceLoc(),
                                                  isImplicit);

    if (Type interfaceType = subPattern->getDelayedInterfaceType())
      result->setDelayedInterfaceType(ParenType::get(getContext(),
                                                     interfaceType), owningDC);
    else
      result->setType(ParenType::get(getContext(), subPattern->getType()));
    restoreOffset.reset();
    return result;
  }
  case decls_block::TUPLE_PATTERN: {
    TypeID tupleTypeID;
    unsigned count;
    bool isImplicit;

    TuplePatternLayout::readRecord(scratch, tupleTypeID, count, isImplicit);

    SmallVector<TuplePatternElt, 8> elements;
    for ( ; count > 0; --count) {
      scratch.clear();
      next = fatalIfUnexpected(DeclTypeCursor.advance());
      assert(next.Kind == llvm::BitstreamEntry::Record);

      kind = fatalIfUnexpected(DeclTypeCursor.readRecord(next.ID, scratch));
      assert(kind == decls_block::TUPLE_PATTERN_ELT);

      // FIXME: Add something for this record or remove it.
      IdentifierID labelID;
      TuplePatternEltLayout::readRecord(scratch, labelID);
      Identifier label = getIdentifier(labelID);

      Pattern *subPattern = readPatternUnchecked(owningDC);
      elements.push_back(TuplePatternElt(label, SourceLoc(), subPattern));
    }

    auto result = TuplePattern::create(getContext(), SourceLoc(),
                                       elements, SourceLoc(), isImplicit);
    recordPatternType(result, getType(tupleTypeID));
    restoreOffset.reset();
    return result;
  }
  case decls_block::NAMED_PATTERN: {
    DeclID varID;
    TypeID typeID;
    bool isImplicit;
    NamedPatternLayout::readRecord(scratch, varID, typeID, isImplicit);

    auto deserialized = getDeclChecked(varID);
    if (!deserialized) {
      // Pass through the error. It's too bad that it affects the whole pattern,
      // but that's what we get.
      return deserialized.takeError();
    }

    auto var = cast<VarDecl>(deserialized.get());
    auto result = new (getContext()) NamedPattern(var, isImplicit);
    recordPatternType(result, getType(typeID));
    restoreOffset.reset();
    return result;
  }
  case decls_block::ANY_PATTERN: {
    TypeID typeID;
    bool isImplicit;

    AnyPatternLayout::readRecord(scratch, typeID, isImplicit);
    auto result = new (getContext()) AnyPattern(SourceLoc(), isImplicit);
    recordPatternType(result, getType(typeID));
    restoreOffset.reset();
    return result;
  }
  case decls_block::TYPED_PATTERN: {
    TypeID typeID;
    bool isImplicit;
    TypedPatternLayout::readRecord(scratch, typeID, isImplicit);

    Expected<Pattern *> subPattern = readPattern(owningDC);
    if (!subPattern) {
      // Pass through any errors.
      return subPattern;
    }

    auto type = getType(typeID);
    auto result = new (getContext()) TypedPattern(subPattern.get(),
                                                  /*typeRepr*/nullptr,
                                                  isImplicit);
    recordPatternType(result, type);
    restoreOffset.reset();
    return result;
  }
  case decls_block::VAR_PATTERN: {
    bool isImplicit, isLet;
    VarPatternLayout::readRecord(scratch, isLet, isImplicit);

    Pattern *subPattern = readPatternUnchecked(owningDC);

    auto result = new (getContext()) VarPattern(SourceLoc(), isLet, subPattern,
                                                isImplicit);
    if (Type interfaceType = subPattern->getDelayedInterfaceType())
      result->setDelayedInterfaceType(interfaceType, owningDC);
    else
      result->setType(subPattern->getType());
    restoreOffset.reset();
    return result;
  }

  default:
    return nullptr;
  }
}

SILLayout *ModuleFile::readSILLayout(llvm::BitstreamCursor &Cursor) {
  using namespace decls_block;

  SmallVector<uint64_t, 16> scratch;

  llvm::BitstreamEntry next =
      fatalIfUnexpected(Cursor.advance(AF_DontPopBlockAtEnd));
  assert(next.Kind == llvm::BitstreamEntry::Record);

  unsigned kind = fatalIfUnexpected(Cursor.readRecord(next.ID, scratch));
  switch (kind) {
  case decls_block::SIL_LAYOUT: {
    GenericSignatureID rawGenericSig;
    unsigned numFields;
    ArrayRef<uint64_t> types;
    decls_block::SILLayoutLayout::readRecord(scratch, rawGenericSig,
                                             numFields, types);
    
    SmallVector<SILField, 4> fields;
    for (auto fieldInfo : types.slice(0, numFields)) {
      bool isMutable = fieldInfo & 0x80000000U;
      auto typeId = fieldInfo & 0x7FFFFFFFU;
      fields.push_back(
        SILField(getType(typeId)->getCanonicalType(),
                 isMutable));
    }
    
    CanGenericSignature canSig;
    if (auto sig = getGenericSignature(rawGenericSig))
      canSig = sig->getCanonicalSignature();
    return SILLayout::get(getContext(), canSig, fields);
  }
  default:
    fatal();
  }
}

ProtocolConformanceRef ModuleFile::readConformance(
                                             llvm::BitstreamCursor &Cursor,
                                             GenericEnvironment *genericEnv) {
  using namespace decls_block;

  SmallVector<uint64_t, 16> scratch;

  llvm::BitstreamEntry next =
      fatalIfUnexpected(Cursor.advance(AF_DontPopBlockAtEnd));
  assert(next.Kind == llvm::BitstreamEntry::Record);

  if (getContext().Stats)
    getContext().Stats->getFrontendCounters().NumConformancesDeserialized++;

  unsigned kind = fatalIfUnexpected(Cursor.readRecord(next.ID, scratch));
  switch (kind) {
  case INVALID_PROTOCOL_CONFORMANCE: {
    return ProtocolConformanceRef::forInvalid();
  }

  case ABSTRACT_PROTOCOL_CONFORMANCE: {
    DeclID protoID;
    AbstractProtocolConformanceLayout::readRecord(scratch, protoID);
    auto proto = cast<ProtocolDecl>(getDecl(protoID));
    return ProtocolConformanceRef(proto);
  }

  case SELF_PROTOCOL_CONFORMANCE: {
    DeclID protoID;
    SelfProtocolConformanceLayout::readRecord(scratch, protoID);
    auto proto = cast<ProtocolDecl>(getDecl(protoID));
    auto conformance = getContext().getSelfConformance(proto);
    return ProtocolConformanceRef(conformance);
  }

  case SPECIALIZED_PROTOCOL_CONFORMANCE: {
    TypeID conformingTypeID;
    SubstitutionMapID substitutionMapID;
    SpecializedProtocolConformanceLayout::readRecord(scratch, conformingTypeID,
                                                     substitutionMapID);

    ASTContext &ctx = getContext();
    Type conformingType = getType(conformingTypeID);
    if (genericEnv) {
      conformingType = genericEnv->mapTypeIntoContext(conformingType);
    }

    PrettyStackTraceType trace(getAssociatedModule()->getASTContext(),
                               "reading specialized conformance for",
                               conformingType);

    auto subMap = getSubstitutionMap(substitutionMapID);

    ProtocolConformanceRef genericConformance =
      readConformance(Cursor, genericEnv);
    PrettyStackTraceDecl traceTo("... to", genericConformance.getRequirement());

    assert(genericConformance.isConcrete() && "Abstract generic conformance?");
    auto conformance =
           ctx.getSpecializedConformance(conformingType,
                                         genericConformance.getConcrete(),
                                         subMap);
    return ProtocolConformanceRef(conformance);
  }

  case INHERITED_PROTOCOL_CONFORMANCE: {
    TypeID conformingTypeID;
    InheritedProtocolConformanceLayout::readRecord(scratch, conformingTypeID);

    ASTContext &ctx = getContext();
    Type conformingType = getType(conformingTypeID);
    if (genericEnv) {
      conformingType = genericEnv->mapTypeIntoContext(conformingType);
    }

    PrettyStackTraceType trace(getAssociatedModule()->getASTContext(),
                               "reading inherited conformance for",
                               conformingType);

    ProtocolConformanceRef inheritedConformance =
      readConformance(Cursor, genericEnv);
    PrettyStackTraceDecl traceTo("... to",
                                 inheritedConformance.getRequirement());

    assert(inheritedConformance.isConcrete() &&
           "Abstract inherited conformance?");
    auto conformance =
      ctx.getInheritedConformance(conformingType,
                                  inheritedConformance.getConcrete());
    return ProtocolConformanceRef(conformance);
  }

  case NORMAL_PROTOCOL_CONFORMANCE_ID: {
    NormalConformanceID conformanceID;
    NormalProtocolConformanceIdLayout::readRecord(scratch, conformanceID);
    return ProtocolConformanceRef(readNormalConformance(conformanceID));
  }

  case PROTOCOL_CONFORMANCE_XREF: {
    DeclID protoID;
    DeclID nominalID;
    ModuleID moduleID;
    ProtocolConformanceXrefLayout::readRecord(scratch, protoID, nominalID,
                                              moduleID);

    auto nominal = cast<NominalTypeDecl>(getDecl(nominalID));
    PrettyStackTraceDecl trace("cross-referencing conformance for", nominal);
    auto proto = cast<ProtocolDecl>(getDecl(protoID));
    PrettyStackTraceDecl traceTo("... to", proto);
    auto module = getModule(moduleID);

    // FIXME: If the module hasn't been loaded, we probably don't want to fall
    // back to the current module like this.
    if (!module)
      module = getAssociatedModule();

    SmallVector<ProtocolConformance *, 2> conformances;
    nominal->lookupConformance(module, proto, conformances);
    PrettyStackTraceModuleFile traceMsg(
        "If you're seeing a crash here, check that your SDK and dependencies "
        "are at least as new as the versions used to build", *this);
    // This would normally be an assertion but it's more useful to print the
    // PrettyStackTrace here even in no-asserts builds.
    if (conformances.empty())
      abort();
    return ProtocolConformanceRef(conformances.front());
  }

  // Not a protocol conformance.
  default:
    fatal();
  }
}

NormalProtocolConformance *ModuleFile::readNormalConformance(
                             NormalConformanceID conformanceID) {
  auto &conformanceEntry = NormalConformances[conformanceID-1];
  if (conformanceEntry.isComplete()) {
    return conformanceEntry.get();
  }

  using namespace decls_block;

  // Find the conformance record.
  BCOffsetRAII restoreOffset(DeclTypeCursor);
<<<<<<< HEAD
  fatalIfNotSuccess(DeclTypeCursor.JumpToBit(conformanceEntry));
  llvm::BitstreamEntry entry = fatalIfUnexpected(DeclTypeCursor.advance());
  if (entry.Kind != llvm::BitstreamEntry::Record) {
    error();
    return nullptr;
  }
=======
  DeclTypeCursor.JumpToBit(conformanceEntry);
  auto entry = DeclTypeCursor.advance();
  if (entry.Kind != llvm::BitstreamEntry::Record)
    fatal();
>>>>>>> 0742e6ff

  DeclID protoID;
  DeclContextID contextID;
  unsigned valueCount, typeCount, conformanceCount;
  ArrayRef<uint64_t> rawIDs;
  SmallVector<uint64_t, 16> scratch;

<<<<<<< HEAD
  unsigned kind =
      fatalIfUnexpected(DeclTypeCursor.readRecord(entry.ID, scratch));
  if (kind != NORMAL_PROTOCOL_CONFORMANCE) {
    error();
    return nullptr;
  }
=======
  unsigned kind = DeclTypeCursor.readRecord(entry.ID, scratch);
  if (kind != NORMAL_PROTOCOL_CONFORMANCE)
    fatal();
>>>>>>> 0742e6ff
  NormalProtocolConformanceLayout::readRecord(scratch, protoID,
                                              contextID, typeCount,
                                              valueCount, conformanceCount,
                                              rawIDs);

  ASTContext &ctx = getContext();
  DeclContext *dc = getDeclContext(contextID);
  assert(!isa<ClangModuleUnit>(dc->getModuleScopeContext())
         && "should not have serialized a conformance from a clang module");
  Type conformingType = dc->getDeclaredInterfaceType();
  PrettyStackTraceType trace(ctx, "reading conformance for", conformingType);

  auto proto = cast<ProtocolDecl>(getDecl(protoID));
  PrettyStackTraceDecl traceTo("... to", proto);
  ++NumNormalProtocolConformancesLoaded;

  auto conformance = ctx.getConformance(conformingType, proto, SourceLoc(), dc,
                                        ProtocolConformanceState::Incomplete);

  // Record this conformance.
  if (conformanceEntry.isComplete())
    return conformance;

  uint64_t offset = conformanceEntry;
  conformanceEntry = conformance;

  dc->getSelfNominalTypeDecl()->registerProtocolConformance(conformance);

  // If the conformance is complete, we're done.
  if (conformance->isComplete())
    return conformance;

  conformance->setState(ProtocolConformanceState::Complete);
  conformance->setLazyLoader(this, offset);
  return conformance;
}

GenericParamList *ModuleFile::maybeReadGenericParams(DeclContext *DC) {
  using namespace decls_block;

  assert(DC && "need a context for the decls in the list");

  BCOffsetRAII lastRecordOffset(DeclTypeCursor);
  SmallVector<uint64_t, 8> scratch;
  StringRef blobData;

  llvm::BitstreamEntry next =
      fatalIfUnexpected(DeclTypeCursor.advance(AF_DontPopBlockAtEnd));
  if (next.Kind != llvm::BitstreamEntry::Record)
    return nullptr;

  unsigned kind =
      fatalIfUnexpected(DeclTypeCursor.readRecord(next.ID, scratch, &blobData));
  if (kind != GENERIC_PARAM_LIST)
    return nullptr;
  lastRecordOffset.reset();

  SmallVector<GenericTypeParamDecl *, 8> params;

  ArrayRef<uint64_t> paramIDs;
  GenericParamListLayout::readRecord(scratch, paramIDs);
  for (DeclID nextParamID : paramIDs) {
    auto genericParam = cast<GenericTypeParamDecl>(getDecl(nextParamID));
    params.push_back(genericParam);
  }

  // Don't create empty generic parameter lists. (This should never happen in
  // practice, but it doesn't hurt to be defensive.)
  if (params.empty())
    return nullptr;

  return GenericParamList::create(getContext(), SourceLoc(),
                                  params, SourceLoc(), { },
                                  SourceLoc());
}

void ModuleFile::readGenericRequirements(
                   SmallVectorImpl<Requirement> &requirements,
                   llvm::BitstreamCursor &Cursor) {
  using namespace decls_block;

  BCOffsetRAII lastRecordOffset(Cursor);
  SmallVector<uint64_t, 8> scratch;
  StringRef blobData;

  while (true) {
    lastRecordOffset.reset();
    bool shouldContinue = true;

    llvm::BitstreamEntry entry =
        fatalIfUnexpected(Cursor.advance(AF_DontPopBlockAtEnd));
    if (entry.Kind != llvm::BitstreamEntry::Record)
      break;

    scratch.clear();
    unsigned recordID = fatalIfUnexpected(
        Cursor.readRecord(entry.ID, scratch, &blobData));
    switch (recordID) {
    case GENERIC_REQUIREMENT: {
      uint8_t rawKind;
      uint64_t rawTypeIDs[2];
      GenericRequirementLayout::readRecord(scratch, rawKind,
                                           rawTypeIDs[0], rawTypeIDs[1]);

      switch (rawKind) {
      case GenericRequirementKind::Conformance: {
        auto subject = getType(rawTypeIDs[0]);
        auto constraint = getType(rawTypeIDs[1]);

        requirements.push_back(Requirement(RequirementKind::Conformance,
                                           subject, constraint));
        break;
      }
      case GenericRequirementKind::Superclass: {
        auto subject = getType(rawTypeIDs[0]);
        auto constraint = getType(rawTypeIDs[1]);

        requirements.push_back(Requirement(RequirementKind::Superclass,
                                           subject, constraint));
        break;
      }
      case GenericRequirementKind::SameType: {
        auto first = getType(rawTypeIDs[0]);
        auto second = getType(rawTypeIDs[1]);

        requirements.push_back(Requirement(RequirementKind::SameType,
                                           first, second));
        break;
      }
      default:
        // Unknown requirement kind.
        fatal();
      }
      break;
      }
    case LAYOUT_REQUIREMENT: {
      uint8_t rawKind;
      uint64_t rawTypeID;
      uint32_t size;
      uint32_t alignment;
      LayoutRequirementLayout::readRecord(scratch, rawKind, rawTypeID,
                                          size, alignment);

      auto first = getType(rawTypeID);
      LayoutConstraint layout;
      LayoutConstraintKind kind = LayoutConstraintKind::UnknownLayout;
      switch (rawKind) {
      default:
        // Unknown layout requirement kind.
        fatal();
      case LayoutRequirementKind::NativeRefCountedObject:
        kind = LayoutConstraintKind::NativeRefCountedObject;
        break;
      case LayoutRequirementKind::RefCountedObject:
        kind = LayoutConstraintKind::RefCountedObject;
        break;
      case LayoutRequirementKind::Trivial:
        kind = LayoutConstraintKind::Trivial;
        break;
      case LayoutRequirementKind::TrivialOfExactSize:
        kind = LayoutConstraintKind::TrivialOfExactSize;
        break;
      case LayoutRequirementKind::TrivialOfAtMostSize:
        kind = LayoutConstraintKind::TrivialOfAtMostSize;
        break;
      case LayoutRequirementKind::Class:
        kind = LayoutConstraintKind::Class;
        break;
      case LayoutRequirementKind::NativeClass:
        kind = LayoutConstraintKind::NativeClass;
        break;
      case LayoutRequirementKind::UnknownLayout:
        kind = LayoutConstraintKind::UnknownLayout;
        break;
      }

      ASTContext &ctx = getContext();
      if (kind != LayoutConstraintKind::TrivialOfAtMostSize &&
          kind != LayoutConstraintKind::TrivialOfExactSize)
        layout = LayoutConstraint::getLayoutConstraint(kind, ctx);
      else
        layout =
            LayoutConstraint::getLayoutConstraint(kind, size, alignment, ctx);

      requirements.push_back(
          Requirement(RequirementKind::Layout, first, layout));
      break;
      }
    default:
      // This record is not part of the GenericParamList.
      shouldContinue = false;
      break;
    }

    if (!shouldContinue)
      break;
  }
}

/// Advances past any records that might be part of a requirement signature.
static llvm::Error skipGenericRequirements(llvm::BitstreamCursor &Cursor) {
  using namespace decls_block;

  BCOffsetRAII lastRecordOffset(Cursor);

  while (true) {
    Expected<llvm::BitstreamEntry> maybeEntry =
        Cursor.advance(AF_DontPopBlockAtEnd);
    if (!maybeEntry)
      return maybeEntry.takeError();
    llvm::BitstreamEntry entry = maybeEntry.get();
    if (entry.Kind != llvm::BitstreamEntry::Record)
      break;

    Expected<unsigned> maybeRecordID = Cursor.skipRecord(entry.ID);
    if (!maybeRecordID)
      return maybeRecordID.takeError();
    switch (maybeRecordID.get()) {
    case GENERIC_REQUIREMENT:
    case LAYOUT_REQUIREMENT:
      break;

    default:
      // This record is not a generic requirement.
      return llvm::Error::success();
    }

    lastRecordOffset.reset();
  }
  return llvm::Error::success();
}

void ModuleFile::configureGenericEnvironment(
             GenericContext *genericDecl,
             serialization::GenericEnvironmentID envID) {
  if (envID == 0) return;

  auto sigOrEnv = getGenericSignatureOrEnvironment(envID);

  // If we just have a generic signature, set up lazy generic environment
  // creation.
  if (auto genericSig = sigOrEnv.dyn_cast<GenericSignature *>()) {
    genericDecl->setLazyGenericEnvironment(this, genericSig, envID);
    return;
  }

  // If we have a full generic environment, it's because it happened to be
  // deserialized already. Record it directly.
  if (auto genericEnv = sigOrEnv.dyn_cast<GenericEnvironment *>()) {
    genericDecl->setGenericEnvironment(genericEnv);
    return;
  }
}

GenericSignature *ModuleFile::getGenericSignature(
                                      serialization::GenericSignatureID ID) {
  using namespace decls_block;

  // Zero is a sentinel for having no generic signature.
  if (ID == 0) return nullptr;

  assert(ID <= GenericSignatures.size() && "invalid GenericSignature ID");
  auto &sigOrOffset = GenericSignatures[ID-1];

  // If we've already deserialized this generic signature, return it.
  if (sigOrOffset.isComplete()) {
    return sigOrOffset.get();
  }

  // Read the generic signature.
  BCOffsetRAII restoreOffset(DeclTypeCursor);
  fatalIfNotSuccess(DeclTypeCursor.JumpToBit(sigOrOffset));

  // Read the parameter types.
  SmallVector<GenericTypeParamType *, 4> paramTypes;
  StringRef blobData;
  SmallVector<uint64_t, 8> scratch;

<<<<<<< HEAD
  llvm::BitstreamEntry entry =
      fatalIfUnexpected(DeclTypeCursor.advance(AF_DontPopBlockAtEnd));
  if (entry.Kind != llvm::BitstreamEntry::Record) {
    error();
    return nullptr;
  }

  unsigned recordID = fatalIfUnexpected(
      DeclTypeCursor.readRecord(entry.ID, scratch, &blobData));
  if (recordID != GENERIC_SIGNATURE) {
    error();
    return nullptr;
  }
=======
  auto entry = DeclTypeCursor.advance(AF_DontPopBlockAtEnd);
  if (entry.Kind != llvm::BitstreamEntry::Record)
    fatal();

  unsigned recordID = DeclTypeCursor.readRecord(entry.ID, scratch, &blobData);
  if (recordID != GENERIC_SIGNATURE)
    fatal();
>>>>>>> 0742e6ff

  ArrayRef<uint64_t> rawParamIDs;
  GenericSignatureLayout::readRecord(scratch, rawParamIDs);

  for (unsigned i = 0, n = rawParamIDs.size(); i != n; ++i) {
    auto paramTy = getType(rawParamIDs[i])->castTo<GenericTypeParamType>();
    paramTypes.push_back(paramTy);
  }

  // Read the generic requirements.
  SmallVector<Requirement, 4> requirements;
  readGenericRequirements(requirements, DeclTypeCursor);

  // Construct the generic signature from the loaded parameters and
  // requirements.
  auto signature = GenericSignature::get(paramTypes, requirements);

  // If we've already deserialized this generic signature, return it.
  if (sigOrOffset.isComplete()) {
    return sigOrOffset.get();
  }

  sigOrOffset = signature;
  return signature;
}

llvm::PointerUnion<GenericSignature *, GenericEnvironment *>
ModuleFile::getGenericSignatureOrEnvironment(
                                         serialization::GenericEnvironmentID ID,
                                         bool wantEnvironment) {
  // The empty result with the type the caller expects.
  llvm::PointerUnion<GenericSignature *, GenericEnvironment *> result;
  if (wantEnvironment)
    result = static_cast<GenericEnvironment *>(nullptr);

  // Zero is a sentinel for having no generic environment.
  if (ID == 0) return result;

  assert(ID <= GenericEnvironments.size() && "invalid GenericEnvironment ID");
  auto &envOrOffset = GenericEnvironments[ID-1];

  // If we've already deserialized this generic environment, return it.
  if (envOrOffset.isComplete()) {
    return envOrOffset.get();
  }

  // Extract the bit offset or generic signature ID.
  uint64_t bitOffset = envOrOffset;
  GenericSignature *signature = nullptr;
  if (bitOffset & 0x01) {
    // We have a generic signature ID.
    signature = getGenericSignature(bitOffset >> 1);
  } else {
    bitOffset = bitOffset >> 1;

    // Read the generic environment.
    BCOffsetRAII restoreOffset(DeclTypeCursor);
    fatalIfNotSuccess(DeclTypeCursor.JumpToBit(bitOffset));

    SmallVector<GenericTypeParamType *, 4> paramTypes;
    using namespace decls_block;

    StringRef blobData;
    SmallVector<uint64_t, 8> scratch;

    // we only want to be tracking the offset for this part of the function,
    // since loading the generic signature (a) may read the record we reject,
    // and (b) shouldn't have its progress erased. (That function also does its
    // own internal tracking.)
    BCOffsetRAII lastRecordOffset(DeclTypeCursor);

    llvm::BitstreamEntry entry =
        fatalIfUnexpected(DeclTypeCursor.advance(AF_DontPopBlockAtEnd));
    if (entry.Kind != llvm::BitstreamEntry::Record)
      return result;

<<<<<<< HEAD
    unsigned recordID = fatalIfUnexpected(
        DeclTypeCursor.readRecord(entry.ID, scratch, &blobData));
    if (recordID != SIL_GENERIC_ENVIRONMENT) {
      error();
      return result;
    }
=======
    unsigned recordID = DeclTypeCursor.readRecord(entry.ID, scratch, &blobData);
    if (recordID != SIL_GENERIC_ENVIRONMENT)
      fatal();
>>>>>>> 0742e6ff

    ArrayRef<uint64_t> rawParamIDs;
    SILGenericEnvironmentLayout::readRecord(scratch, rawParamIDs);
    lastRecordOffset.reset();

    if (rawParamIDs.size() % 2 != 0)
      fatal();

    for (unsigned i = 0, n = rawParamIDs.size(); i != n; i += 2) {
      Identifier name = getIdentifier(rawParamIDs[i]);
      auto paramTy = getType(rawParamIDs[i+1])->castTo<GenericTypeParamType>();

      if (!name.empty()) {
        auto paramDecl =
          createDecl<GenericTypeParamDecl>(getAssociatedModule(),
                                           name,
                                           SourceLoc(),
                                           paramTy->getDepth(),
                                           paramTy->getIndex());
        paramTy = paramDecl->getDeclaredInterfaceType()
                   ->castTo<GenericTypeParamType>();
      }

      paramTypes.push_back(paramTy);
    }

    // If there are no parameters, the environment is empty.
    if (paramTypes.empty()) {
      if (wantEnvironment)
        envOrOffset = nullptr;

      return result;
    }

    // Read the generic requirements.
    SmallVector<Requirement, 4> requirements;
    readGenericRequirements(requirements, DeclTypeCursor);

    // Construct the generic signature from the loaded parameters and
    // requirements.
    signature = GenericSignature::get(paramTypes, requirements);
  }

  // If we only want the signature, return it now.
  if (!wantEnvironment) return signature;

  // If we've already deserialized this generic environment, return it.
  if (envOrOffset.isComplete()) {
    return envOrOffset.get();
  }

  // Form the generic environment. Record it now so that deserialization of
  // the archetypes in the environment can refer to this environment.
  auto genericEnv = signature->createGenericEnvironment();
  envOrOffset = genericEnv;

  return genericEnv;
}

GenericEnvironment *ModuleFile::getGenericEnvironment(
                                       serialization::GenericEnvironmentID ID) {
  return getGenericSignatureOrEnvironment(ID, /*wantEnvironment=*/true)
           .get<GenericEnvironment *>();
}

SubstitutionMap ModuleFile::getSubstitutionMap(
                                        serialization::SubstitutionMapID id) {
  using namespace decls_block;

  // Zero is a sentinel for having an empty substitution map.
  if (id == 0) return SubstitutionMap();

  assert(id <= SubstitutionMaps.size() && "invalid SubstitutionMap ID");
  auto &substitutionsOrOffset = SubstitutionMaps[id-1];

  // If we've already deserialized this substitution map, return it.
  if (substitutionsOrOffset.isComplete()) {
    return substitutionsOrOffset.get();
  }

  // Read the substitution map.
  BCOffsetRAII restoreOffset(DeclTypeCursor);
  fatalIfNotSuccess(DeclTypeCursor.JumpToBit(substitutionsOrOffset));

  // Read the substitution map.
<<<<<<< HEAD
  llvm::BitstreamEntry entry =
      fatalIfUnexpected(DeclTypeCursor.advance(AF_DontPopBlockAtEnd));
  if (entry.Kind != llvm::BitstreamEntry::Record) {
    error();
    return SubstitutionMap();
  }

  StringRef blobData;
  SmallVector<uint64_t, 8> scratch;
  unsigned recordID = fatalIfUnexpected(
      DeclTypeCursor.readRecord(entry.ID, scratch, &blobData));
  if (recordID != SUBSTITUTION_MAP) {
    error();
    return SubstitutionMap();
  }
=======
  auto entry = DeclTypeCursor.advance(AF_DontPopBlockAtEnd);
  if (entry.Kind != llvm::BitstreamEntry::Record)
    fatal();

  StringRef blobData;
  SmallVector<uint64_t, 8> scratch;
  unsigned recordID = DeclTypeCursor.readRecord(entry.ID, scratch, &blobData);
  if (recordID != SUBSTITUTION_MAP)
    fatal();
>>>>>>> 0742e6ff

  GenericSignatureID genericSigID;
  uint64_t numConformances;
  ArrayRef<uint64_t> replacementTypeIDs;
  SubstitutionMapLayout::readRecord(scratch, genericSigID, numConformances,
                                    replacementTypeIDs);

  // Generic signature.
  auto genericSig = getGenericSignature(genericSigID);
  if (!genericSig)
    fatal();

  // Load the replacement types.
  SmallVector<Type, 4> replacementTypes;
  replacementTypes.reserve(replacementTypeIDs.size());
  for (auto typeID : replacementTypeIDs) {
    replacementTypes.push_back(getType(typeID));
  }

  // Read the conformances.
  SmallVector<ProtocolConformanceRef, 4> conformances;
  conformances.reserve(numConformances);
  for (unsigned i : range(numConformances)) {
    (void)i;
    conformances.push_back(readConformance(DeclTypeCursor));
  }

  // Form the substitution map and record it.
  auto substitutions =
    SubstitutionMap::get(genericSig, ArrayRef<Type>(replacementTypes),
                         ArrayRef<ProtocolConformanceRef>(conformances));
  substitutionsOrOffset = substitutions;
  return substitutions;
}

bool ModuleFile::readDefaultWitnessTable(ProtocolDecl *proto) {
  using namespace decls_block;

  llvm::BitstreamEntry entry =
      fatalIfUnexpected(DeclTypeCursor.advance(AF_DontPopBlockAtEnd));
  if (entry.Kind != llvm::BitstreamEntry::Record)
    return true;

  SmallVector<uint64_t, 16> witnessIDBuffer;

  unsigned kind =
      fatalIfUnexpected(DeclTypeCursor.readRecord(entry.ID, witnessIDBuffer));
  assert(kind == DEFAULT_WITNESS_TABLE);
  (void)kind;

  ArrayRef<uint64_t> rawWitnessIDs;
  decls_block::DefaultWitnessTableLayout::readRecord(
      witnessIDBuffer, rawWitnessIDs);

  if (rawWitnessIDs.empty())
    return false;

  unsigned e = rawWitnessIDs.size();
  assert(e % 2 == 0 && "malformed default witness table");
  (void) e;

  for (unsigned i = 0, e = rawWitnessIDs.size(); i < e; i += 2) {
    ValueDecl *requirement = cast<ValueDecl>(getDecl(rawWitnessIDs[i]));
    assert(requirement && "unable to deserialize next requirement");
    ValueDecl *witness = cast<ValueDecl>(getDecl(rawWitnessIDs[i + 1]));
    assert(witness && "unable to deserialize next witness");
    assert(requirement->getDeclContext() == proto);

    proto->setDefaultWitness(requirement, witness);
  }

  return false;
}

static Optional<swift::CtorInitializerKind>
getActualCtorInitializerKind(uint8_t raw) {
  switch (serialization::CtorInitializerKind(raw)) {
#define CASE(NAME) \
  case serialization::CtorInitializerKind::NAME: \
    return swift::CtorInitializerKind::NAME;
  CASE(Designated)
  CASE(Convenience)
  CASE(Factory)
  CASE(ConvenienceFactory)
#undef CASE
  }
  return None;
}

static bool isReExportedToModule(const ValueDecl *value,
                                 const ModuleDecl *expectedModule) {
  const DeclContext *valueDC = value->getDeclContext();
  auto fromClangModule
      = dyn_cast<ClangModuleUnit>(valueDC->getModuleScopeContext());
  if (!fromClangModule)
    return false;
  StringRef exportedName = fromClangModule->getExportedModuleName();

  auto toClangModule
      = dyn_cast<ClangModuleUnit>(expectedModule->getFiles().front());
  if (toClangModule)
    return exportedName == toClangModule->getExportedModuleName();
  return exportedName == expectedModule->getName().str();
}

/// Remove values from \p values that don't match the expected type or module.
///
/// Any of \p expectedTy, \p expectedModule, or \p expectedGenericSig can be
/// omitted, in which case any type or module is accepted. Values imported
/// from Clang can also appear in any module.
static void filterValues(Type expectedTy, ModuleDecl *expectedModule,
                         CanGenericSignature expectedGenericSig, bool isType,
                         bool inProtocolExt, bool importedFromClang,
                         bool isStatic,
                         Optional<swift::CtorInitializerKind> ctorInit,
                         SmallVectorImpl<ValueDecl *> &values) {
  CanType canTy;
  if (expectedTy)
    canTy = expectedTy->getCanonicalType();

  auto newEnd = std::remove_if(values.begin(), values.end(),
                               [=](ValueDecl *value) {
    // Ignore anything that was parsed (vs. deserialized), because a serialized
    // module cannot refer to it.
    if (value->getDeclContext()->getParentSourceFile())
      return true;

    if (isType != isa<TypeDecl>(value))
      return true;
    if (!value->hasInterfaceType())
      return true;
    if (canTy && value->getInterfaceType()->getCanonicalType() != canTy)
      return true;
    if (value->isStatic() != isStatic)
      return true;
    if (value->hasClangNode() != importedFromClang)
      return true;

    if (value->getAttrs().hasAttribute<ForbidSerializingReferenceAttr>())
      return true;

    // FIXME: Should be able to move a value from an extension in a derived
    // module to the original definition in a base module.
    if (expectedModule && !value->hasClangNode() &&
        value->getModuleContext() != expectedModule &&
        !isReExportedToModule(value, expectedModule))
      return true;

    // If we're expecting a member within a constrained extension with a
    // particular generic signature, match that signature.
    if (expectedGenericSig &&
        value->getDeclContext()->getGenericSignatureOfContext()
          ->getCanonicalSignature() != expectedGenericSig)
      return true;

    // If we don't expect a specific generic signature, ignore anything from a
    // constrained extension.
    if (!expectedGenericSig &&
        isa<ExtensionDecl>(value->getDeclContext()) &&
        cast<ExtensionDecl>(value->getDeclContext())->isConstrainedExtension())
      return true;

    // If we're looking at members of a protocol or protocol extension,
    // filter by whether we expect to find something in a protocol extension or
    // not. This lets us distinguish between a protocol member and a protocol
    // extension member that have the same type.
    if (value->getDeclContext()->getSelfProtocolDecl() &&
        (bool)value->getDeclContext()->getExtendedProtocolDecl()
          != inProtocolExt)
      return true;

    // If we're expecting an initializer with a specific kind, and this is not
    // an initializer with that kind, remove it.
    if (ctorInit) {
      if (!isa<ConstructorDecl>(value) ||
          cast<ConstructorDecl>(value)->getInitKind() != *ctorInit)
        return true;
    }
    return false;
  });
  values.erase(newEnd, values.end());
}

Expected<Decl *>
ModuleFile::resolveCrossReference(ModuleID MID, uint32_t pathLen) {
  using namespace decls_block;

  ModuleDecl *baseModule = getModule(MID);
  if (!baseModule) {
    return llvm::make_error<XRefNonLoadedModuleError>(getIdentifier(MID));
  }

  assert(baseModule && "missing dependency");
  PrettyXRefTrace pathTrace(*baseModule);

<<<<<<< HEAD
  llvm::BitstreamEntry entry =
      fatalIfUnexpected(DeclTypeCursor.advance(AF_DontPopBlockAtEnd));
  if (entry.Kind != llvm::BitstreamEntry::Record) {
    error();
    return nullptr;
  }
=======
  auto entry = DeclTypeCursor.advance(AF_DontPopBlockAtEnd);
  if (entry.Kind != llvm::BitstreamEntry::Record)
    fatal();
>>>>>>> 0742e6ff

  SmallVector<ValueDecl *, 8> values;
  SmallVector<uint64_t, 8> scratch;
  StringRef blobData;

  // Read the first path piece. This one is special because lookup is performed
  // against the base module, rather than against the previous link in the path.
  // In particular, operator path pieces represent actual operators here, but
  // filters on operator functions when they appear later on.
  scratch.clear();
  unsigned recordID = fatalIfUnexpected(
      DeclTypeCursor.readRecord(entry.ID, scratch, &blobData));
  switch (recordID) {
  case XREF_TYPE_PATH_PIECE:
  case XREF_VALUE_PATH_PIECE: {
    IdentifierID IID;
    IdentifierID privateDiscriminator = 0;
    TypeID TID = 0;
    bool isType = (recordID == XREF_TYPE_PATH_PIECE);
    bool inProtocolExt = false;
    bool importedFromClang = false;
    bool isStatic = false;
    if (isType)
      XRefTypePathPieceLayout::readRecord(scratch, IID, privateDiscriminator,
                                          inProtocolExt, importedFromClang);
    else
      XRefValuePathPieceLayout::readRecord(scratch, TID, IID, inProtocolExt,
                                           importedFromClang, isStatic);

    DeclBaseName name = getDeclBaseName(IID);
    pathTrace.addValue(name);
    if (privateDiscriminator)
      pathTrace.addValue(getIdentifier(privateDiscriminator));

    Type filterTy;
    if (!isType) {
      auto maybeType = getTypeChecked(TID);
      if (!maybeType) {
        // FIXME: Don't throw away the inner error's information.
        consumeError(maybeType.takeError());
        return llvm::make_error<XRefError>("couldn't decode type",
                                           pathTrace, name);
      }
      filterTy = maybeType.get();
      pathTrace.addType(filterTy);
    }

    if (privateDiscriminator) {
      baseModule->lookupMember(values, baseModule, name,
                               getIdentifier(privateDiscriminator));
    } else {
      baseModule->lookupQualified(baseModule, name,
                                  NL_QualifiedDefault | NL_KnownNoDependency,
                                  values);
    }
    filterValues(filterTy, nullptr, nullptr, isType, inProtocolExt,
                 importedFromClang, isStatic, None, values);
    break;
  }
      
  case XREF_OPAQUE_RETURN_TYPE_PATH_PIECE: {
    IdentifierID DefiningDeclNameID;
    
    XRefOpaqueReturnTypePathPieceLayout::readRecord(scratch, DefiningDeclNameID);
    
    auto name = getIdentifier(DefiningDeclNameID);
    pathTrace.addOpaqueReturnType(name);
    
    if (auto opaque = baseModule->lookupOpaqueResultType(name.str(), nullptr)) {
      values.push_back(opaque);
    }
    break;
  }

  case XREF_EXTENSION_PATH_PIECE:
    llvm_unreachable("can only extend a nominal");

  case XREF_OPERATOR_OR_ACCESSOR_PATH_PIECE: {
    IdentifierID IID;
    uint8_t rawOpKind;
    XRefOperatorOrAccessorPathPieceLayout::readRecord(scratch, IID, rawOpKind);

    Identifier opName = getIdentifier(IID);
    pathTrace.addOperator(opName);

    switch (rawOpKind) {
    case OperatorKind::Infix:
      return baseModule->lookupInfixOperator(opName);
    case OperatorKind::Prefix:
      return baseModule->lookupPrefixOperator(opName);
    case OperatorKind::Postfix:
      return baseModule->lookupPostfixOperator(opName);
    case OperatorKind::PrecedenceGroup:
      return baseModule->lookupPrecedenceGroup(opName);
    default:
      // Unknown operator kind.
      fatal();
    }
  }

  case XREF_GENERIC_PARAM_PATH_PIECE:
  case XREF_INITIALIZER_PATH_PIECE:
    llvm_unreachable("only in a nominal or function");

  default:
    // Unknown xref kind.
    pathTrace.addUnknown(recordID);
    fatal();
  }

  auto getXRefDeclNameForError = [&]() -> DeclName {
    DeclName result = pathTrace.getLastName();
    while (--pathLen) {
      llvm::BitstreamEntry entry =
          fatalIfUnexpected(DeclTypeCursor.advance(AF_DontPopBlockAtEnd));
      if (entry.Kind != llvm::BitstreamEntry::Record)
        return Identifier();

      scratch.clear();
      unsigned recordID = fatalIfUnexpected(
          DeclTypeCursor.readRecord(entry.ID, scratch, &blobData));
      switch (recordID) {
      case XREF_TYPE_PATH_PIECE: {
        IdentifierID IID;
        XRefTypePathPieceLayout::readRecord(scratch, IID, None, None, None);
        result = getIdentifier(IID);
        break;
      }
      case XREF_VALUE_PATH_PIECE: {
        IdentifierID IID;
        XRefValuePathPieceLayout::readRecord(scratch, None, IID, None, None,
                                             None);
        result = getIdentifier(IID);
        break;
      }
      case XREF_OPAQUE_RETURN_TYPE_PATH_PIECE: {
        IdentifierID IID;
        XRefOpaqueReturnTypePathPieceLayout::readRecord(scratch, IID);
        auto mangledName = getIdentifier(IID);
        
        SmallString<64> buf;
        {
          llvm::raw_svector_ostream os(buf);
          os << "<<opaque return type of ";
          os << mangledName.str();
          os << ">>";
        }
        
        result = getContext().getIdentifier(buf);
        break;
      }
      case XREF_INITIALIZER_PATH_PIECE:
        result = DeclBaseName::createConstructor();
        break;

      case XREF_EXTENSION_PATH_PIECE:
      case XREF_OPERATOR_OR_ACCESSOR_PATH_PIECE:
        break;

      case XREF_GENERIC_PARAM_PATH_PIECE:
        // Can't get the name without deserializing.
        result = Identifier();
        break;

      default:
        // Unknown encoding.
        return Identifier();
      }
    }
    return result;
  };

  if (values.empty()) {
    return llvm::make_error<XRefError>("top-level value not found", pathTrace,
                                       getXRefDeclNameForError());
  }

  // Filters for values discovered in the remaining path pieces.
  ModuleDecl *M = nullptr;
  CanGenericSignature genericSig = nullptr;

  // For remaining path pieces, filter or drill down into the results we have.
  while (--pathLen) {
<<<<<<< HEAD
    llvm::BitstreamEntry entry =
        fatalIfUnexpected(DeclTypeCursor.advance(AF_DontPopBlockAtEnd));
    if (entry.Kind != llvm::BitstreamEntry::Record) {
      error();
      return nullptr;
    }
=======
    auto entry = DeclTypeCursor.advance(AF_DontPopBlockAtEnd);
    if (entry.Kind != llvm::BitstreamEntry::Record)
      fatal();
>>>>>>> 0742e6ff

    scratch.clear();
    unsigned recordID = fatalIfUnexpected(
        DeclTypeCursor.readRecord(entry.ID, scratch, &blobData));
    switch (recordID) {
    case XREF_TYPE_PATH_PIECE: {
      if (values.size() == 1 && isa<NominalTypeDecl>(values.front())) {
        // Fast path for nested types that avoids deserializing all
        // members of the parent type.
        IdentifierID IID;
        IdentifierID privateDiscriminator;
        bool importedFromClang = false;
        bool inProtocolExt = false;
        XRefTypePathPieceLayout::readRecord(scratch, IID, privateDiscriminator,
                                            inProtocolExt, importedFromClang);
        if (privateDiscriminator)
          goto giveUpFastPath;

        Identifier memberName = getIdentifier(IID);
        pathTrace.addValue(memberName);

        llvm::PrettyStackTraceString message{
          "If you're seeing a crash here, try passing "
            "-Xfrontend -disable-serialization-nested-type-lookup-table"};

        auto *baseType = cast<NominalTypeDecl>(values.front());
        ModuleDecl *extensionModule = M;
        if (!extensionModule)
          extensionModule = baseType->getModuleContext();

        // Fault in extensions, then ask every file in the module.
        (void)baseType->getExtensions();
        TypeDecl *nestedType = nullptr;
        for (FileUnit *file : extensionModule->getFiles()) {
          if (file == getFile())
            continue;
          nestedType = file->lookupNestedType(memberName, baseType);
          if (nestedType)
            break;
        }

        if (nestedType) {
          SmallVector<ValueDecl *, 1> singleValueBuffer{nestedType};
          filterValues(/*expectedTy*/Type(), extensionModule, genericSig,
                       /*isType*/true, inProtocolExt, importedFromClang,
                       /*isStatic*/false, /*ctorInit*/None, singleValueBuffer);
          if (!singleValueBuffer.empty()) {
            values.assign({nestedType});
            ++NumNestedTypeShortcuts;
            break;
          }
        }

        pathTrace.removeLast();
      }
giveUpFastPath:
      LLVM_FALLTHROUGH;
    }
    case XREF_VALUE_PATH_PIECE:
    case XREF_INITIALIZER_PATH_PIECE: {
      TypeID TID = 0;
      DeclBaseName memberName;
      Identifier privateDiscriminator;
      Optional<swift::CtorInitializerKind> ctorInit;
      bool isType = false;
      bool inProtocolExt = false;
      bool importedFromClang = false;
      bool isStatic = false;
      switch (recordID) {
      case XREF_TYPE_PATH_PIECE: {
        IdentifierID IID, discriminatorID;
        XRefTypePathPieceLayout::readRecord(scratch, IID, discriminatorID,
                                            inProtocolExt, importedFromClang);
        memberName = getDeclBaseName(IID);
        privateDiscriminator = getIdentifier(discriminatorID);
        isType = true;
        break;
      }

      case XREF_VALUE_PATH_PIECE: {
        IdentifierID IID;
        XRefValuePathPieceLayout::readRecord(scratch, TID, IID, inProtocolExt,
                                             importedFromClang, isStatic);
        memberName = getDeclBaseName(IID);
        break;
      }

      case XREF_INITIALIZER_PATH_PIECE: {
        uint8_t kind;
        XRefInitializerPathPieceLayout::readRecord(scratch, TID, inProtocolExt,
                                                   importedFromClang, kind);
        memberName = DeclBaseName::createConstructor();
        ctorInit = getActualCtorInitializerKind(kind);
        break;
      }
        
      default:
        llvm_unreachable("Unhandled path piece");
      }

      pathTrace.addValue(memberName);
      if (!privateDiscriminator.empty())
        pathTrace.addPrivateDiscriminator(privateDiscriminator);

      Type filterTy;
      if (!isType) {
        auto maybeType = getTypeChecked(TID);
        if (!maybeType) {
          // FIXME: Don't throw away the inner error's information.
          consumeError(maybeType.takeError());
          return llvm::make_error<XRefError>("couldn't decode type",
                                             pathTrace, memberName);
        }
        filterTy = maybeType.get();
        pathTrace.addType(filterTy);
      }

      if (values.size() != 1) {
        return llvm::make_error<XRefError>("multiple matching base values",
                                           pathTrace,
                                           getXRefDeclNameForError());
      }

      auto nominal = dyn_cast<NominalTypeDecl>(values.front());
      values.clear();

      if (!nominal) {
        return llvm::make_error<XRefError>("base is not a nominal type",
                                           pathTrace,
                                           getXRefDeclNameForError());
      }

      if (!privateDiscriminator.empty()) {
        ModuleDecl *searchModule = M;
        if (!searchModule)
          searchModule = nominal->getModuleContext();
        searchModule->lookupMember(values, nominal, memberName,
                                   privateDiscriminator);

      } else {
        auto members = nominal->lookupDirect(memberName);
        values.append(members.begin(), members.end());
      }
      filterValues(filterTy, M, genericSig, isType, inProtocolExt,
                   importedFromClang, isStatic, ctorInit, values);
      break;
    }

    case XREF_EXTENSION_PATH_PIECE: {
      ModuleID ownerID;
      GenericSignatureID rawGenericSig;
      XRefExtensionPathPieceLayout::readRecord(scratch, ownerID, rawGenericSig);
      M = getModule(ownerID);
      if (!M) {
        return llvm::make_error<XRefError>("module is not loaded",
                                           pathTrace, getIdentifier(ownerID));
      }
      pathTrace.addExtension(M);

      // Read the generic signature, if we have one.
      genericSig = CanGenericSignature(getGenericSignature(rawGenericSig));

      continue;
    }

    case XREF_OPERATOR_OR_ACCESSOR_PATH_PIECE: {
      uint8_t rawKind;
      XRefOperatorOrAccessorPathPieceLayout::readRecord(scratch, None,
                                                        rawKind);
      if (values.empty())
        break;

      if (!values.front()->getBaseName().isOperator()) {
        pathTrace.addAccessor(rawKind);
        if (auto storage = dyn_cast<AbstractStorageDecl>(values.front())) {
          auto actualKind = getActualAccessorKind(rawKind);
          if (!actualKind) {
            // Unknown accessor kind.
            fatal();
          }
          values.front() = storage->getAccessor(*actualKind);
          if (!values.front()) {
            return llvm::make_error<XRefError>("missing accessor",
                                               pathTrace,
                                               getXRefDeclNameForError());

          }
        }
        break;
      }

      pathTrace.addOperatorFilter(rawKind);

      auto newEnd = std::remove_if(values.begin(), values.end(),
                                   [=](ValueDecl *value) {
        auto fn = dyn_cast<FuncDecl>(value);
        if (!fn)
          return true;
        if (!fn->getOperatorDecl())
          return true;
        if (getStableFixity(fn->getOperatorDecl()->getKind()) != rawKind)
          return true;
        return false;
      });
      values.erase(newEnd, values.end());
      break;
    }

    case XREF_GENERIC_PARAM_PATH_PIECE: {
      if (values.size() != 1) {
        return llvm::make_error<XRefError>("multiple matching base values",
                                           pathTrace,
                                           getXRefDeclNameForError());
      }

      uint32_t depth, paramIndex;
      XRefGenericParamPathPieceLayout::readRecord(scratch, depth, paramIndex);

      pathTrace.addGenericParam(paramIndex);

      ValueDecl *base = values.front();

      GenericSignature *currentSig = nullptr;
      if (auto nominal = dyn_cast<NominalTypeDecl>(base)) {
        if (genericSig) {
          // Find an extension in the requested module that has the
          // correct generic signature.
          for (auto ext : nominal->getExtensions()) {
            if (ext->getModuleContext() == M &&
                ext->getGenericSignature()->getCanonicalSignature()
                  == genericSig) {
              currentSig = ext->getGenericSignature();
              break;
            }
          }
          assert(currentSig && "Couldn't find constrained extension");
        } else {
          // Simple case: use the nominal type's generic parameters.
          currentSig = nominal->getGenericSignature();
        }
      } else if (auto alias = dyn_cast<TypeAliasDecl>(base)) {
        currentSig = alias->getGenericSignature();
      } else if (auto fn = dyn_cast<AbstractFunctionDecl>(base)) {
        currentSig = fn->getGenericSignature();
      } else if (auto subscript = dyn_cast<SubscriptDecl>(base)) {
        currentSig = subscript->getGenericSignature();
      } else if (auto opaque = dyn_cast<OpaqueTypeDecl>(base)) {
        currentSig = opaque->getGenericSignature();
      }

      if (!currentSig) {
        return llvm::make_error<XRefError>(
            "cross-reference to generic param for non-generic type",
            pathTrace, getXRefDeclNameForError());
      }

      bool found = false;
      for (auto paramTy : currentSig->getGenericParams()) {
        if (paramTy->getIndex() == paramIndex &&
            paramTy->getDepth() == depth) {
          values.clear();
          values.push_back(paramTy->getDecl());
          found = true;
          break;
        }
      }

      if (!found) {
        return llvm::make_error<XRefError>(
            "invalid generic argument index or depth",
            pathTrace, getXRefDeclNameForError());
      }

      break;
    }
        
    case XREF_OPAQUE_RETURN_TYPE_PATH_PIECE: {
      values.clear();
      IdentifierID DefiningDeclNameID;
      
      XRefOpaqueReturnTypePathPieceLayout::readRecord(scratch, DefiningDeclNameID);
      
      auto name = getIdentifier(DefiningDeclNameID);
      pathTrace.addOpaqueReturnType(name);
    
      auto lookupModule = M ? M : baseModule;
      if (auto opaqueTy = lookupModule->lookupOpaqueResultType(name.str(),
                                                               nullptr)) {
        values.push_back(opaqueTy);
      }
      break;
    }

    default:
      // Unknown xref path piece.
      pathTrace.addUnknown(recordID);
      fatal();
    }

    Optional<PrettyStackTraceModuleFile> traceMsg;
    if (M != getAssociatedModule()) {
      traceMsg.emplace("If you're seeing a crash here, check that your SDK "
                         "and dependencies match the versions used to build",
                       *this);
    }

    if (values.empty()) {
      return llvm::make_error<XRefError>("result not found", pathTrace,
                                         getXRefDeclNameForError());
    }

    // Reset the module filter.
    M = nullptr;
    genericSig = nullptr;
  }

  // Make sure we /used/ the last module filter we got.
  // This catches the case where the last path piece we saw was an Extension
  // path piece, which is not a valid way to end a path. (Cross-references to
  // extensions are not allowed because they cannot be uniquely named.)
  if (M)
    fatal();

  // When all is said and done, we should have a single value here to return.
  if (values.size() != 1) {
    return llvm::make_error<XRefError>("result is ambiguous", pathTrace,
                                       getXRefDeclNameForError());
  }

  assert(values.front() != nullptr);
  return values.front();
}

DeclBaseName ModuleFile::getDeclBaseName(IdentifierID IID) {
  if (IID == 0)
    return Identifier();

  if (IID < NUM_SPECIAL_IDS) {
    switch (static_cast<SpecialIdentifierID>(static_cast<uint8_t>(IID))) {
    case BUILTIN_MODULE_ID:
    case CURRENT_MODULE_ID:
    case OBJC_HEADER_MODULE_ID:
        llvm_unreachable("Cannot get DeclBaseName of special module id");
    case SUBSCRIPT_ID:
      return DeclBaseName::createSubscript();
    case serialization::CONSTRUCTOR_ID:
      return DeclBaseName::createConstructor();
    case serialization::DESTRUCTOR_ID:
      return DeclBaseName::createDestructor();
    case NUM_SPECIAL_IDS:
      llvm_unreachable("implementation detail only");
    }
  }

  size_t rawID = IID - NUM_SPECIAL_IDS;
  assert(rawID < Identifiers.size() && "invalid identifier ID");
  auto &identRecord = Identifiers[rawID];

  if (identRecord.Ident.empty()) {
    StringRef text = getIdentifierText(IID);
    identRecord.Ident = getContext().getIdentifier(text);
  }
  return identRecord.Ident;
}

Identifier ModuleFile::getIdentifier(IdentifierID IID) {
  auto name = getDeclBaseName(IID);
  assert(!name.isSpecial());
  return name.getIdentifier();
}

StringRef ModuleFile::getIdentifierText(IdentifierID IID) {
  if (IID == 0)
    return StringRef();

  assert(IID >= NUM_SPECIAL_IDS);

  size_t rawID = IID - NUM_SPECIAL_IDS;
  assert(rawID < Identifiers.size() && "invalid identifier ID");
  auto identRecord = Identifiers[rawID];

  if (!identRecord.Ident.empty())
    return identRecord.Ident.str();

  assert(!IdentifierData.empty() && "no identifier data in module");

  StringRef rawStrPtr = IdentifierData.substr(identRecord.Offset);
  size_t terminatorOffset = rawStrPtr.find('\0');
  assert(terminatorOffset != StringRef::npos &&
         "unterminated identifier string data");
  return rawStrPtr.slice(0, terminatorOffset);
}

DeclContext *ModuleFile::getLocalDeclContext(DeclContextID DCID) {
  assert(DCID != 0 && "invalid local DeclContext ID 0");
  auto &declContextOrOffset = LocalDeclContexts[DCID-1];

  if (declContextOrOffset.isComplete())
    return declContextOrOffset;

  BCOffsetRAII restoreOffset(DeclTypeCursor);
  fatalIfNotSuccess(DeclTypeCursor.JumpToBit(declContextOrOffset));
  llvm::BitstreamEntry entry = fatalIfUnexpected(DeclTypeCursor.advance());

  if (entry.Kind != llvm::BitstreamEntry::Record)
    fatal();

  ASTContext &ctx = getContext();
  SmallVector<uint64_t, 64> scratch;
  StringRef blobData;

  unsigned recordID = fatalIfUnexpected(
      DeclTypeCursor.readRecord(entry.ID, scratch, &blobData));
  switch(recordID) {
  case decls_block::ABSTRACT_CLOSURE_EXPR_CONTEXT: {
    TypeID closureTypeID;
    unsigned discriminator = 0;
    bool implicit = false;
    DeclContextID parentID;

    decls_block::AbstractClosureExprLayout::readRecord(scratch,
                                                       closureTypeID,
                                                       implicit,
                                                       discriminator,
                                                       parentID);
    DeclContext *parent = getDeclContext(parentID);
    auto type = getType(closureTypeID);

    declContextOrOffset = new (ctx)
      SerializedAbstractClosureExpr(type, implicit, discriminator, parent);
    break;
  }

  case decls_block::TOP_LEVEL_CODE_DECL_CONTEXT: {
    DeclContextID parentID;
    decls_block::TopLevelCodeDeclContextLayout::readRecord(scratch,
                                                           parentID);
    DeclContext *parent = getDeclContext(parentID);

    declContextOrOffset = new (ctx) SerializedTopLevelCodeDeclContext(parent);
    break;
  }

  case decls_block::PATTERN_BINDING_INITIALIZER_CONTEXT: {
    DeclID bindingID;
    uint32_t bindingIndex;
    decls_block::PatternBindingInitializerLayout::readRecord(scratch,
                                                             bindingID,
                                                             bindingIndex);
    auto decl = getDecl(bindingID);
    PatternBindingDecl *binding = cast<PatternBindingDecl>(decl);

    if (!declContextOrOffset.isComplete())
      declContextOrOffset = new (ctx)
        SerializedPatternBindingInitializer(binding, bindingIndex);

    if (!blobData.empty())
      binding->setInitStringRepresentation(bindingIndex, blobData);
    break;
  }

  case decls_block::DEFAULT_ARGUMENT_INITIALIZER_CONTEXT: {
    DeclContextID parentID;
    unsigned index = 0;
    decls_block::DefaultArgumentInitializerLayout::readRecord(scratch,
                                                              parentID,
                                                              index);
    DeclContext *parent = getDeclContext(parentID);

    declContextOrOffset = new (ctx)
      SerializedDefaultArgumentInitializer(index, parent);
    break;
  }

  default:
    llvm_unreachable("Unknown record ID found when reading local DeclContext.");
  }
  return declContextOrOffset;
}

DeclContext *ModuleFile::getDeclContext(DeclContextID DCID) {
  if (DCID == 0)
    return FileContext;

  assert(DCID <= DeclContexts.size() && "invalid DeclContext ID");
  auto &declContextOrOffset = DeclContexts[DCID-1];

  if (declContextOrOffset.isComplete())
    return declContextOrOffset;

  BCOffsetRAII restoreOffset(DeclTypeCursor);
  fatalIfNotSuccess(DeclTypeCursor.JumpToBit(declContextOrOffset));
  llvm::BitstreamEntry entry = fatalIfUnexpected(DeclTypeCursor.advance());

  if (entry.Kind != llvm::BitstreamEntry::Record)
    fatal();

  SmallVector<uint64_t, 64> scratch;
  StringRef blobData;

  unsigned recordID = fatalIfUnexpected(
      DeclTypeCursor.readRecord(entry.ID, scratch, &blobData));

  if (recordID != decls_block::DECL_CONTEXT)
    llvm_unreachable("Expected a DECL_CONTEXT record");

  DeclContextID declOrDeclContextId;
  bool isDecl;

  decls_block::DeclContextLayout::readRecord(scratch, declOrDeclContextId,
                                             isDecl);

  if (!isDecl)
    return getLocalDeclContext(declOrDeclContextId);

  auto D = getDecl(declOrDeclContextId);

  if (auto ND = dyn_cast<NominalTypeDecl>(D)) {
    declContextOrOffset = ND;
  } else if (auto ED = dyn_cast<ExtensionDecl>(D)) {
    declContextOrOffset = ED;
  } else if (auto AFD = dyn_cast<AbstractFunctionDecl>(D)) {
    declContextOrOffset = AFD;
  } else if (auto SD = dyn_cast<SubscriptDecl>(D)) {
    declContextOrOffset = SD;
  } else if (auto TAD = dyn_cast<TypeAliasDecl>(D)) {
    declContextOrOffset = TAD;
  } else {
    llvm_unreachable("Unknown Decl : DeclContext kind");
  }
  
  return declContextOrOffset;
}

ModuleDecl *ModuleFile::getModule(ModuleID MID) {
  if (MID < NUM_SPECIAL_IDS) {
    switch (static_cast<SpecialIdentifierID>(static_cast<uint8_t>(MID))) {
    case BUILTIN_MODULE_ID:
      return getContext().TheBuiltinModule;
    case CURRENT_MODULE_ID:
      return FileContext->getParentModule();
    case OBJC_HEADER_MODULE_ID: {
      auto clangImporter =
        static_cast<ClangImporter *>(getContext().getClangModuleLoader());
      return clangImporter->getImportedHeaderModule();
    }
    case SUBSCRIPT_ID:
    case CONSTRUCTOR_ID:
    case DESTRUCTOR_ID:
      llvm_unreachable("Modules cannot be named with special names");
    case NUM_SPECIAL_IDS:
      llvm_unreachable("implementation detail only");
    }
  }
  return getModule(getIdentifier(MID));
}

ModuleDecl *ModuleFile::getModule(ArrayRef<Identifier> name,
                                  bool allowLoading) {
  if (name.empty() || name.front().empty())
    return getContext().TheBuiltinModule;

  // FIXME: duplicated from NameBinder::getModule
  if (name.size() == 1 &&
      name.front() == FileContext->getParentModule()->getName()) {
    if (!UnderlyingModule && allowLoading) {
      auto importer = getContext().getClangModuleLoader();
      assert(importer && "no way to import shadowed module");
      UnderlyingModule = importer->loadModule(SourceLoc(),
                                              {{name.front(), SourceLoc()}});
    }

    return UnderlyingModule;
  }

  SmallVector<ImportDecl::AccessPathElement, 4> importPath;
  for (auto pathElem : name)
    importPath.push_back({ pathElem, SourceLoc() });

  if (allowLoading)
    return getContext().getModule(importPath);
  return getContext().getLoadedModule(importPath);
}


/// Translate from the Serialization associativity enum values to the AST
/// strongly-typed enum.
///
/// The former is guaranteed to be stable, but may not reflect this version of
/// the AST.
static Optional<swift::Associativity> getActualAssociativity(uint8_t assoc) {
  switch (assoc) {
  case serialization::Associativity::LeftAssociative:
    return swift::Associativity::Left;
  case serialization::Associativity::RightAssociative:
    return swift::Associativity::Right;
  case serialization::Associativity::NonAssociative:
    return swift::Associativity::None;
  default:
    return None;
  }
}

static Optional<swift::StaticSpellingKind>
getActualStaticSpellingKind(uint8_t raw) {
  switch (serialization::StaticSpellingKind(raw)) {
  case serialization::StaticSpellingKind::None:
    return swift::StaticSpellingKind::None;
  case serialization::StaticSpellingKind::KeywordStatic:
    return swift::StaticSpellingKind::KeywordStatic;
  case serialization::StaticSpellingKind::KeywordClass:
    return swift::StaticSpellingKind::KeywordClass;
  }
  return None;
}

static bool isDeclAttrRecord(unsigned ID) {
  using namespace decls_block;
  switch (ID) {
#define DECL_ATTR(NAME, CLASS, ...) case CLASS##_DECL_ATTR: return true;
#include "swift/Serialization/DeclTypeRecordNodes.def"
  default: return false;
  }
}

static Optional<swift::AccessLevel> getActualAccessLevel(uint8_t raw) {
  switch (serialization::AccessLevel(raw)) {
#define CASE(NAME) \
  case serialization::AccessLevel::NAME: \
    return swift::AccessLevel::NAME;
  CASE(Private)
  CASE(FilePrivate)
  CASE(Internal)
  CASE(Public)
  CASE(Open)
#undef CASE
  }
  return None;
}

static Optional<swift::SelfAccessKind>
getActualSelfAccessKind(uint8_t raw) {
  switch (serialization::SelfAccessKind(raw)) {
  case serialization::SelfAccessKind::NonMutating:
    return swift::SelfAccessKind::NonMutating;
  case serialization::SelfAccessKind::Mutating:
    return swift::SelfAccessKind::Mutating;
  case serialization::SelfAccessKind::Consuming:
    return swift::SelfAccessKind::Consuming;
  }
  return None;
}

/// Translate from the serialization VarDeclSpecifier enumerators, which are
/// guaranteed to be stable, to the AST ones.
static Optional<swift::ParamDecl::Specifier>
getActualParamDeclSpecifier(serialization::ParamDeclSpecifier raw) {
  switch (raw) {
#define CASE(ID) \
  case serialization::ParamDeclSpecifier::ID: \
    return swift::ParamDecl::Specifier::ID;
  CASE(Default)
  CASE(InOut)
  CASE(Shared)
  CASE(Owned)
  }
#undef CASE
  return None;
}

static Optional<swift::VarDecl::Introducer>
getActualVarDeclIntroducer(serialization::VarDeclIntroducer raw) {
  switch (raw) {
#define CASE(ID) \
  case serialization::VarDeclIntroducer::ID: \
    return swift::VarDecl::Introducer::ID;
  CASE(Let)
  CASE(Var)
  }
#undef CASE
  return None;
}

static Optional<swift::OpaqueReadOwnership>
getActualOpaqueReadOwnership(unsigned rawKind) {
  switch (serialization::OpaqueReadOwnership(rawKind)) {
#define CASE(KIND)                               \
  case serialization::OpaqueReadOwnership::KIND: \
    return swift::OpaqueReadOwnership::KIND;
  CASE(Owned)
  CASE(Borrowed)
  CASE(OwnedOrBorrowed)
#undef CASE
  }
  return None;
}

static Optional<swift::ReadImplKind>
getActualReadImplKind(unsigned rawKind) {
  switch (serialization::ReadImplKind(rawKind)) {
#define CASE(KIND)                        \
  case serialization::ReadImplKind::KIND: \
    return swift::ReadImplKind::KIND;
  CASE(Stored)
  CASE(Get)
  CASE(Inherited)
  CASE(Address)
  CASE(Read)
#undef CASE
  }
  return None;
}

static Optional<swift::WriteImplKind>
getActualWriteImplKind(unsigned rawKind) {
  switch (serialization::WriteImplKind(rawKind)) {
#define CASE(KIND)                         \
  case serialization::WriteImplKind::KIND: \
    return swift::WriteImplKind::KIND;
  CASE(Immutable)
  CASE(Stored)
  CASE(Set)
  CASE(StoredWithObservers)
  CASE(InheritedWithObservers)
  CASE(MutableAddress)
  CASE(Modify)
#undef CASE
  }
  return None;
}

static Optional<swift::ReadWriteImplKind>
getActualReadWriteImplKind(unsigned rawKind) {
  switch (serialization::ReadWriteImplKind(rawKind)) {
#define CASE(KIND)                             \
  case serialization::ReadWriteImplKind::KIND: \
    return swift::ReadWriteImplKind::KIND;
  CASE(Immutable)
  CASE(Stored)
  CASE(MutableAddress)
  CASE(MaterializeToTemporary)
  CASE(Modify)
#undef CASE
  }
  return None;
}

void ModuleFile::configureStorage(AbstractStorageDecl *decl,
                                  uint8_t rawOpaqueReadOwnership,
                                  uint8_t rawReadImplKind,
                                  uint8_t rawWriteImplKind,
                                  uint8_t rawReadWriteImplKind,
                                  AccessorRecord &rawIDs) {
  auto opaqueReadOwnership =
    getActualOpaqueReadOwnership(rawOpaqueReadOwnership);
  if (!opaqueReadOwnership)
    return;
  decl->setOpaqueReadOwnership(*opaqueReadOwnership);

  auto readImpl = getActualReadImplKind(rawReadImplKind);
  if (!readImpl) return;

  auto writeImpl = getActualWriteImplKind(rawWriteImplKind);
  if (!writeImpl) return;

  auto readWriteImpl = getActualReadWriteImplKind(rawReadWriteImplKind);
  if (!readWriteImpl) return;

  SmallVector<AccessorDecl*, 8> accessors;
  for (DeclID id : rawIDs.IDs) {
    auto accessor = dyn_cast_or_null<AccessorDecl>(getDecl(id));
    if (!accessor) return;
    accessors.push_back(accessor);
  }

  auto implInfo = StorageImplInfo(*readImpl, *writeImpl, *readWriteImpl);
  decl->setImplInfo(implInfo);

  if (implInfo.isSimpleStored() && accessors.empty())
    return;

  // We currently don't serialize these locations.
  SourceLoc beginLoc, endLoc;

  decl->setAccessors(beginLoc, accessors, endLoc);
}

template <typename T, typename ...Args>
T *ModuleFile::createDecl(Args &&... args) {
  // Note that this method is not used for all decl kinds.
  static_assert(std::is_base_of<Decl, T>::value, "not a Decl");
  return new (getContext()) T(std::forward<Args>(args)...);
}

static const uint64_t lazyConformanceContextDataPositionMask = 0xFFFFFFFFFFFF;

/// Decode the context data for lazily-loaded conformances.
static std::pair<uint64_t, uint64_t> decodeLazyConformanceContextData(
                                       uint64_t contextData) {
  return std::make_pair(contextData >> 48,
                        contextData & lazyConformanceContextDataPositionMask);
}

/// Encode the context data for lazily-loaded conformances.
static uint64_t encodeLazyConformanceContextData(uint64_t numProtocols,
                                                 uint64_t bitPosition) {
  assert(numProtocols < 0xFFFF);
  assert(bitPosition < lazyConformanceContextDataPositionMask);
  return (numProtocols << 48) | bitPosition;
}

template <typename DERIVED>
static bool attributeChainContains(DeclAttribute *attr) {
  DeclAttributes tempAttrs;
  tempAttrs.setRawAttributeChain(attr);
  static_assert(std::is_trivially_destructible<DeclAttributes>::value,
                "must not try to destroy the attribute chain");
  return tempAttrs.hasAttribute<DERIVED>();
}

Decl *ModuleFile::getDecl(DeclID DID) {
  Expected<Decl *> deserialized = getDeclChecked(DID);
  if (!deserialized) {
    fatal(deserialized.takeError());
  }
  return deserialized.get();
}

/// Used to split up methods that would otherwise live in ModuleFile.
class swift::DeclDeserializer {
  template <typename T>
  using Serialized = ModuleFile::Serialized<T>;
  using TypeID = serialization::TypeID;

  ModuleFile &MF;
  ASTContext &ctx;
  Serialized<Decl *> &declOrOffset;

  DeclAttribute *DAttrs = nullptr;
  DeclAttribute **AttrsNext = &DAttrs;

  Identifier privateDiscriminator;
  unsigned localDiscriminator = 0;
  Identifier filenameForPrivate;

  void AddAttribute(DeclAttribute *Attr) {
    // Advance the linked list.
    // This isn't just using DeclAttributes because that would result in the
    // attributes getting reversed.
    // FIXME: If we reverse them at serialization time we could get rid of this.
    *AttrsNext = Attr;
    AttrsNext = Attr->getMutableNext();
  };

  void handleInherited(llvm::PointerUnion<TypeDecl *, ExtensionDecl *> decl,
                       ArrayRef<uint64_t> rawInheritedIDs) {
    SmallVector<TypeLoc, 2> inheritedTypes;
    for (auto rawID : rawInheritedIDs) {
      auto maybeType = MF.getTypeChecked(rawID);
      if (!maybeType) {
        llvm::consumeError(maybeType.takeError());
        continue;
      }
      inheritedTypes.push_back(TypeLoc::withoutLoc(MF.getType(rawID)));
    }

    auto inherited = ctx.AllocateCopy(inheritedTypes);
    if (auto *typeDecl = decl.dyn_cast<TypeDecl *>())
      typeDecl->setInherited(inherited);
    else
      decl.get<ExtensionDecl *>()->setInherited(inherited);
  }

public:
  DeclDeserializer(ModuleFile &MF, Serialized<Decl *> &declOrOffset)
      : MF(MF), ctx(MF.getContext()), declOrOffset(declOrOffset) {}

  ~DeclDeserializer() {
    if (!declOrOffset.isComplete()) {
      // We failed to deserialize this declaration.
      return;
    }

    Decl *decl = declOrOffset.get();
    if (!decl)
      return;

    if (DAttrs)
      decl->getAttrs().setRawAttributeChain(DAttrs);

    if (auto value = dyn_cast<ValueDecl>(decl)) {
      if (!privateDiscriminator.empty())
        MF.PrivateDiscriminatorsByValue[value] = privateDiscriminator;

      if (localDiscriminator != 0)
        value->setLocalDiscriminator(localDiscriminator);

      if (!filenameForPrivate.empty()) {
        auto *loadedFile = cast<LoadedFile>(MF.getFile());
        loadedFile->addFilenameForPrivateDecl(value, filenameForPrivate);
      }
    }

    decl->setValidationToChecked();
  }

  /// Deserializes decl attribute and attribute-like records from
  /// \c MF.DeclTypesCursor until a non-attribute record is found,
  /// passing each one to AddAttribute.
  llvm::Error deserializeDeclAttributes();

  Expected<Decl *> getDeclCheckedImpl();

  Expected<Decl *> deserializeTypeAlias(ArrayRef<uint64_t> scratch,
                                        StringRef blobData) {
    IdentifierID nameID;
    DeclContextID contextID;
    TypeID underlyingTypeID, interfaceTypeID;
    bool isImplicit;
    GenericEnvironmentID genericEnvID;
    uint8_t rawAccessLevel;
    ArrayRef<uint64_t> dependencyIDs;

    decls_block::TypeAliasLayout::readRecord(scratch, nameID, contextID,
                                             underlyingTypeID, interfaceTypeID,
                                             isImplicit, genericEnvID,
                                             rawAccessLevel, dependencyIDs);

    Identifier name = MF.getIdentifier(nameID);

    for (TypeID dependencyID : dependencyIDs) {
      auto dependency = MF.getTypeChecked(dependencyID);
      if (!dependency) {
        return llvm::make_error<TypeError>(
            name, takeErrorInfo(dependency.takeError()));
      }
    }

    auto DC = MF.getDeclContext(contextID);

    auto genericParams = MF.maybeReadGenericParams(DC);
    if (declOrOffset.isComplete())
      return declOrOffset;

    auto alias = MF.createDecl<TypeAliasDecl>(SourceLoc(), SourceLoc(), name,
                                              SourceLoc(), genericParams, DC);
    declOrOffset = alias;

    MF.configureGenericEnvironment(alias, genericEnvID);

    alias->setUnderlyingType(MF.getType(underlyingTypeID));

    if (auto accessLevel = getActualAccessLevel(rawAccessLevel))
      alias->setAccess(*accessLevel);
    else
      MF.fatal();

    if (isImplicit)
      alias->setImplicit();

    return alias;
  }

  Expected<Decl *>
  deserializeGenericTypeParamDecl(ArrayRef<uint64_t> scratch,
                                  StringRef blobData) {
    IdentifierID nameID;
    bool isImplicit;
    unsigned depth;
    unsigned index;

    decls_block::GenericTypeParamDeclLayout::readRecord(scratch, nameID,
                                                        isImplicit,
                                                        depth,
                                                        index);

    // Always create GenericTypeParamDecls in the associated module;
    // the real context will reparent them.
    auto DC = MF.getAssociatedModule();
    auto genericParam = MF.createDecl<GenericTypeParamDecl>(
        DC, MF.getIdentifier(nameID), SourceLoc(), depth, index);
    declOrOffset = genericParam;

    if (isImplicit)
      genericParam->setImplicit();

    return genericParam;
  }

  Expected<Decl *>
  deserializeAssociatedTypeDecl(ArrayRef<uint64_t> scratch,
                                StringRef blobData) {
    IdentifierID nameID;
    DeclContextID contextID;
    TypeID defaultDefinitionID;
    bool isImplicit;
    ArrayRef<uint64_t> rawOverriddenIDs;

    decls_block::AssociatedTypeDeclLayout::readRecord(scratch, nameID,
                                                      contextID,
                                                      defaultDefinitionID,
                                                      isImplicit,
                                                      rawOverriddenIDs);

    auto DC = MF.getDeclContext(contextID);
    if (declOrOffset.isComplete())
      return declOrOffset;

    // The where-clause information is pushed up into the protocol
    // (specifically, into its requirement signature) and
    // serialized/deserialized there, so the actual Decl doesn't need to store
    // it.
    TrailingWhereClause *trailingWhere = nullptr;
    auto assocType = MF.createDecl<AssociatedTypeDecl>(
        DC, SourceLoc(), MF.getIdentifier(nameID), SourceLoc(), trailingWhere,
        &MF, defaultDefinitionID);
    declOrOffset = assocType;

    assocType->computeType();

    assert(!assocType->getDeclaredInterfaceType()->hasError() &&
           "erroneous associated type");

    AccessLevel parentAccess = cast<ProtocolDecl>(DC)->getFormalAccess();
    assocType->setAccess(std::max(parentAccess, AccessLevel::Internal));
    if (isImplicit)
      assocType->setImplicit();

    // Overridden associated types.
    SmallVector<ValueDecl *, 2> overriddenAssocTypes;
    for (auto overriddenID : rawOverriddenIDs) {
      if (auto overriddenAssocType =
              dyn_cast_or_null<AssociatedTypeDecl>(MF.getDecl(overriddenID))) {
        overriddenAssocTypes.push_back(overriddenAssocType);
      }
    }
    assocType->setOverriddenDecls(overriddenAssocTypes);

    return assocType;
  }

  Expected<Decl *> deserializeStruct(ArrayRef<uint64_t> scratch,
                                     StringRef blobData) {
    IdentifierID nameID;
    DeclContextID contextID;
    bool isImplicit;
    bool isObjC;
    GenericEnvironmentID genericEnvID;
    uint8_t rawAccessLevel;
    unsigned numConformances, numInheritedTypes;
    ArrayRef<uint64_t> rawInheritedAndDependencyIDs;

    decls_block::StructLayout::readRecord(scratch, nameID, contextID,
                                          isImplicit, isObjC, genericEnvID,
                                          rawAccessLevel,
                                          numConformances, numInheritedTypes,
                                          rawInheritedAndDependencyIDs);

    Identifier name = MF.getIdentifier(nameID);

    for (TypeID dependencyID :
           rawInheritedAndDependencyIDs.slice(numInheritedTypes)) {
      auto dependency = MF.getTypeChecked(dependencyID);
      if (!dependency) {
        return llvm::make_error<TypeError>(
            name, takeErrorInfo(dependency.takeError()));
      }
    }

    auto DC = MF.getDeclContext(contextID);
    if (declOrOffset.isComplete())
      return declOrOffset;

    auto genericParams = MF.maybeReadGenericParams(DC);
    if (declOrOffset.isComplete())
      return declOrOffset;

    auto theStruct = MF.createDecl<StructDecl>(SourceLoc(), name, SourceLoc(),
                                               None, genericParams, DC);
    declOrOffset = theStruct;

    // Read the generic environment.
    MF.configureGenericEnvironment(theStruct, genericEnvID);

    if (auto accessLevel = getActualAccessLevel(rawAccessLevel))
      theStruct->setAccess(*accessLevel);
    else
      MF.fatal();

    theStruct->setAddedImplicitInitializers();
    if (isImplicit)
      theStruct->setImplicit();
    theStruct->setIsObjC(isObjC);

    theStruct->computeType();

    handleInherited(theStruct,
                    rawInheritedAndDependencyIDs.slice(0, numInheritedTypes));

    theStruct->setMemberLoader(&MF, MF.DeclTypeCursor.GetCurrentBitNo());
    skipRecord(MF.DeclTypeCursor, decls_block::MEMBERS);
    theStruct->setConformanceLoader(
      &MF,
      encodeLazyConformanceContextData(numConformances,
                                       MF.DeclTypeCursor.GetCurrentBitNo()));

    return theStruct;
  }

  Expected<Decl *> deserializeConstructor(ArrayRef<uint64_t> scratch,
                                          StringRef blobData) {
    DeclContextID contextID;
    bool isIUO, isFailable;
    bool isImplicit, isObjC, hasStubImplementation, throws;
    GenericEnvironmentID genericEnvID;
    uint8_t storedInitKind, rawAccessLevel;
    DeclID overriddenID;
    bool needsNewVTableEntry, firstTimeRequired;
    unsigned numArgNames;
    ArrayRef<uint64_t> argNameAndDependencyIDs;

    decls_block::ConstructorLayout::readRecord(scratch, contextID,
                                               isFailable, isIUO, isImplicit,
                                               isObjC, hasStubImplementation,
                                               throws, storedInitKind,
                                               genericEnvID,
                                               overriddenID,
                                               rawAccessLevel,
                                               needsNewVTableEntry,
                                               firstTimeRequired,
                                               numArgNames,
                                               argNameAndDependencyIDs);

    // Resolve the name ids.
    SmallVector<Identifier, 2> argNames;
    for (auto argNameID : argNameAndDependencyIDs.slice(0, numArgNames))
      argNames.push_back(MF.getIdentifier(argNameID));
    DeclName name(ctx, DeclBaseName::createConstructor(), argNames);

    Optional<swift::CtorInitializerKind> initKind =
        getActualCtorInitializerKind(storedInitKind);

    DeclDeserializationError::Flags errorFlags;
    unsigned numVTableEntries = 0;
    if (initKind == CtorInitializerKind::Designated)
      errorFlags |= DeclDeserializationError::DesignatedInitializer;
    if (needsNewVTableEntry) {
      numVTableEntries = 1;
      DeclAttributes attrs;
      attrs.setRawAttributeChain(DAttrs);
    }

    auto overridden = MF.getDeclChecked(overriddenID);
    if (!overridden) {
      llvm::consumeError(overridden.takeError());
      return llvm::make_error<OverrideError>(
          name, errorFlags, numVTableEntries);
    }

    for (auto dependencyID : argNameAndDependencyIDs.slice(numArgNames)) {
      auto dependency = MF.getTypeChecked(dependencyID);
      if (!dependency) {
        return llvm::make_error<TypeError>(
            name, takeErrorInfo(dependency.takeError()),
            errorFlags, numVTableEntries);
      }
    }

    auto parent = MF.getDeclContext(contextID);
    if (declOrOffset.isComplete())
      return declOrOffset;

    auto *genericParams = MF.maybeReadGenericParams(parent);
    if (declOrOffset.isComplete())
      return declOrOffset;

    auto ctor = MF.createDecl<ConstructorDecl>(name, SourceLoc(), isFailable,
                                               /*FailabilityLoc=*/SourceLoc(),
                                               /*Throws=*/throws,
                                               /*ThrowsLoc=*/SourceLoc(),
                                               /*BodyParams=*/nullptr,
                                               genericParams, parent);
    declOrOffset = ctor;

    MF.configureGenericEnvironment(ctor, genericEnvID);

    if (auto accessLevel = getActualAccessLevel(rawAccessLevel))
      ctor->setAccess(*accessLevel);
    else
      MF.fatal();

    auto *bodyParams = MF.readParameterList();
    assert(bodyParams && "missing parameters for constructor");
    ctor->setParameters(bodyParams);

    if (auto errorConvention = MF.maybeReadForeignErrorConvention())
      ctor->setForeignErrorConvention(*errorConvention);

    if (auto bodyText = MF.maybeReadInlinableBodyText())
      ctor->setBodyStringRepresentation(*bodyText);

    if (isImplicit)
      ctor->setImplicit();
    ctor->setIsObjC(isObjC);
    if (hasStubImplementation)
      ctor->setStubImplementation(true);
    if (initKind.hasValue())
      ctx.evaluator.cacheOutput(InitKindRequest{ctor},
                                std::move(initKind.getValue()));
    ctor->setNeedsNewVTableEntry(needsNewVTableEntry);

    ctor->setOverriddenDecl(cast_or_null<ConstructorDecl>(overridden.get()));
    if (auto *overridden = ctor->getOverriddenDecl()) {
      if (!attributeChainContains<RequiredAttr>(DAttrs) ||
          !overridden->isRequired()) {
        // FIXME: why is a convenience init considered overridden when the
        // overriding init can't be marked overriding in source?
        if (!overridden->isConvenienceInit())
          AddAttribute(new (ctx) OverrideAttr(SourceLoc()));
      }
    }

    ctor->setImplicitlyUnwrappedOptional(isIUO);
    ctor->computeType();

    return ctor;
  }

  Expected<Decl *> deserializeVar(ArrayRef<uint64_t> scratch,
                                  StringRef blobData) {
    IdentifierID nameID;
    DeclContextID contextID;
    bool isImplicit, isObjC, isStatic, hasNonPatternBindingInit;
    uint8_t rawIntroducer;
    bool isGetterMutating, isSetterMutating;
    bool isLazyStorageProperty;
    DeclID lazyStorageID;
    unsigned numAccessors, numBackingProperties;
    uint8_t readImpl, writeImpl, readWriteImpl, opaqueReadOwnership;
    uint8_t rawAccessLevel, rawSetterAccessLevel;
    TypeID interfaceTypeID;
    bool isIUO;
    ModuleFile::AccessorRecord accessors;
    DeclID overriddenID, opaqueReturnTypeID;
    unsigned numVTableEntries;
    ArrayRef<uint64_t> arrayFieldIDs;

    decls_block::VarLayout::readRecord(scratch, nameID, contextID,
                                       isImplicit, isObjC, isStatic, rawIntroducer,
                                       hasNonPatternBindingInit,
                                       isGetterMutating, isSetterMutating,
                                       isLazyStorageProperty,
                                       lazyStorageID,
                                       opaqueReadOwnership,
                                       readImpl, writeImpl, readWriteImpl,
                                       numAccessors,
                                       interfaceTypeID,
                                       isIUO,
                                       overriddenID,
                                       rawAccessLevel, rawSetterAccessLevel,
                                       opaqueReturnTypeID,
                                       numBackingProperties,
                                       numVTableEntries,
                                       arrayFieldIDs);

    Identifier name = MF.getIdentifier(nameID);

    auto getErrorFlags = [&]() {
      // Stored properties in classes still impact class object layout because
      // their offset is computed and stored in the field offset vector.
      DeclDeserializationError::Flags errorFlags;

      if (!isStatic) {
        auto actualReadImpl = getActualReadImplKind(readImpl);
        if (actualReadImpl && *actualReadImpl == ReadImplKind::Stored) {
          errorFlags |= DeclDeserializationError::Flag::NeedsFieldOffsetVectorEntry;
        }
      }

      return errorFlags;
    };

    Expected<Decl *> overridden = MF.getDeclChecked(overriddenID);
    if (!overridden) {
      llvm::consumeError(overridden.takeError());

      return llvm::make_error<OverrideError>(
          name, getErrorFlags(), numVTableEntries);
    }

    // Extract the accessor IDs.
    for (DeclID accessorID : arrayFieldIDs.slice(0, numAccessors)) {
      accessors.IDs.push_back(accessorID);
    }
    arrayFieldIDs = arrayFieldIDs.slice(numAccessors);

    // Extract the backing property IDs.
    auto backingPropertyIDs = arrayFieldIDs.slice(0, numBackingProperties);
    arrayFieldIDs = arrayFieldIDs.slice(numBackingProperties);

    for (TypeID dependencyID : arrayFieldIDs) {
      auto dependency = MF.getTypeChecked(dependencyID);
      if (!dependency) {
        return llvm::make_error<TypeError>(
            name, takeErrorInfo(dependency.takeError()),
            getErrorFlags(), numVTableEntries);
      }
    }

    auto DC = MF.getDeclContext(contextID);
    if (declOrOffset.isComplete())
      return declOrOffset;

    auto introducer = getActualVarDeclIntroducer(
        (serialization::VarDeclIntroducer) rawIntroducer);
    if (!introducer)
      MF.fatal();

    auto var = MF.createDecl<VarDecl>(/*IsStatic*/ isStatic, *introducer,
                                      /*IsCaptureList*/ false, SourceLoc(),
                                      name, DC);
    var->setHasNonPatternBindingInit(hasNonPatternBindingInit);
    var->setIsGetterMutating(isGetterMutating);
    var->setIsSetterMutating(isSetterMutating);
    declOrOffset = var;

    Type interfaceType = MF.getType(interfaceTypeID);
    var->setInterfaceType(interfaceType);
    var->setImplicitlyUnwrappedOptional(isIUO);

    if (auto referenceStorage = interfaceType->getAs<ReferenceStorageType>())
      AddAttribute(
          new (ctx) ReferenceOwnershipAttr(referenceStorage->getOwnership()));

    MF.configureStorage(var, opaqueReadOwnership,
                        readImpl, writeImpl, readWriteImpl, accessors);
    auto accessLevel = getActualAccessLevel(rawAccessLevel);
    if (!accessLevel)
      MF.fatal();

    var->setAccess(*accessLevel);

    if (var->isSettable(nullptr)) {
      auto setterAccess = getActualAccessLevel(rawSetterAccessLevel);
      if (!setterAccess)
        MF.fatal();
      var->setSetterAccess(*setterAccess);

      // If we have a less-accessible setter, honor that by adding the
      // setter access attribute.
      if (*setterAccess < *accessLevel) {
        AddAttribute(
          new (ctx) SetterAccessAttr(SourceLoc(), SourceLoc(),
                                     *setterAccess, /*implicit*/true));
      }
    }

    if (isImplicit)
      var->setImplicit();
    var->setIsObjC(isObjC);

    var->setOverriddenDecl(cast_or_null<VarDecl>(overridden.get()));
    if (var->getOverriddenDecl())
      AddAttribute(new (ctx) OverrideAttr(SourceLoc()));

    // Add the @_hasStorage attribute if this var has storage.
    if (var->hasStorage())
      AddAttribute(new (ctx) HasStorageAttr(/*isImplicit:*/true));

    if (opaqueReturnTypeID) {
      var->setOpaqueResultTypeDecl(
                         cast<OpaqueTypeDecl>(MF.getDecl(opaqueReturnTypeID)));
    }

    // If this is a lazy property, record its backing storage.
    if (lazyStorageID) {
      VarDecl *storage = cast<VarDecl>(MF.getDecl(lazyStorageID));
      ctx.evaluator.cacheOutput(
          LazyStoragePropertyRequest{var}, std::move(storage));
    }

    var->setLazyStorageProperty(isLazyStorageProperty);

    // If there are any backing properties, record them.
    if (numBackingProperties > 0) {
      VarDecl *backingVar = cast<VarDecl>(MF.getDecl(backingPropertyIDs[0]));
      VarDecl *storageWrapperVar = nullptr;
      if (numBackingProperties > 1) {
        storageWrapperVar = cast<VarDecl>(MF.getDecl(backingPropertyIDs[1]));
      }

      PropertyWrapperBackingPropertyInfo info(
          backingVar, storageWrapperVar, nullptr, nullptr, nullptr);
      ctx.evaluator.cacheOutput(
          PropertyWrapperBackingPropertyInfoRequest{var}, std::move(info));
      ctx.evaluator.cacheOutput(
          PropertyWrapperBackingPropertyTypeRequest{var},
          backingVar->getInterfaceType());
      backingVar->setOriginalWrappedProperty(var);

      if (storageWrapperVar)
        storageWrapperVar->setOriginalWrappedProperty(var);
    }

    return var;
  }

  Expected<Decl *> deserializeParam(ArrayRef<uint64_t> scratch,
                                    StringRef blobData) {
    IdentifierID argNameID, paramNameID;
    DeclContextID contextID;
    unsigned rawSpecifier;
    TypeID interfaceTypeID;
    bool isIUO;
    bool isVariadic;
    bool isAutoClosure;
    uint8_t rawDefaultArg;

    decls_block::ParamLayout::readRecord(scratch, argNameID, paramNameID,
                                         contextID, rawSpecifier,
                                         interfaceTypeID, isIUO, isVariadic,
                                         isAutoClosure, rawDefaultArg);

    auto DC = MF.getDeclContext(contextID);
    if (declOrOffset.isComplete())
      return declOrOffset;

    auto specifier = getActualParamDeclSpecifier(
                              (serialization::ParamDeclSpecifier)rawSpecifier);
    if (!specifier)
      MF.fatal();

    auto param = MF.createDecl<ParamDecl>(*specifier, SourceLoc(), SourceLoc(),
                                          MF.getIdentifier(argNameID),
                                          SourceLoc(),
                                          MF.getIdentifier(paramNameID), DC);

    declOrOffset = param;

    auto paramTy = MF.getType(interfaceTypeID);
    if (paramTy->hasError()) {
      // FIXME: This should never happen, because we don't serialize
      // error types.
      DC->dumpContext();
      paramTy->dump();
      MF.fatal();
    }

    param->setInterfaceType(paramTy);
    param->setImplicitlyUnwrappedOptional(isIUO);
    param->setVariadic(isVariadic);
    param->setAutoClosure(isAutoClosure);

    // Decode the default argument kind.
    // FIXME: Default argument expression, if available.
    if (auto defaultArg = getActualDefaultArgKind(rawDefaultArg)) {
      param->setDefaultArgumentKind(*defaultArg);
      if (!blobData.empty())
        param->setDefaultValueStringRepresentation(blobData);
    }
    return param;
  }

  Expected<Decl *> deserializeAnyFunc(ArrayRef<uint64_t> scratch,
                                      StringRef blobData,
                                      bool isAccessor) {
    DeclContextID contextID;
    bool isImplicit;
    bool isStatic;
    uint8_t rawStaticSpelling, rawAccessLevel, rawMutModifier;
    uint8_t rawAccessorKind;
    bool isObjC, hasForcedStaticDispatch, throws;
    unsigned numNameComponentsBiased;
    GenericEnvironmentID genericEnvID;
    TypeID resultInterfaceTypeID;
    bool isIUO;
    DeclID associatedDeclID;
    DeclID overriddenID;
    DeclID accessorStorageDeclID;
    bool needsNewVTableEntry, isTransparent;
    DeclID opaqueResultTypeDeclID;
    ArrayRef<uint64_t> nameAndDependencyIDs;

    if (!isAccessor) {
      decls_block::FuncLayout::readRecord(scratch, contextID, isImplicit,
                                          isStatic, rawStaticSpelling, isObjC,
                                          rawMutModifier,
                                          hasForcedStaticDispatch, throws,
                                          genericEnvID,
                                          resultInterfaceTypeID,
                                          isIUO,
                                          associatedDeclID, overriddenID,
                                          numNameComponentsBiased,
                                          rawAccessLevel,
                                          needsNewVTableEntry,
                                          opaqueResultTypeDeclID,
                                          nameAndDependencyIDs);
    } else {
      decls_block::AccessorLayout::readRecord(scratch, contextID, isImplicit,
                                              isStatic, rawStaticSpelling, isObjC,
                                              rawMutModifier,
                                              hasForcedStaticDispatch, throws,
                                              genericEnvID,
                                              resultInterfaceTypeID,
                                              isIUO,
                                              overriddenID,
                                              accessorStorageDeclID,
                                              rawAccessorKind,
                                              rawAccessLevel,
                                              needsNewVTableEntry,
                                              isTransparent,
                                              nameAndDependencyIDs);
    }

    DeclDeserializationError::Flags errorFlags;
    unsigned numVTableEntries = needsNewVTableEntry ? 1 : 0;

    // Parse the accessor-specific fields.
    AbstractStorageDecl *storage = nullptr;
    AccessorKind accessorKind;
    if (isAccessor) {
      auto storageResult = MF.getDeclChecked(accessorStorageDeclID);
      if (!storageResult ||
          !(storage =
              dyn_cast_or_null<AbstractStorageDecl>(storageResult.get()))) {
        // FIXME: "TypeError" isn't exactly correct for this.
        return llvm::make_error<TypeError>(
            DeclName(), takeErrorInfo(storageResult.takeError()),
            errorFlags, numVTableEntries);
      }

      if (auto accessorKindResult = getActualAccessorKind(rawAccessorKind))
        accessorKind = *accessorKindResult;
      else
        MF.fatal();

      // Deserializing the storage declaration will cause a recurrence
      // into this code.  When we come out, don't create the accessor twice.
      // TODO: find some better way of breaking this cycle, like lazily
      // deserializing the accessors.
      if (auto accessor = storage->getAccessor(accessorKind))
        return accessor;
    }

    // Resolve the name ids.
    DeclName name;
    ArrayRef<uint64_t> dependencyIDs;
    if (isAccessor) {
      dependencyIDs = nameAndDependencyIDs;
    } else {
      Identifier baseName = MF.getIdentifier(nameAndDependencyIDs.front());
      if (numNameComponentsBiased != 0) {
        SmallVector<Identifier, 2> names;
        for (auto nameID : nameAndDependencyIDs.slice(1,
                                                      numNameComponentsBiased-1)){
          names.push_back(MF.getIdentifier(nameID));
        }
        name = DeclName(ctx, baseName, names);
        dependencyIDs = nameAndDependencyIDs.slice(numNameComponentsBiased);
      } else {
        name = baseName;
        dependencyIDs = nameAndDependencyIDs.drop_front();
      }
    }

    Expected<Decl *> overriddenOrError = MF.getDeclChecked(overriddenID);
    Decl *overridden;
    if (overriddenOrError) {
      overridden = overriddenOrError.get();
    } else {
      llvm::consumeError(overriddenOrError.takeError());
      // There's one case where we know it's safe to ignore a missing override:
      // if this declaration is '@objc' and 'dynamic'.
      bool canIgnoreMissingOverriddenDecl = false;
      if (isObjC && ctx.LangOpts.EnableDeserializationRecovery) {
        canIgnoreMissingOverriddenDecl =
            std::any_of(DeclAttributes::iterator(DAttrs),
                        DeclAttributes::iterator(nullptr),
                        [](const DeclAttribute *attr) -> bool {
          return isa<DynamicAttr>(attr);
        });
      }
      if (!canIgnoreMissingOverriddenDecl)
        return llvm::make_error<OverrideError>(
            name, errorFlags, numVTableEntries);

      overridden = nullptr;
    }

    for (TypeID dependencyID : dependencyIDs) {
      auto dependency = MF.getTypeChecked(dependencyID);
      if (!dependency) {
        return llvm::make_error<TypeError>(
            name, takeErrorInfo(dependency.takeError()),
            errorFlags, numVTableEntries);
      }
    }

    auto DC = MF.getDeclContext(contextID);
    if (declOrOffset.isComplete())
      return declOrOffset;

    // Read generic params before reading the type, because the type may
    // reference generic parameters, and we want them to have a dummy
    // DeclContext for now.
    GenericParamList *genericParams = MF.maybeReadGenericParams(DC);

    auto staticSpelling = getActualStaticSpellingKind(rawStaticSpelling);
    if (!staticSpelling.hasValue())
      MF.fatal();

    if (declOrOffset.isComplete())
      return declOrOffset;

    FuncDecl *fn;
    if (!isAccessor) {
      fn = FuncDecl::createDeserialized(
        ctx, /*StaticLoc=*/SourceLoc(), staticSpelling.getValue(),
        /*FuncLoc=*/SourceLoc(), name, /*NameLoc=*/SourceLoc(),
        /*Throws=*/throws, /*ThrowsLoc=*/SourceLoc(),
        genericParams, DC);
    } else {
      auto *accessor = AccessorDecl::createDeserialized(
        ctx, /*FuncLoc=*/SourceLoc(), /*AccessorKeywordLoc=*/SourceLoc(),
        accessorKind, storage,
        /*StaticLoc=*/SourceLoc(), staticSpelling.getValue(),
        /*Throws=*/throws, /*ThrowsLoc=*/SourceLoc(),
        genericParams, DC);
      accessor->setIsTransparent(isTransparent);

      fn = accessor;
    }
    declOrOffset = fn;

    MF.configureGenericEnvironment(fn, genericEnvID);

    if (auto accessLevel = getActualAccessLevel(rawAccessLevel))
      fn->setAccess(*accessLevel);
    else
      MF.fatal();

    if (auto SelfAccessKind = getActualSelfAccessKind(rawMutModifier))
      fn->setSelfAccessKind(*SelfAccessKind);
    else
      MF.fatal();

    if (!isAccessor) {
      if (Decl *associated = MF.getDecl(associatedDeclID)) {
        if (auto op = dyn_cast<OperatorDecl>(associated)) {
          fn->setOperatorDecl(op);

          if (isa<PrefixOperatorDecl>(op))
            fn->getAttrs().add(new (ctx) PrefixAttr(/*implicit*/false));
          else if (isa<PostfixOperatorDecl>(op))
            fn->getAttrs().add(new (ctx) PostfixAttr(/*implicit*/false));
          // Note that an explicit 'infix' is not required.
        }
        // Otherwise, unknown associated decl kind.
      }
    }

    fn->setStatic(isStatic);

    fn->getBodyResultTypeLoc().setType(MF.getType(resultInterfaceTypeID));
    fn->setImplicitlyUnwrappedOptional(isIUO);

    ParameterList *paramList = MF.readParameterList();
    fn->setParameters(paramList);

    if (auto errorConvention = MF.maybeReadForeignErrorConvention())
      fn->setForeignErrorConvention(*errorConvention);

    if (auto bodyText = MF.maybeReadInlinableBodyText())
      fn->setBodyStringRepresentation(*bodyText);

    fn->setOverriddenDecl(cast_or_null<FuncDecl>(overridden));
    if (fn->getOverriddenDecl())
      AddAttribute(new (ctx) OverrideAttr(SourceLoc()));

    if (isImplicit)
      fn->setImplicit();
    fn->setIsObjC(isObjC);
    fn->setForcedStaticDispatch(hasForcedStaticDispatch);
    fn->setNeedsNewVTableEntry(needsNewVTableEntry);

    if (opaqueResultTypeDeclID)
      fn->setOpaqueResultTypeDecl(
                     cast<OpaqueTypeDecl>(MF.getDecl(opaqueResultTypeDeclID)));

    // Set the interface type.
    fn->computeType();

    return fn;
  }

  Expected<Decl *> deserializeFunc(ArrayRef<uint64_t> scratch,
                                   StringRef blobData) {
    return deserializeAnyFunc(scratch, blobData, /*isAccessor*/false);
  }
  Expected<Decl *> deserializeAccessor(ArrayRef<uint64_t> scratch,
                                       StringRef blobData) {
    return deserializeAnyFunc(scratch, blobData, /*isAccessor*/true);
  }
      
  Expected<Decl *> deserializeOpaqueType(ArrayRef<uint64_t> scratch,
                                         StringRef blobData) {
    DeclID namingDeclID;
    DeclContextID contextID;
    GenericSignatureID interfaceSigID;
    TypeID interfaceTypeID;
    GenericEnvironmentID genericEnvID;
    SubstitutionMapID underlyingTypeID;
    
    decls_block::OpaqueTypeLayout::readRecord(scratch, contextID,
                                              namingDeclID, interfaceSigID,
                                              interfaceTypeID, genericEnvID,
                                              underlyingTypeID);
    
    auto declContext = MF.getDeclContext(contextID);
    auto sig = MF.getGenericSignature(interfaceSigID);
    auto interfaceType = MF.getType(interfaceTypeID)
                            ->castTo<GenericTypeParamType>();
    
    // Check for reentrancy.
    if (declOrOffset.isComplete())
      return cast<OpaqueTypeDecl>(declOrOffset.get());
      
    // Create the decl.
    auto opaqueDecl =
      new (ctx) OpaqueTypeDecl(nullptr, nullptr, declContext,
                               sig, interfaceType);
    declOrOffset = opaqueDecl;

    auto namingDecl = cast<ValueDecl>(MF.getDecl(namingDeclID));
    opaqueDecl->setNamingDecl(namingDecl);

    if (auto genericParams = MF.maybeReadGenericParams(opaqueDecl))
      opaqueDecl->setGenericParams(genericParams);

    auto genericEnv = MF.getGenericEnvironment(genericEnvID);
    opaqueDecl->setGenericEnvironment(genericEnv);
    if (underlyingTypeID)
      opaqueDecl->setUnderlyingTypeSubstitutions(
                                       MF.getSubstitutionMap(underlyingTypeID));
    SubstitutionMap subs;
    if (genericEnv) {
      subs = genericEnv->getGenericSignature()->getIdentitySubstitutionMap();
    }
    auto opaqueTy = OpaqueTypeArchetypeType::get(opaqueDecl, subs);
    auto metatype = MetatypeType::get(opaqueTy);
    opaqueDecl->setInterfaceType(metatype);
    return opaqueDecl;
  }

  Expected<Decl *> deserializePatternBinding(ArrayRef<uint64_t> scratch,
                                             StringRef blobData) {
    DeclContextID contextID;
    bool isImplicit;
    bool isStatic;
    uint8_t RawStaticSpelling;
    unsigned numPatterns;
    ArrayRef<uint64_t> initContextIDs;

    decls_block::PatternBindingLayout::readRecord(scratch, contextID,
                                                  isImplicit,
                                                  isStatic,
                                                  RawStaticSpelling,
                                                  numPatterns,
                                                  initContextIDs);
    auto StaticSpelling = getActualStaticSpellingKind(RawStaticSpelling);
    if (!StaticSpelling.hasValue())
      MF.fatal();

    auto dc = MF.getDeclContext(contextID);

    SmallVector<std::pair<Pattern *, DeclContextID>, 4> patterns;
    for (unsigned i = 0; i != numPatterns; ++i) {
      auto pattern = MF.readPattern(dc);
      if (!pattern) {
        // Silently drop the pattern...
        llvm::consumeError(pattern.takeError());
        // ...but continue to read any further patterns we're expecting.
        continue;
      }

      patterns.emplace_back(pattern.get(), DeclContextID());
      if (!initContextIDs.empty())
        patterns.back().second = initContextIDs[i];
    }

    auto binding =
      PatternBindingDecl::createDeserialized(ctx, SourceLoc(),
                                             StaticSpelling.getValue(),
                                             SourceLoc(), patterns.size(), dc);
    declOrOffset = binding;

    binding->setStatic(isStatic);

    if (isImplicit)
      binding->setImplicit();

    for (unsigned i = 0; i != patterns.size(); ++i) {
      DeclContext *initContext = MF.getDeclContext(patterns[i].second);
      binding->setPattern(i, patterns[i].first, initContext);
    }

    return binding;
  }

  Expected<Decl *> deserializeProtocol(ArrayRef<uint64_t> scratch,
                                       StringRef blobData) {
    IdentifierID nameID;
    DeclContextID contextID;
    bool isImplicit, isClassBounded, isObjC, existentialTypeSupported;
    uint8_t rawAccessLevel;
    unsigned numInheritedTypes;
    ArrayRef<uint64_t> rawInheritedAndDependencyIDs;

    decls_block::ProtocolLayout::readRecord(scratch, nameID, contextID,
                                            isImplicit, isClassBounded, isObjC,
                                            existentialTypeSupported,
                                            rawAccessLevel, numInheritedTypes,
                                            rawInheritedAndDependencyIDs);

    Identifier name = MF.getIdentifier(nameID);

    for (TypeID dependencyID :
           rawInheritedAndDependencyIDs.slice(numInheritedTypes)) {
      auto dependency = MF.getTypeChecked(dependencyID);
      if (!dependency) {
        return llvm::make_error<TypeError>(
            name, takeErrorInfo(dependency.takeError()));
      }
    }

    auto DC = MF.getDeclContext(contextID);
    if (declOrOffset.isComplete())
      return declOrOffset;

    auto proto = MF.createDecl<ProtocolDecl>(DC, SourceLoc(), SourceLoc(), name,
                                             None, /*TrailingWhere=*/nullptr);
    declOrOffset = proto;

    ctx.evaluator.cacheOutput(ProtocolRequiresClassRequest{proto},
                              std::move(isClassBounded));
    ctx.evaluator.cacheOutput(ExistentialTypeSupportedRequest{proto},
                              std::move(existentialTypeSupported));

    if (auto accessLevel = getActualAccessLevel(rawAccessLevel))
      proto->setAccess(*accessLevel);
    else
      MF.fatal();

    auto genericParams = MF.maybeReadGenericParams(DC);
    assert(genericParams && "protocol with no generic parameters?");
    proto->setGenericParams(genericParams);

    handleInherited(proto,
                    rawInheritedAndDependencyIDs.slice(0, numInheritedTypes));

    if (isImplicit)
      proto->setImplicit();
    proto->setIsObjC(isObjC);

    proto->computeType();

    proto->setCircularityCheck(CircularityCheck::Checked);

    proto->setLazyRequirementSignature(&MF,
                                       MF.DeclTypeCursor.GetCurrentBitNo());
    if (llvm::Error Err = skipGenericRequirements(MF.DeclTypeCursor))
      MF.fatal(std::move(Err));

    proto->setMemberLoader(&MF, MF.DeclTypeCursor.GetCurrentBitNo());

    return proto;
  }

  template <typename OperatorLayout, typename OperatorDecl>
  Expected<Decl *> deserializeUnaryOperator(ArrayRef<uint64_t> scratch,
                                            StringRef blobData) {
    IdentifierID nameID;
    DeclContextID contextID;
    ArrayRef<uint64_t> designatedNominalTypeDeclIDs;

    OperatorLayout::readRecord(scratch, nameID, contextID,
                               designatedNominalTypeDeclIDs);
    auto DC = MF.getDeclContext(contextID);

    SmallVector<NominalTypeDecl *, 1> designatedNominalTypes;
    for (auto id : designatedNominalTypeDeclIDs) {
      Expected<Decl *> nominal = MF.getDeclChecked(id);
      if (!nominal)
        return nominal.takeError();
      designatedNominalTypes.push_back(cast<NominalTypeDecl>(nominal.get()));
    }

    auto result = MF.createDecl<OperatorDecl>(
        DC, SourceLoc(), MF.getIdentifier(nameID), SourceLoc(),
        ctx.AllocateCopy(designatedNominalTypes));

    declOrOffset = result;
    return result;
  }

  Expected<Decl *> deserializePrefixOperator(ArrayRef<uint64_t> scratch,
                                             StringRef blobData) {
    return deserializeUnaryOperator<decls_block::PrefixOperatorLayout,
                                    PrefixOperatorDecl>(scratch, blobData);
  }

  Expected<Decl *> deserializePostfixOperator(ArrayRef<uint64_t> scratch,
                                              StringRef blobData) {
    return deserializeUnaryOperator<decls_block::PostfixOperatorLayout,
                                    PostfixOperatorDecl>(scratch, blobData);
  }

  Expected<Decl *> deserializeInfixOperator(ArrayRef<uint64_t> scratch,
                                            StringRef blobData) {
    IdentifierID nameID;
    DeclContextID contextID;
    DeclID precedenceGroupID;
    ArrayRef<uint64_t> designatedNominalTypeDeclIDs;

    decls_block::InfixOperatorLayout::readRecord(scratch, nameID, contextID,
                                                 precedenceGroupID,
                                                 designatedNominalTypeDeclIDs);

    Expected<Decl *> precedenceGroup = MF.getDeclChecked(precedenceGroupID);
    if (!precedenceGroup)
      return precedenceGroup.takeError();

    auto DC = MF.getDeclContext(contextID);

    SmallVector<NominalTypeDecl *, 1> designatedNominalTypes;
    for (auto id : designatedNominalTypeDeclIDs) {
      Expected<Decl *> nominal = MF.getDeclChecked(id);
      if (!nominal)
        return nominal.takeError();
      designatedNominalTypes.push_back(cast<NominalTypeDecl>(nominal.get()));
    }

    auto result = MF.createDecl<InfixOperatorDecl>(
        DC, SourceLoc(), MF.getIdentifier(nameID), SourceLoc(), SourceLoc(),
        cast_or_null<PrecedenceGroupDecl>(precedenceGroup.get()),
        ctx.AllocateCopy(designatedNominalTypes));

    declOrOffset = result;
    return result;
  }

  Expected<Decl *> deserializePrecedenceGroup(ArrayRef<uint64_t> scratch,
                                              StringRef blobData) {
    IdentifierID nameID;
    DeclContextID contextID;
    uint8_t rawAssociativity;
    bool assignment;
    unsigned numHigherThan;
    ArrayRef<uint64_t> rawRelations;

    decls_block::PrecedenceGroupLayout::readRecord(scratch, nameID, contextID,
                                                   rawAssociativity,
                                                   assignment, numHigherThan,
                                                   rawRelations);

    auto DC = MF.getDeclContext(contextID);

    auto associativity = getActualAssociativity(rawAssociativity);
    if (!associativity.hasValue())
      MF.fatal();

    if (numHigherThan > rawRelations.size())
      MF.fatal();

    SmallVector<PrecedenceGroupDecl::Relation, 4> higherThan;
    for (auto relID : rawRelations.slice(0, numHigherThan)) {
      PrecedenceGroupDecl *rel = nullptr;
      if (relID)
        rel = dyn_cast_or_null<PrecedenceGroupDecl>(MF.getDecl(relID));
      if (!rel)
        MF.fatal();

      higherThan.push_back({SourceLoc(), rel->getName(), rel});
    }

    SmallVector<PrecedenceGroupDecl::Relation, 4> lowerThan;
    for (auto relID : rawRelations.slice(numHigherThan)) {
      PrecedenceGroupDecl *rel = nullptr;
      if (relID)
        rel = dyn_cast_or_null<PrecedenceGroupDecl>(MF.getDecl(relID));
      if (!rel)
        MF.fatal();

      lowerThan.push_back({SourceLoc(), rel->getName(), rel});
    }

    declOrOffset = PrecedenceGroupDecl::create(DC, SourceLoc(), SourceLoc(),
                                               MF.getIdentifier(nameID),
                                               SourceLoc(),
                                               SourceLoc(), SourceLoc(),
                                               *associativity,
                                               SourceLoc(), SourceLoc(),
                                               assignment,
                                               SourceLoc(), higherThan,
                                               SourceLoc(), lowerThan,
                                               SourceLoc());
    return declOrOffset.get();
  }

  Expected<Decl *> deserializeClass(ArrayRef<uint64_t> scratch,
                                    StringRef blobData) {
    IdentifierID nameID;
    DeclContextID contextID;
    bool isImplicit, isObjC;
    bool inheritsSuperclassInitializers;
    GenericEnvironmentID genericEnvID;
    TypeID superclassID;
    uint8_t rawAccessLevel;
    unsigned numConformances, numInheritedTypes;
    ArrayRef<uint64_t> rawInheritedAndDependencyIDs;
    decls_block::ClassLayout::readRecord(scratch, nameID, contextID,
                                         isImplicit, isObjC,
                                         inheritsSuperclassInitializers,
                                         genericEnvID, superclassID,
                                         rawAccessLevel, numConformances,
                                         numInheritedTypes,
                                         rawInheritedAndDependencyIDs);

    Identifier name = MF.getIdentifier(nameID);

    for (TypeID dependencyID :
           rawInheritedAndDependencyIDs.slice(numInheritedTypes)) {
      auto dependency = MF.getTypeChecked(dependencyID);
      if (!dependency) {
        return llvm::make_error<TypeError>(
            name, takeErrorInfo(dependency.takeError()));
      }
    }

    auto DC = MF.getDeclContext(contextID);
    if (declOrOffset.isComplete())
      return declOrOffset;

    auto genericParams = MF.maybeReadGenericParams(DC);
    if (declOrOffset.isComplete())
      return declOrOffset;

    auto theClass = MF.createDecl<ClassDecl>(SourceLoc(), name, SourceLoc(),
                                             None, genericParams, DC);
    declOrOffset = theClass;

    MF.configureGenericEnvironment(theClass, genericEnvID);

    if (auto accessLevel = getActualAccessLevel(rawAccessLevel))
      theClass->setAccess(*accessLevel);
    else
      MF.fatal();

    theClass->setAddedImplicitInitializers();
    if (isImplicit)
      theClass->setImplicit();
    theClass->setIsObjC(isObjC);
    theClass->setSuperclass(MF.getType(superclassID));
    if (inheritsSuperclassInitializers)
      theClass->setInheritsSuperclassInitializers();

    theClass->computeType();

    handleInherited(theClass,
                    rawInheritedAndDependencyIDs.slice(0, numInheritedTypes));

    theClass->setMemberLoader(&MF, MF.DeclTypeCursor.GetCurrentBitNo());
    skipRecord(MF.DeclTypeCursor, decls_block::MEMBERS);
    theClass->setConformanceLoader(
      &MF,
      encodeLazyConformanceContextData(numConformances,
                                       MF.DeclTypeCursor.GetCurrentBitNo()));

    theClass->setCircularityCheck(CircularityCheck::Checked);
    return theClass;
  }

  Expected<Decl *> deserializeEnum(ArrayRef<uint64_t> scratch,
                                   StringRef blobData) {
    IdentifierID nameID;
    DeclContextID contextID;
    bool isImplicit;
    bool isObjC;
    GenericEnvironmentID genericEnvID;
    TypeID rawTypeID;
    uint8_t rawAccessLevel;
    unsigned numConformances, numInherited;
    ArrayRef<uint64_t> rawInheritedAndDependencyIDs;

    decls_block::EnumLayout::readRecord(scratch, nameID, contextID,
                                        isImplicit, isObjC, genericEnvID,
                                        rawTypeID, rawAccessLevel,
                                        numConformances, numInherited,
                                        rawInheritedAndDependencyIDs);

    auto DC = MF.getDeclContext(contextID);
    if (declOrOffset.isComplete())
      return declOrOffset;

    Identifier name = MF.getIdentifier(nameID);
    for (TypeID dependencyID :
           rawInheritedAndDependencyIDs.slice(numInherited)) {
      auto dependency = MF.getTypeChecked(dependencyID);
      if (!dependency) {
        return llvm::make_error<TypeError>(
            name, takeErrorInfo(dependency.takeError()));
      }
    }

    auto genericParams = MF.maybeReadGenericParams(DC);
    if (declOrOffset.isComplete())
      return declOrOffset;

    auto theEnum = MF.createDecl<EnumDecl>(SourceLoc(), name, SourceLoc(), None,
                                           genericParams, DC);

    declOrOffset = theEnum;

    MF.configureGenericEnvironment(theEnum, genericEnvID);

    if (auto accessLevel = getActualAccessLevel(rawAccessLevel))
      theEnum->setAccess(*accessLevel);
    else
      MF.fatal();

    theEnum->setAddedImplicitInitializers();
    if (isImplicit)
      theEnum->setImplicit();
    theEnum->setIsObjC(isObjC);

    theEnum->setRawType(MF.getType(rawTypeID));

    theEnum->computeType();

    auto rawInheritedIDs = rawInheritedAndDependencyIDs.slice(0, numInherited);
    handleInherited(theEnum, rawInheritedIDs);

    theEnum->setMemberLoader(&MF, MF.DeclTypeCursor.GetCurrentBitNo());
    skipRecord(MF.DeclTypeCursor, decls_block::MEMBERS);
    theEnum->setConformanceLoader(
      &MF,
      encodeLazyConformanceContextData(numConformances,
                                       MF.DeclTypeCursor.GetCurrentBitNo()));
    return theEnum;
  }

  Expected<Decl *> deserializeEnumElement(ArrayRef<uint64_t> scratch,
                                          StringRef blobData) {
    DeclContextID contextID;
    bool isImplicit, hasPayload, isRawValueImplicit, isNegative;
    unsigned rawValueKindID;
    IdentifierID rawValueData;
    unsigned numArgNames;
    ArrayRef<uint64_t> argNameAndDependencyIDs;

    decls_block::EnumElementLayout::readRecord(scratch, contextID,
                                               isImplicit, hasPayload,
                                               rawValueKindID,
                                               isRawValueImplicit, isNegative,
                                               rawValueData,
                                               numArgNames,
                                               argNameAndDependencyIDs);

    // Resolve the name ids.
    Identifier baseName = MF.getIdentifier(argNameAndDependencyIDs.front());
    SmallVector<Identifier, 2> argNames;
    for (auto argNameID : argNameAndDependencyIDs.slice(1, numArgNames-1))
      argNames.push_back(MF.getIdentifier(argNameID));
    DeclName compoundName(ctx, baseName, argNames);
    DeclName name = argNames.empty() ? baseName : compoundName;

    for (TypeID dependencyID : argNameAndDependencyIDs.slice(numArgNames)) {
      auto dependency = MF.getTypeChecked(dependencyID);
      if (!dependency) {
        // Enum elements never introduce missing members in their parent enum.
        //
        // A frozen enum cannot be laid out if its missing cases anyway,
        // so the dependency mechanism ensures the entire enum fails to
        // deserialize.
        //
        // For a resilient enum, we don't care and just drop the element
        // and continue.
        return llvm::make_error<TypeError>(
          name, takeErrorInfo(dependency.takeError()));
      }
    }

    // Read payload parameter list, if it exists.
    ParameterList *paramList = nullptr;
    if (hasPayload) {
      paramList = MF.readParameterList();
    }

    DeclContext *DC = MF.getDeclContext(contextID);
    if (declOrOffset.isComplete())
      return declOrOffset;

    auto elem = MF.createDecl<EnumElementDecl>(SourceLoc(),
                                               name,
                                               paramList,
                                               SourceLoc(),
                                               nullptr,
                                               DC);
    declOrOffset = elem;

    // Deserialize the literal raw value, if any.
    switch ((EnumElementRawValueKind)rawValueKindID) {
    case EnumElementRawValueKind::None:
      break;
    case EnumElementRawValueKind::IntegerLiteral: {
      auto literalText = MF.getIdentifierText(rawValueData);
      auto literal = new (ctx) IntegerLiteralExpr(literalText, SourceLoc(),
                                                  isRawValueImplicit);
      if (isNegative)
        literal->setNegative(SourceLoc());
      elem->setRawValueExpr(literal);
    }
    }

    elem->computeType();

    if (isImplicit)
      elem->setImplicit();
    elem->setAccess(std::max(cast<EnumDecl>(DC)->getFormalAccess(),
                             AccessLevel::Internal));

    return elem;
  }

  Expected<Decl *> deserializeSubscript(ArrayRef<uint64_t> scratch,
                                        StringRef blobData) {
    DeclContextID contextID;
    bool isImplicit, isObjC, isGetterMutating, isSetterMutating;
    GenericEnvironmentID genericEnvID;
    TypeID elemInterfaceTypeID;
    bool isIUO;
    ModuleFile::AccessorRecord accessors;
    DeclID overriddenID, opaqueReturnTypeID;
    uint8_t rawAccessLevel, rawSetterAccessLevel, rawStaticSpelling;
    uint8_t opaqueReadOwnership, readImpl, writeImpl, readWriteImpl;
    unsigned numArgNames, numAccessors;
    unsigned numVTableEntries;
    ArrayRef<uint64_t> argNameAndDependencyIDs;

    decls_block::SubscriptLayout::readRecord(scratch, contextID,
                                             isImplicit, isObjC,
                                             isGetterMutating, isSetterMutating,
                                             opaqueReadOwnership,
                                             readImpl, writeImpl, readWriteImpl,
                                             numAccessors,
                                             genericEnvID,
                                             elemInterfaceTypeID,
                                             isIUO,
                                             overriddenID, rawAccessLevel,
                                             rawSetterAccessLevel,
                                             rawStaticSpelling, numArgNames,
                                             opaqueReturnTypeID,
                                             numVTableEntries,
                                             argNameAndDependencyIDs);
    // Resolve the name ids.
    SmallVector<Identifier, 2> argNames;
    for (auto argNameID : argNameAndDependencyIDs.slice(0, numArgNames))
      argNames.push_back(MF.getIdentifier(argNameID));
    DeclName name(ctx, DeclBaseName::createSubscript(), argNames);
    argNameAndDependencyIDs = argNameAndDependencyIDs.slice(numArgNames);

    // Exctract the accessor IDs.
    for (DeclID accessorID : argNameAndDependencyIDs.slice(0, numAccessors)) {
      accessors.IDs.push_back(accessorID);
    }
    argNameAndDependencyIDs = argNameAndDependencyIDs.slice(numAccessors);

    Expected<Decl *> overridden = MF.getDeclChecked(overriddenID);
    if (!overridden) {
      llvm::consumeError(overridden.takeError());

      DeclDeserializationError::Flags errorFlags;
      return llvm::make_error<OverrideError>(
          name, errorFlags, numVTableEntries);
    }

    for (TypeID dependencyID : argNameAndDependencyIDs) {
      auto dependency = MF.getTypeChecked(dependencyID);
      if (!dependency) {
        DeclDeserializationError::Flags errorFlags;
        return llvm::make_error<TypeError>(
            name, takeErrorInfo(dependency.takeError()),
            errorFlags, numVTableEntries);
      }
    }

    auto parent = MF.getDeclContext(contextID);
    if (declOrOffset.isComplete())
      return declOrOffset;

    auto *genericParams = MF.maybeReadGenericParams(parent);
    if (declOrOffset.isComplete())
      return declOrOffset;
    
    auto staticSpelling = getActualStaticSpellingKind(rawStaticSpelling);
    if (!staticSpelling.hasValue())
      MF.fatal();

    auto subscript = MF.createDecl<SubscriptDecl>(name,
                                                  SourceLoc(), *staticSpelling,
                                                  SourceLoc(), nullptr,
                                                  SourceLoc(), TypeLoc(),
                                                  parent, genericParams);
    subscript->setIsGetterMutating(isGetterMutating);
    subscript->setIsSetterMutating(isSetterMutating);
    declOrOffset = subscript;

    MF.configureGenericEnvironment(subscript, genericEnvID);

    subscript->setIndices(MF.readParameterList());

    MF.configureStorage(subscript, opaqueReadOwnership,
                        readImpl, writeImpl, readWriteImpl, accessors);

    if (auto accessLevel = getActualAccessLevel(rawAccessLevel))
      subscript->setAccess(*accessLevel);
    else
      MF.fatal();

    if (subscript->supportsMutation()) {
      if (auto setterAccess = getActualAccessLevel(rawSetterAccessLevel))
        subscript->setSetterAccess(*setterAccess);
      else
        MF.fatal();
    }

    auto elemInterfaceType = MF.getType(elemInterfaceTypeID);
    subscript->getElementTypeLoc().setType(elemInterfaceType);
    subscript->setImplicitlyUnwrappedOptional(isIUO);
    subscript->computeType();

    if (isImplicit)
      subscript->setImplicit();
    subscript->setIsObjC(isObjC);
    subscript->setOverriddenDecl(cast_or_null<SubscriptDecl>(overridden.get()));
    if (subscript->getOverriddenDecl())
      AddAttribute(new (ctx) OverrideAttr(SourceLoc()));
    
    if (opaqueReturnTypeID) {
      subscript->setOpaqueResultTypeDecl(
                         cast<OpaqueTypeDecl>(MF.getDecl(opaqueReturnTypeID)));
    }
    
    return subscript;
  }

  Expected<Decl *> deserializeExtension(ArrayRef<uint64_t> scratch,
                                        StringRef blobData) {
    TypeID baseID;
    DeclContextID contextID;
    bool isImplicit;
    GenericEnvironmentID genericEnvID;
    unsigned numConformances, numInherited;
    ArrayRef<uint64_t> inheritedAndDependencyIDs;

    decls_block::ExtensionLayout::readRecord(scratch, baseID, contextID,
                                             isImplicit, genericEnvID,
                                             numConformances, numInherited,
                                             inheritedAndDependencyIDs);

    auto DC = MF.getDeclContext(contextID);

    for (TypeID dependencyID : inheritedAndDependencyIDs.slice(numInherited)) {
      auto dependency = MF.getTypeChecked(dependencyID);
      if (!dependency) {
        return llvm::make_error<ExtensionError>(
            takeErrorInfo(dependency.takeError()));
      }
    }

    if (declOrOffset.isComplete())
      return declOrOffset;

    auto extension = ExtensionDecl::create(ctx, SourceLoc(), TypeLoc(), { },
                                           DC, nullptr);
    declOrOffset = extension;

    // Generic parameter lists are written from outermost to innermost.
    // Keep reading until we run out of generic parameter lists.
    GenericParamList *outerParams = nullptr;
    while (auto *genericParams = MF.maybeReadGenericParams(DC)) {
      genericParams->setOuterParameters(outerParams);

      // We do this repeatedly to set up the correct DeclContexts for the
      // GenericTypeParamDecls in the list.
      extension->setGenericParams(genericParams);

      outerParams = genericParams;
    }

    MF.configureGenericEnvironment(extension, genericEnvID);

    auto baseTy = MF.getType(baseID);
    extension->getExtendedTypeLoc().setType(baseTy);
    auto nominal = extension->getExtendedNominal();

    if (isImplicit)
      extension->setImplicit();

    auto rawInheritedIDs = inheritedAndDependencyIDs.slice(0, numInherited);
    handleInherited(extension, rawInheritedIDs);

    extension->setMemberLoader(&MF, MF.DeclTypeCursor.GetCurrentBitNo());
    skipRecord(MF.DeclTypeCursor, decls_block::MEMBERS);
    extension->setConformanceLoader(
      &MF,
      encodeLazyConformanceContextData(numConformances,
                                       MF.DeclTypeCursor.GetCurrentBitNo()));

    nominal->addExtension(extension);

#ifndef NDEBUG
    if (outerParams) {
      unsigned paramCount = 0;
      for (auto *paramList = outerParams;
           paramList != nullptr;
           paramList = paramList->getOuterParameters()) {
        paramCount += paramList->size();
      }
      assert(paramCount ==
             extension->getGenericSignature()->getGenericParams().size());
    }
#endif

    return extension;
  }

  Expected<Decl *> deserializeDestructor(ArrayRef<uint64_t> scratch,
                                         StringRef blobData) {
    DeclContextID contextID;
    bool isImplicit, isObjC;
    GenericEnvironmentID genericEnvID;

    decls_block::DestructorLayout::readRecord(scratch, contextID,
                                              isImplicit, isObjC,
                                              genericEnvID);

    DeclContext *DC = MF.getDeclContext(contextID);
    if (declOrOffset.isComplete())
      return declOrOffset;

    auto dtor = MF.createDecl<DestructorDecl>(SourceLoc(), DC);
    declOrOffset = dtor;

    if (auto bodyText = MF.maybeReadInlinableBodyText())
      dtor->setBodyStringRepresentation(*bodyText);

    MF.configureGenericEnvironment(dtor, genericEnvID);

    dtor->setAccess(std::max(cast<ClassDecl>(DC)->getFormalAccess(),
                             AccessLevel::Internal));
    dtor->computeType();

    if (isImplicit)
      dtor->setImplicit();
    dtor->setIsObjC(isObjC);

    return dtor;
  }
};

Expected<Decl *>
ModuleFile::getDeclChecked(DeclID DID) {
  if (DID == 0)
    return nullptr;

  assert(DID <= Decls.size() && "invalid decl ID");
  auto &declOrOffset = Decls[DID-1];

  if (!declOrOffset.isComplete()) {
    ++NumDeclsLoaded;
    BCOffsetRAII restoreOffset(DeclTypeCursor);
    fatalIfNotSuccess(DeclTypeCursor.JumpToBit(declOrOffset));

    Expected<Decl *> deserialized =
      DeclDeserializer(*this, declOrOffset).getDeclCheckedImpl();
    if (!deserialized)
      return deserialized;
  }

  // Tag every deserialized ValueDecl coming out of getDeclChecked with its ID.
  assert(declOrOffset.isComplete());
  if (auto *IDC = dyn_cast_or_null<IterableDeclContext>(declOrOffset.get())) {
    // Only set the DeclID on the returned Decl if it's one that was loaded
    // and _wasn't_ one that had its DeclID set elsewhere (a followed XREF).
    if (IDC->wasDeserialized() &&
        static_cast<uint32_t>(IDC->getDeclID()) == 0) {
      IDC->setDeclID(DID);
    }
  }
  return declOrOffset;
}

llvm::Error DeclDeserializer::deserializeDeclAttributes() {
  using namespace decls_block;

  SmallVector<uint64_t, 64> scratch;
  StringRef blobData;
  while (true) {
    BCOffsetRAII restoreOffset(MF.DeclTypeCursor);
    llvm::BitstreamEntry entry =
        MF.fatalIfUnexpected(MF.DeclTypeCursor.advance());
    if (entry.Kind != llvm::BitstreamEntry::Record) {
      // We don't know how to serialize decls represented by sub-blocks.
      MF.fatal();
    }

    unsigned recordID = MF.fatalIfUnexpected(
        MF.DeclTypeCursor.readRecord(entry.ID, scratch, &blobData));

    if (isDeclAttrRecord(recordID)) {
      DeclAttribute *Attr = nullptr;
      switch (recordID) {
      case decls_block::SILGenName_DECL_ATTR: {
        bool isImplicit;
        serialization::decls_block::SILGenNameDeclAttrLayout::readRecord(
            scratch, isImplicit);
        Attr = new (ctx) SILGenNameAttr(blobData, isImplicit);
        break;
      }

      case decls_block::CDecl_DECL_ATTR: {
        bool isImplicit;
        serialization::decls_block::CDeclDeclAttrLayout::readRecord(
            scratch, isImplicit);
        Attr = new (ctx) CDeclAttr(blobData, isImplicit);
        break;
      }

      case decls_block::Alignment_DECL_ATTR: {
        bool isImplicit;
        unsigned alignment;
        serialization::decls_block::AlignmentDeclAttrLayout::readRecord(
            scratch, isImplicit, alignment);
        Attr = new (ctx) AlignmentAttr(alignment, SourceLoc(), SourceRange(),
                                       isImplicit);
        break;
      }

      case decls_block::SwiftNativeObjCRuntimeBase_DECL_ATTR: {
        bool isImplicit;
        IdentifierID nameID;
        serialization::decls_block::SwiftNativeObjCRuntimeBaseDeclAttrLayout
          ::readRecord(scratch, isImplicit, nameID);

        auto name = MF.getIdentifier(nameID);
        Attr = new (ctx) SwiftNativeObjCRuntimeBaseAttr(name, SourceLoc(),
                                                        SourceRange(),
                                                        isImplicit);
        break;
      }

      case decls_block::Semantics_DECL_ATTR: {
        bool isImplicit;
        serialization::decls_block::SemanticsDeclAttrLayout::readRecord(
            scratch, isImplicit);
        Attr = new (ctx) SemanticsAttr(blobData, isImplicit);
        break;
      }

      case decls_block::Inline_DECL_ATTR: {
        unsigned kind;
        serialization::decls_block::InlineDeclAttrLayout::readRecord(
            scratch, kind);
        Attr = new (ctx) InlineAttr((InlineKind)kind);
        break;
      }

      case decls_block::Optimize_DECL_ATTR: {
        unsigned kind;
        serialization::decls_block::OptimizeDeclAttrLayout::readRecord(
            scratch, kind);
        Attr = new (ctx) OptimizeAttr((OptimizationMode)kind);
        break;
      }

      case decls_block::Effects_DECL_ATTR: {
        unsigned kind;
        serialization::decls_block::EffectsDeclAttrLayout::readRecord(scratch,
                                                                      kind);
        Attr = new (ctx) EffectsAttr((EffectsKind)kind);
        break;
      }

      case decls_block::Available_DECL_ATTR: {
#define LIST_VER_TUPLE_PIECES(X)\
  X##_Major, X##_Minor, X##_Subminor, X##_HasMinor, X##_HasSubminor
#define DEF_VER_TUPLE_PIECES(X) unsigned LIST_VER_TUPLE_PIECES(X)
#define DECODE_VER_TUPLE(X)\
  if (X##_HasMinor) {\
    if (X##_HasSubminor)\
      X = llvm::VersionTuple(X##_Major, X##_Minor, X##_Subminor);\
    else\
      X = llvm::VersionTuple(X##_Major, X##_Minor);\
    }\
  else X = llvm::VersionTuple(X##_Major);

        bool isImplicit;
        bool isUnavailable;
        bool isDeprecated;
        bool isPackageDescriptionVersionSpecific;
        DEF_VER_TUPLE_PIECES(Introduced);
        DEF_VER_TUPLE_PIECES(Deprecated);
        DEF_VER_TUPLE_PIECES(Obsoleted);
        unsigned platform, messageSize, renameSize;
        // Decode the record, pulling the version tuple information.
        serialization::decls_block::AvailableDeclAttrLayout::readRecord(
            scratch, isImplicit, isUnavailable, isDeprecated,
            isPackageDescriptionVersionSpecific,
            LIST_VER_TUPLE_PIECES(Introduced),
            LIST_VER_TUPLE_PIECES(Deprecated),
            LIST_VER_TUPLE_PIECES(Obsoleted),
            platform, messageSize, renameSize);

        StringRef message = blobData.substr(0, messageSize);
        blobData = blobData.substr(messageSize);
        StringRef rename = blobData.substr(0, renameSize);
        llvm::VersionTuple Introduced, Deprecated, Obsoleted;
        DECODE_VER_TUPLE(Introduced)
        DECODE_VER_TUPLE(Deprecated)
        DECODE_VER_TUPLE(Obsoleted)

        PlatformAgnosticAvailabilityKind platformAgnostic;
        if (isUnavailable)
          platformAgnostic = PlatformAgnosticAvailabilityKind::Unavailable;
        else if (isDeprecated)
          platformAgnostic = PlatformAgnosticAvailabilityKind::Deprecated;
        else if (((PlatformKind)platform) == PlatformKind::none &&
                 (!Introduced.empty() ||
                  !Deprecated.empty() ||
                  !Obsoleted.empty()))
          platformAgnostic = isPackageDescriptionVersionSpecific ?
            PlatformAgnosticAvailabilityKind::PackageDescriptionVersionSpecific:
            PlatformAgnosticAvailabilityKind::SwiftVersionSpecific;
        else
          platformAgnostic = PlatformAgnosticAvailabilityKind::None;

        Attr = new (ctx) AvailableAttr(
          SourceLoc(), SourceRange(),
          (PlatformKind)platform, message, rename,
          Introduced, SourceRange(),
          Deprecated, SourceRange(),
          Obsoleted, SourceRange(),
          platformAgnostic, isImplicit);
        break;

#undef DEF_VER_TUPLE_PIECES
#undef LIST_VER_TUPLE_PIECES
#undef DECODE_VER_TUPLE
      }

      case decls_block::ObjC_DECL_ATTR: {
        bool isImplicit;
        bool isImplicitName;
        bool isSwift3Inferred;
        uint64_t numArgs;
        ArrayRef<uint64_t> rawPieceIDs;
        serialization::decls_block::ObjCDeclAttrLayout::readRecord(
          scratch, isImplicit, isSwift3Inferred, isImplicitName, numArgs,
          rawPieceIDs);

        SmallVector<Identifier, 4> pieces;
        for (auto pieceID : rawPieceIDs)
          pieces.push_back(MF.getIdentifier(pieceID));

        if (numArgs == 0)
          Attr = ObjCAttr::create(ctx, None, isImplicitName);
        else
          Attr = ObjCAttr::create(ctx, ObjCSelector(ctx, numArgs-1, pieces),
                                  isImplicitName);
        Attr->setImplicit(isImplicit);
        cast<ObjCAttr>(Attr)->setSwift3Inferred(isSwift3Inferred);
        break;
      }

      case decls_block::Specialize_DECL_ATTR: {
        unsigned exported;
        SpecializeAttr::SpecializationKind specializationKind;
        unsigned specializationKindVal;
        SmallVector<Requirement, 8> requirements;

        serialization::decls_block::SpecializeDeclAttrLayout::readRecord(
          scratch, exported, specializationKindVal);

        specializationKind = specializationKindVal
                                 ? SpecializeAttr::SpecializationKind::Partial
                                 : SpecializeAttr::SpecializationKind::Full;

        MF.readGenericRequirements(requirements, MF.DeclTypeCursor);

        Attr = SpecializeAttr::create(ctx, SourceLoc(), SourceRange(),
                                      requirements, exported != 0,
                                      specializationKind);
        break;
      }

      case decls_block::DynamicReplacement_DECL_ATTR: {
        bool isImplicit;
        uint64_t numArgs;
        ArrayRef<uint64_t> rawPieceIDs;
        DeclID replacedFunID;
        serialization::decls_block::DynamicReplacementDeclAttrLayout::
            readRecord(scratch, isImplicit, replacedFunID, numArgs, rawPieceIDs);

        auto replacedFunDecl = MF.getDeclChecked(replacedFunID);
        if (!replacedFunDecl)
          return replacedFunDecl.takeError();
        auto baseName = MF.getDeclBaseName(rawPieceIDs[0]);
        SmallVector<Identifier, 4> pieces;
        for (auto pieceID : rawPieceIDs.slice(1))
          pieces.push_back(MF.getIdentifier(pieceID));

        assert(numArgs != 0);
        assert(!isImplicit && "Need to update for implicit");
        Attr = DynamicReplacementAttr::create(
            ctx, DeclName(ctx, baseName, ArrayRef<Identifier>(pieces)),
            cast<AbstractFunctionDecl>(*replacedFunDecl));
        break;
      }

      case decls_block::Custom_DECL_ATTR: {
        bool isImplicit;
        TypeID typeID;
        serialization::decls_block::CustomDeclAttrLayout::readRecord(
          scratch, isImplicit, typeID);

        Expected<Type> deserialized = MF.getTypeChecked(typeID);
        if (!deserialized) {
          MF.fatal(deserialized.takeError());
          break;
        }

        Attr = CustomAttr::create(ctx, SourceLoc(),
                                  TypeLoc::withoutLoc(deserialized.get()),
                                  isImplicit);
        break;
      }

      case decls_block::ProjectedValueProperty_DECL_ATTR: {
        bool isImplicit;
        IdentifierID nameID;
        serialization::decls_block::ProjectedValuePropertyDeclAttrLayout
            ::readRecord(scratch, isImplicit, nameID);

        auto name = MF.getIdentifier(nameID);
        Attr = new (ctx) ProjectedValuePropertyAttr(
            name, SourceLoc(), SourceRange(), isImplicit);
        break;
      }

#define SIMPLE_DECL_ATTR(NAME, CLASS, ...) \
      case decls_block::CLASS##_DECL_ATTR: { \
        bool isImplicit; \
        serialization::decls_block::CLASS##DeclAttrLayout::readRecord( \
            scratch, isImplicit); \
        Attr = new (ctx) CLASS##Attr(isImplicit); \
        break; \
      }
#include "swift/AST/Attr.def"

      default:
        // We don't know how to deserialize this kind of attribute.
        MF.fatal();
      }

      if (!Attr)
        return llvm::Error::success();

      AddAttribute(Attr);

    } else if (recordID == decls_block::PRIVATE_DISCRIMINATOR) {
      IdentifierID discriminatorID;
      decls_block::PrivateDiscriminatorLayout::readRecord(scratch,
                                                          discriminatorID);
      privateDiscriminator = MF.getIdentifier(discriminatorID);

    } else if (recordID == decls_block::LOCAL_DISCRIMINATOR) {
      unsigned discriminator;
      decls_block::LocalDiscriminatorLayout::readRecord(scratch, discriminator);
      localDiscriminator = discriminator;
    } else if (recordID == decls_block::FILENAME_FOR_PRIVATE) {
      IdentifierID filenameID;
      decls_block::FilenameForPrivateLayout::readRecord(scratch, filenameID);
      filenameForPrivate = MF.getIdentifier(filenameID);
    } else {
      return llvm::Error::success();
    }

    // Prepare to read the next record.
    restoreOffset.cancel();
    scratch.clear();
  }
}

Expected<Decl *>
DeclDeserializer::getDeclCheckedImpl() {
  if (auto s = ctx.Stats)
    s->getFrontendCounters().NumDeclsDeserialized++;

  auto attrError = deserializeDeclAttributes();
  if (attrError)
    return std::move(attrError);

  // FIXME: @_dynamicReplacement(for:) includes a reference to another decl,
  // usually in the same type, and that can result in this decl being
  // re-entrantly deserialized. If that happens, don't fail here.
  if (declOrOffset.isComplete())
    return declOrOffset;

  llvm::BitstreamEntry entry =
      MF.fatalIfUnexpected(MF.DeclTypeCursor.advance());
  if (entry.Kind != llvm::BitstreamEntry::Record) {
    // We don't know how to serialize decls represented by sub-blocks.
    MF.fatal();
  }

  SmallVector<uint64_t, 64> scratch;
  StringRef blobData;
  unsigned recordID = MF.fatalIfUnexpected(
      MF.DeclTypeCursor.readRecord(entry.ID, scratch, &blobData));

  PrettyDeclDeserialization stackTraceEntry(
     &MF, declOrOffset, static_cast<decls_block::RecordKind>(recordID));

  switch (recordID) {
#define CASE(RECORD_NAME) \
  case decls_block::RECORD_NAME##Layout::Code: \
    return deserialize##RECORD_NAME(scratch, blobData);

  CASE(TypeAlias)
  CASE(GenericTypeParamDecl)
  CASE(AssociatedTypeDecl)
  CASE(Struct)
  CASE(Constructor)
  CASE(Var)
  CASE(Param)
  CASE(Func)
  CASE(OpaqueType)
  CASE(Accessor)
  CASE(PatternBinding)
  CASE(Protocol)
  CASE(PrefixOperator)
  CASE(PostfixOperator)
  CASE(InfixOperator)
  CASE(PrecedenceGroup)
  CASE(Class)
  CASE(Enum)
  CASE(EnumElement)
  CASE(Subscript)
  CASE(Extension)
  CASE(Destructor)
#undef CASE

  case decls_block::XREF: {
    assert(DAttrs == nullptr);
    ModuleID baseModuleID;
    uint32_t pathLen;
    decls_block::XRefLayout::readRecord(scratch, baseModuleID, pathLen);
    auto resolved = MF.resolveCrossReference(baseModuleID, pathLen);
    if (resolved)
      declOrOffset = resolved.get();
    return resolved;
  }
  
  default:
    // We don't know how to deserialize this kind of decl.
    MF.fatal();
  }
}

/// Translate from the Serialization function type repr enum values to the AST
/// strongly-typed enum.
///
/// The former is guaranteed to be stable, but may not reflect this version of
/// the AST.
static Optional<swift::FunctionType::Representation>
getActualFunctionTypeRepresentation(uint8_t rep) {
  switch (rep) {
#define CASE(THE_CC) \
  case (uint8_t)serialization::FunctionTypeRepresentation::THE_CC: \
    return swift::FunctionType::Representation::THE_CC;
  CASE(Swift)
  CASE(Block)
  CASE(Thin)
  CASE(CFunctionPointer)
#undef CASE
  default:
    return None;
  }
}

/// Translate from the Serialization function type repr enum values to the AST
/// strongly-typed enum.
///
/// The former is guaranteed to be stable, but may not reflect this version of
/// the AST.
static Optional<swift::SILFunctionType::Representation>
getActualSILFunctionTypeRepresentation(uint8_t rep) {
  switch (rep) {
#define CASE(THE_CC) \
  case (uint8_t)serialization::SILFunctionTypeRepresentation::THE_CC: \
    return swift::SILFunctionType::Representation::THE_CC;
  CASE(Thick)
  CASE(Block)
  CASE(Thin)
  CASE(CFunctionPointer)
  CASE(Method)
  CASE(ObjCMethod)
  CASE(WitnessMethod)
#undef CASE
  default:
    return None;
  }
}

/// Translate from the Serialization coroutine kind enum values to the AST
/// strongly-typed enum.
///
/// The former is guaranteed to be stable, but may not reflect this version of
/// the AST.
static Optional<swift::SILCoroutineKind>
getActualSILCoroutineKind(uint8_t rep) {
  switch (rep) {
#define CASE(KIND) \
  case (uint8_t)serialization::SILCoroutineKind::KIND: \
    return swift::SILCoroutineKind::KIND;
  CASE(None)
  CASE(YieldOnce)
  CASE(YieldMany)
#undef CASE
  default:
    return None;
  }
}

/// Translate from the serialization ReferenceOwnership enumerators, which are
/// guaranteed to be stable, to the AST ones.
static Optional<swift::ReferenceOwnership>
getActualReferenceOwnership(serialization::ReferenceOwnership raw) {
  switch (raw) {
  case serialization::ReferenceOwnership::Strong:
    return swift::ReferenceOwnership::Strong;
#define REF_STORAGE(Name, ...) \
  case serialization::ReferenceOwnership::Name: \
    return swift::ReferenceOwnership::Name;
#include "swift/AST/ReferenceStorage.def"
  }
  return None;
}

/// Translate from the serialization ValueOwnership enumerators, which are
/// guaranteed to be stable, to the AST ones.
static Optional<swift::ValueOwnership>
getActualValueOwnership(serialization::ValueOwnership raw) {
  switch (raw) {
#define CASE(ID) \
  case serialization::ValueOwnership::ID: \
    return swift::ValueOwnership::ID;
  CASE(Default)
  CASE(InOut)
  CASE(Shared)
  CASE(Owned)
#undef CASE
  }
  return None;
}

/// Translate from the serialization ParameterConvention enumerators,
/// which are guaranteed to be stable, to the AST ones.
static
Optional<swift::ParameterConvention> getActualParameterConvention(uint8_t raw) {
  switch (serialization::ParameterConvention(raw)) {
#define CASE(ID) \
  case serialization::ParameterConvention::ID: \
    return swift::ParameterConvention::ID;
  CASE(Indirect_In)
  CASE(Indirect_Inout)
  CASE(Indirect_InoutAliasable)
  CASE(Indirect_In_Guaranteed)
  CASE(Indirect_In_Constant)
  CASE(Direct_Owned)
  CASE(Direct_Unowned)
  CASE(Direct_Guaranteed)
#undef CASE
  }
  return None;
}

/// Translate from the serialization ResultConvention enumerators,
/// which are guaranteed to be stable, to the AST ones.
static
Optional<swift::ResultConvention> getActualResultConvention(uint8_t raw) {
  switch (serialization::ResultConvention(raw)) {
#define CASE(ID) \
  case serialization::ResultConvention::ID: return swift::ResultConvention::ID;
  CASE(Indirect)
  CASE(Owned)
  CASE(Unowned)
  CASE(UnownedInnerPointer)
  CASE(Autoreleased)
#undef CASE
  }
  return None;
}

Type ModuleFile::getType(TypeID TID) {
  Expected<Type> deserialized = getTypeChecked(TID);
  if (!deserialized) {
    fatal(deserialized.takeError());
  }
  return deserialized.get();
}

class swift::TypeDeserializer {
  using TypeID = serialization::TypeID;

  ModuleFile &MF;
  ASTContext &ctx;
public:
  explicit TypeDeserializer(ModuleFile &MF)
      : MF(MF), ctx(MF.getContext()) {}

  Expected<Type> getTypeCheckedImpl();

  Expected<Type> deserializeBuiltinAliasType(ArrayRef<uint64_t> scratch,
                                             StringRef blobData) {
    DeclID underlyingID;
    TypeID canonicalTypeID;
    decls_block::BuiltinAliasTypeLayout::readRecord(scratch, underlyingID,
                                                    canonicalTypeID);
    auto aliasOrError = MF.getDeclChecked(underlyingID);
    if (!aliasOrError)
      return aliasOrError.takeError();
    auto alias = dyn_cast<TypeAliasDecl>(aliasOrError.get());

    if (ctx.LangOpts.EnableDeserializationRecovery) {
      Expected<Type> expectedType = MF.getTypeChecked(canonicalTypeID);
      if (!expectedType)
        return expectedType.takeError();
      if (expectedType.get()) {
        if (!alias ||
            !alias->getDeclaredInterfaceType()->isEqual(expectedType.get())) {
          // Fall back to the canonical type.
          return expectedType.get();
        }
      }
    }

    // Look through compatibility aliases that are now unavailable.
    if (alias->getAttrs().isUnavailable(ctx) &&
        alias->isCompatibilityAlias()) {
      return alias->getUnderlyingTypeLoc().getType();
    }

    return alias->getDeclaredInterfaceType();
  }

  Expected<Type> deserializeTypeAliasType(ArrayRef<uint64_t> scratch,
                                          StringRef blobData) {
    DeclID typealiasID;
    TypeID parentTypeID;
    TypeID underlyingTypeID;
    TypeID substitutedTypeID;
    SubstitutionMapID substitutionsID;
    decls_block::TypeAliasTypeLayout::readRecord(scratch, typealiasID,
                                                 parentTypeID,
                                                 underlyingTypeID,
                                                 substitutedTypeID,
                                                 substitutionsID);

    TypeAliasDecl *alias = nullptr;
    Type underlyingType;
    if (ctx.LangOpts.EnableDeserializationRecovery) {
      auto underlyingTypeOrError = MF.getTypeChecked(underlyingTypeID);
      if (!underlyingTypeOrError) {
        // If we can't deserialize the underlying type, we can't be sure the
        // actual typealias hasn't changed.
        return underlyingTypeOrError.takeError();
      }

      underlyingType = underlyingTypeOrError.get();

      if (auto aliasOrError = MF.getDeclChecked(typealiasID)) {
        alias = dyn_cast<TypeAliasDecl>(aliasOrError.get());
      } else {
        // We're going to recover by falling back to the underlying type, so
        // just ignore the error.
        llvm::consumeError(aliasOrError.takeError());
      }

      if (!alias ||
          !alias->getDeclaredInterfaceType()->isEqual(underlyingType)) {
        // Fall back to the canonical type.
        return underlyingType;
      }

    } else {
      alias = dyn_cast<TypeAliasDecl>(MF.getDecl(typealiasID));
      underlyingType = MF.getType(underlyingTypeID);
    }

    // Read the substituted type.
    auto substitutedTypeOrError = MF.getTypeChecked(substitutedTypeID);
    if (!substitutedTypeOrError)
      return substitutedTypeOrError.takeError();

    auto substitutedType = substitutedTypeOrError.get();

    // Read the substitutions.
    auto subMap = MF.getSubstitutionMap(substitutionsID);

    auto parentTypeOrError = MF.getTypeChecked(parentTypeID);
    if (!parentTypeOrError)
      return underlyingType;

    // Look through compatibility aliases that are now unavailable.
    if (alias &&
        alias->getAttrs().isUnavailable(ctx) &&
        alias->isCompatibilityAlias()) {
      return alias->getUnderlyingTypeLoc().getType().subst(subMap);
    }

    auto parentType = parentTypeOrError.get();
    return TypeAliasType::get(alias, parentType, subMap, substitutedType);
  }

  Expected<Type> deserializeNominalType(ArrayRef<uint64_t> scratch,
                                        StringRef blobData) {
    DeclID declID;
    TypeID parentID;
    decls_block::NominalTypeLayout::readRecord(scratch, declID, parentID);

    Expected<Type> parentTy = MF.getTypeChecked(parentID);
    if (!parentTy)
      return parentTy.takeError();

    auto nominalOrError = MF.getDeclChecked(declID);
    if (!nominalOrError)
      return nominalOrError.takeError();

    // Look through compatibility aliases.
    if (auto *alias = dyn_cast<TypeAliasDecl>(nominalOrError.get())) {
      // Reminder: TypeBase::getAs will look through sugar. But we don't want to
      // do that here, so we do isa<> checks on the TypeBase itself instead of
      // using the Type wrapper.
      const TypeBase *underlyingTy = nullptr;
      while (alias->isCompatibilityAlias()) {
        underlyingTy = alias->getUnderlyingTypeLoc().getType().getPointer();

        // If the underlying type is itself a typealias, it might be another
        // compatibility alias, meaning we need to go around the loop again.
        auto aliasTy = dyn_cast<TypeAliasType>(underlyingTy);
        if (!aliasTy)
          break;
        alias = aliasTy->getDecl();
      }

      // We only want to use the type we found if it's a simple non-generic
      // nominal type.
      if (auto simpleNominalTy = dyn_cast_or_null<NominalType>(underlyingTy)) {
        nominalOrError = simpleNominalTy->getDecl();
        (void)!nominalOrError; // "Check" the llvm::Expected<> value.
      }
    }

    auto nominal = dyn_cast<NominalTypeDecl>(nominalOrError.get());
    if (!nominal) {
      XRefTracePath tinyTrace{*nominalOrError.get()->getModuleContext()};
      DeclName fullName = cast<ValueDecl>(nominalOrError.get())->getFullName();
      tinyTrace.addValue(fullName.getBaseIdentifier());
      return llvm::make_error<XRefError>("declaration is not a nominal type",
                                         tinyTrace, fullName);
    }
    return NominalType::get(nominal, parentTy.get(), ctx);
  }

  Expected<Type> deserializeParenType(ArrayRef<uint64_t> scratch,
                                      StringRef blobData) {
    TypeID underlyingID;
    decls_block::ParenTypeLayout::readRecord(scratch, underlyingID);

    auto underlyingTy = MF.getTypeChecked(underlyingID);
    if (!underlyingTy)
      return underlyingTy.takeError();

    return ParenType::get(ctx, underlyingTy.get());
  }

  Expected<Type> deserializeTupleType(SmallVectorImpl<uint64_t> &scratch,
                                      StringRef blobData) {
    // The tuple record itself is empty. Read all trailing elements.
    SmallVector<TupleTypeElt, 8> elements;
    while (true) {
      llvm::BitstreamEntry entry =
          MF.fatalIfUnexpected(MF.DeclTypeCursor.advance(AF_DontPopBlockAtEnd));
      if (entry.Kind != llvm::BitstreamEntry::Record)
        break;

      scratch.clear();
      unsigned recordID = MF.fatalIfUnexpected(
          MF.DeclTypeCursor.readRecord(entry.ID, scratch, &blobData));
      if (recordID != decls_block::TUPLE_TYPE_ELT)
        break;

      IdentifierID nameID;
      TypeID typeID;
      decls_block::TupleTypeEltLayout::readRecord(scratch, nameID, typeID);

      auto elementTy = MF.getTypeChecked(typeID);
      if (!elementTy)
        return elementTy.takeError();

      elements.emplace_back(elementTy.get(), MF.getIdentifier(nameID));
    }

    return TupleType::get(elements, ctx);
  }

  Expected<Type> deserializeAnyFunctionType(SmallVectorImpl<uint64_t> &scratch,
                                            StringRef blobData,
                                            bool isGeneric) {
    TypeID resultID;
    uint8_t rawRepresentation;
    bool noescape = false, throws;
    GenericSignature *genericSig = nullptr;

    if (!isGeneric) {
      decls_block::FunctionTypeLayout::readRecord(scratch, resultID,
                                                  rawRepresentation,
                                                  noescape,
                                                  throws);
    } else {
      GenericSignatureID rawGenericSig;
      decls_block::GenericFunctionTypeLayout::readRecord(scratch,
                                                         resultID,
                                                         rawRepresentation,
                                                         throws,
                                                         rawGenericSig);
      genericSig = MF.getGenericSignature(rawGenericSig);
    }

    auto representation = getActualFunctionTypeRepresentation(rawRepresentation);
    if (!representation.hasValue())
      MF.fatal();

    auto info = FunctionType::ExtInfo(*representation, noescape, throws);

    auto resultTy = MF.getTypeChecked(resultID);
    if (!resultTy)
      return resultTy.takeError();

    SmallVector<AnyFunctionType::Param, 8> params;
    while (true) {
      llvm::BitstreamEntry entry =
          MF.fatalIfUnexpected(MF.DeclTypeCursor.advance(AF_DontPopBlockAtEnd));
      if (entry.Kind != llvm::BitstreamEntry::Record)
        break;

      scratch.clear();
      unsigned recordID = MF.fatalIfUnexpected(
          MF.DeclTypeCursor.readRecord(entry.ID, scratch, &blobData));
      if (recordID != decls_block::FUNCTION_PARAM)
        break;

      IdentifierID labelID;
      TypeID typeID;
      bool isVariadic, isAutoClosure;
      unsigned rawOwnership;
      decls_block::FunctionParamLayout::readRecord(scratch, labelID, typeID,
                                                   isVariadic, isAutoClosure,
                                                   rawOwnership);

      auto ownership =
          getActualValueOwnership((serialization::ValueOwnership)rawOwnership);
      if (!ownership)
        MF.fatal();

      auto paramTy = MF.getTypeChecked(typeID);
      if (!paramTy)
        return paramTy.takeError();

      params.emplace_back(paramTy.get(),
                          MF.getIdentifier(labelID),
                          ParameterTypeFlags(isVariadic, isAutoClosure,
                                             *ownership));
    }

    if (!isGeneric) {
      assert(genericSig == nullptr);
      return FunctionType::get(params, resultTy.get(), info);
    }

    assert(genericSig != nullptr);
    return GenericFunctionType::get(genericSig, params, resultTy.get(), info);
  }

  Expected<Type> deserializeFunctionType(SmallVectorImpl<uint64_t> &scratch,
                                         StringRef blobData) {
    return deserializeAnyFunctionType(scratch, blobData, /*isGeneric*/false);
  }

  Expected<Type>
  deserializeGenericFunctionType(SmallVectorImpl<uint64_t> &scratch,
                                 StringRef blobData) {
    return deserializeAnyFunctionType(scratch, blobData, /*isGeneric*/true);
  }

  template <typename Layout, typename ASTType, bool CanBeThin>
  Expected<Type> deserializeAnyMetatypeType(ArrayRef<uint64_t> scratch,
                                            StringRef blobData) {
    TypeID instanceID;
    uint8_t repr;
    Layout::readRecord(scratch, instanceID, repr);

    auto instanceType = MF.getTypeChecked(instanceID);
    if (!instanceType)
      return instanceType.takeError();

    switch (repr) {
    case serialization::MetatypeRepresentation::MR_None:
      return ASTType::get(instanceType.get());

    case serialization::MetatypeRepresentation::MR_Thin:
      if (!CanBeThin)
        MF.fatal();
      return ASTType::get(instanceType.get(),
                          MetatypeRepresentation::Thin);

    case serialization::MetatypeRepresentation::MR_Thick:
      return ASTType::get(instanceType.get(),
                          MetatypeRepresentation::Thick);

    case serialization::MetatypeRepresentation::MR_ObjC:
      return ASTType::get(instanceType.get(),
                          MetatypeRepresentation::ObjC);

    default:
      MF.fatal();
    }
  }

  Expected<Type>
  deserializeExistentialMetatypeType(ArrayRef<uint64_t> scratch,
                                     StringRef blobData) {
    return
        deserializeAnyMetatypeType<decls_block::ExistentialMetatypeTypeLayout,
                                   ExistentialMetatypeType, /*CanBeThin*/false>(
        scratch, blobData);
  }

  Expected<Type> deserializeMetatypeType(ArrayRef<uint64_t> scratch,
                                         StringRef blobData) {
    return deserializeAnyMetatypeType<decls_block::MetatypeTypeLayout,
                                      MetatypeType, /*CanBeThin*/true>(
        scratch, blobData);
  }

  Expected<Type> deserializeDynamicSelfType(ArrayRef<uint64_t> scratch,
                                            StringRef blobData) {
    TypeID selfID;
    decls_block::DynamicSelfTypeLayout::readRecord(scratch, selfID);
    return DynamicSelfType::get(MF.getType(selfID), ctx);
  }

  Expected<Type> deserializeReferenceStorageType(ArrayRef<uint64_t> scratch,
                                                 StringRef blobData) {
    uint8_t rawOwnership;
    TypeID objectTypeID;
    decls_block::ReferenceStorageTypeLayout::readRecord(scratch, rawOwnership,
                                                        objectTypeID);

    auto ownership = getActualReferenceOwnership(
        (serialization::ReferenceOwnership)rawOwnership);
    if (!ownership.hasValue())
      MF.fatal();

    auto objectTy = MF.getTypeChecked(objectTypeID);
    if (!objectTy)
      return objectTy.takeError();

    return ReferenceStorageType::get(objectTy.get(), ownership.getValue(), ctx);
  }

  Expected<Type> deserializePrimaryArchetypeType(ArrayRef<uint64_t> scratch,
                                                 StringRef blobData) {
    GenericEnvironmentID envID;
    unsigned depth, index;

    decls_block::PrimaryArchetypeTypeLayout::readRecord(scratch, envID,
                                                        depth, index);

    auto env = MF.getGenericEnvironment(envID);
    if (!env)
      MF.fatal();

    Type interfaceType = GenericTypeParamType::get(depth, index, ctx);
    Type contextType = env->mapTypeIntoContext(interfaceType);

    if (contextType->hasError())
      MF.fatal();

    return contextType;
  }

  Expected<Type> deserializeOpenedArchetypeType(ArrayRef<uint64_t> scratch,
                                                StringRef blobData) {
    TypeID existentialID;

    decls_block::OpenedArchetypeTypeLayout::readRecord(scratch,
                                                       existentialID);

    return OpenedArchetypeType::get(MF.getType(existentialID));
  }
      
  Expected<Type> deserializeOpaqueArchetypeType(ArrayRef<uint64_t> scratch,
                                                StringRef blobData) {
    DeclID opaqueDeclID;
    SubstitutionMapID subsID;
    decls_block::OpaqueArchetypeTypeLayout::readRecord(scratch,
                                                       opaqueDeclID, subsID);

    auto opaqueDecl = cast<OpaqueTypeDecl>(MF.getDecl(opaqueDeclID));
    auto subs = MF.getSubstitutionMap(subsID);

    return OpaqueTypeArchetypeType::get(opaqueDecl, subs);
  }
      
  Expected<Type> deserializeNestedArchetypeType(ArrayRef<uint64_t> scratch,
                                                StringRef blobData) {
    TypeID rootID, interfaceTyID;
    decls_block::NestedArchetypeTypeLayout::readRecord(scratch,
                                                       rootID, interfaceTyID);
    
    auto rootTy = MF.getType(rootID)->castTo<ArchetypeType>();
    auto interfaceTy = MF.getType(interfaceTyID)->castTo<DependentMemberType>();
    auto rootInterfaceTy = interfaceTy->getRootGenericParam();
    
    auto sig = rootTy->getGenericEnvironment()->getGenericSignature();
    
    auto subs = SubstitutionMap::get(sig,
      [&](SubstitutableType *t) -> Type {
        if (t->isEqual(rootInterfaceTy))
          return rootTy;
        return t;
      }, LookUpConformanceInModule(MF.getAssociatedModule()));
    
    return Type(interfaceTy).subst(subs);
  }

  Expected<Type> deserializeGenericTypeParamType(ArrayRef<uint64_t> scratch,
                                                 StringRef blobData) {
    DeclID declIDOrDepth;
    unsigned indexPlusOne;

    decls_block::GenericTypeParamTypeLayout::readRecord(scratch, declIDOrDepth,
                                                        indexPlusOne);

    if (indexPlusOne == 0) {
      auto genericParam
        = dyn_cast_or_null<GenericTypeParamDecl>(MF.getDecl(declIDOrDepth));

      if (!genericParam)
        MF.fatal();

      return genericParam->getDeclaredInterfaceType();
    }

    return GenericTypeParamType::get(declIDOrDepth,indexPlusOne-1,ctx);
  }

  Expected<Type> deserializeProtocolCompositionType(ArrayRef<uint64_t> scratch,
                                                    StringRef blobData) {
    bool hasExplicitAnyObject;
    ArrayRef<uint64_t> rawProtocolIDs;

    decls_block::ProtocolCompositionTypeLayout::readRecord(scratch,
                                                           hasExplicitAnyObject,
                                                           rawProtocolIDs);
    SmallVector<Type, 4> protocols;
    for (TypeID protoID : rawProtocolIDs) {
      auto protoTy = MF.getTypeChecked(protoID);
      if (!protoTy)
        return protoTy.takeError();
      protocols.push_back(protoTy.get());
    }

    return ProtocolCompositionType::get(ctx, protocols, hasExplicitAnyObject);
  }

  Expected<Type> deserializeDependentMemberType(ArrayRef<uint64_t> scratch,
                                                StringRef blobData) {
    TypeID baseID;
    DeclID assocTypeID;

    decls_block::DependentMemberTypeLayout::readRecord(scratch, baseID,
                                                       assocTypeID);
    return DependentMemberType::get(
        MF.getType(baseID),
        cast<AssociatedTypeDecl>(MF.getDecl(assocTypeID)));
  }

  Expected<Type> deserializeBoundGenericType(ArrayRef<uint64_t> scratch,
                                             StringRef blobData) {
    DeclID declID;
    TypeID parentID;
    ArrayRef<uint64_t> rawArgumentIDs;

    decls_block::BoundGenericTypeLayout::readRecord(scratch, declID, parentID,
                                                    rawArgumentIDs);

    auto nominalOrError = MF.getDeclChecked(declID);
    if (!nominalOrError)
      return nominalOrError.takeError();
    auto nominal = cast<NominalTypeDecl>(nominalOrError.get());

    // FIXME: Check this?
    auto parentTy = MF.getType(parentID);

    SmallVector<Type, 8> genericArgs;
    for (TypeID ID : rawArgumentIDs) {
      auto argTy = MF.getTypeChecked(ID);
      if (!argTy)
        return argTy.takeError();

      genericArgs.push_back(argTy.get());
    }

    return BoundGenericType::get(nominal, parentTy, genericArgs);
  }

  Expected<Type> deserializeSILBlockStorageType(ArrayRef<uint64_t> scratch,
                                                StringRef blobData) {
    TypeID captureID;
    decls_block::SILBlockStorageTypeLayout::readRecord(scratch, captureID);
    return SILBlockStorageType::get(MF.getType(captureID)->getCanonicalType());
  }

  Expected<Type> deserializeSILBoxType(ArrayRef<uint64_t> scratch,
                                       StringRef blobData) {
    SILLayoutID layoutID;
    SubstitutionMapID subMapID;
    decls_block::SILBoxTypeLayout::readRecord(scratch, layoutID, subMapID);

    // Get the layout.
    auto getLayout = [this](SILLayoutID layoutID) -> SILLayout * {
      assert(layoutID > 0 && layoutID <= MF.SILLayouts.size()
             && "invalid layout ID");

      auto &layoutOrOffset = MF.SILLayouts[layoutID - 1];
      if (layoutOrOffset.isComplete()) {
        return layoutOrOffset;
      }

      BCOffsetRAII saveOffset(MF.DeclTypeCursor);
      MF.fatalIfNotSuccess(MF.DeclTypeCursor.JumpToBit(layoutOrOffset));
      auto layout = MF.readSILLayout(MF.DeclTypeCursor);
      if (!layout)
        MF.fatal();
      layoutOrOffset = layout;
      return layout;
    };

    auto layout = getLayout(layoutID);
    if (!layout)
      return nullptr;

    auto subMap = MF.getSubstitutionMap(subMapID);
    return SILBoxType::get(ctx, layout, subMap);
  }

  Expected<Type> deserializeSILFunctionType(ArrayRef<uint64_t> scratch,
                                            StringRef blobData) {
    uint8_t rawCoroutineKind;
    uint8_t rawCalleeConvention;
    uint8_t rawRepresentation;
    bool pseudogeneric = false;
    bool noescape;
    bool hasErrorResult;
    unsigned numParams;
    unsigned numYields;
    unsigned numResults;
    GenericSignatureID rawGenericSig;
    ArrayRef<uint64_t> variableData;

    decls_block::SILFunctionTypeLayout::readRecord(scratch,
                                             rawCoroutineKind,
                                             rawCalleeConvention,
                                             rawRepresentation,
                                             pseudogeneric,
                                             noescape,
                                             hasErrorResult,
                                             numParams,
                                             numYields,
                                             numResults,
                                             rawGenericSig,
                                             variableData);

    // Process the ExtInfo.
    auto representation
      = getActualSILFunctionTypeRepresentation(rawRepresentation);
    if (!representation.hasValue())
      MF.fatal();
    SILFunctionType::ExtInfo extInfo(*representation, pseudogeneric, noescape);

    // Process the coroutine kind.
    auto coroutineKind = getActualSILCoroutineKind(rawCoroutineKind);
    if (!coroutineKind.hasValue())
      MF.fatal();

    // Process the callee convention.
    auto calleeConvention = getActualParameterConvention(rawCalleeConvention);
    if (!calleeConvention.hasValue())
      MF.fatal();

    auto processParameter = [&](TypeID typeID, uint64_t rawConvention)
                                  -> llvm::Expected<SILParameterInfo> {
      auto convention = getActualParameterConvention(rawConvention);
      if (!convention)
        MF.fatal();
      auto type = MF.getTypeChecked(typeID);
      if (!type)
        return type.takeError();
      return SILParameterInfo(type.get()->getCanonicalType(), *convention);
    };

    auto processYield = [&](TypeID typeID, uint64_t rawConvention)
                                  -> llvm::Expected<SILYieldInfo> {
      auto convention = getActualParameterConvention(rawConvention);
      if (!convention)
        MF.fatal();
      auto type = MF.getTypeChecked(typeID);
      if (!type)
        return type.takeError();
      return SILYieldInfo(type.get()->getCanonicalType(), *convention);
    };

    auto processResult = [&](TypeID typeID, uint64_t rawConvention)
                               -> llvm::Expected<SILResultInfo> {
      auto convention = getActualResultConvention(rawConvention);
      if (!convention)
        MF.fatal();
      auto type = MF.getTypeChecked(typeID);
      if (!type)
        return type.takeError();
      return SILResultInfo(type.get()->getCanonicalType(), *convention);
    };

    // Bounds check.  FIXME: overflow
    if (2 * numParams + 2 * numResults + 2 * unsigned(hasErrorResult)
          > variableData.size()) {
      MF.fatal();
    }

    unsigned nextVariableDataIndex = 0;

    // Process the parameters.
    SmallVector<SILParameterInfo, 8> allParams;
    allParams.reserve(numParams);
    for (unsigned i = 0; i != numParams; ++i) {
      auto typeID = variableData[nextVariableDataIndex++];
      auto rawConvention = variableData[nextVariableDataIndex++];
      auto param = processParameter(typeID, rawConvention);
      if (!param)
        return param.takeError();
      allParams.push_back(param.get());
    }

    // Process the yields.
    SmallVector<SILYieldInfo, 8> allYields;
    allYields.reserve(numYields);
    for (unsigned i = 0; i != numYields; ++i) {
      auto typeID = variableData[nextVariableDataIndex++];
      auto rawConvention = variableData[nextVariableDataIndex++];
      auto yield = processYield(typeID, rawConvention);
      if (!yield)
        return yield.takeError();
      allYields.push_back(yield.get());
    }

    // Process the results.
    SmallVector<SILResultInfo, 8> allResults;
    allParams.reserve(numResults);
    for (unsigned i = 0; i != numResults; ++i) {
      auto typeID = variableData[nextVariableDataIndex++];
      auto rawConvention = variableData[nextVariableDataIndex++];
      auto result = processResult(typeID, rawConvention);
      if (!result)
        return result.takeError();
      allResults.push_back(result.get());
    }

    // Process the error result.
    Optional<SILResultInfo> errorResult;
    if (hasErrorResult) {
      auto typeID = variableData[nextVariableDataIndex++];
      auto rawConvention = variableData[nextVariableDataIndex++];
      auto maybeErrorResult = processResult(typeID, rawConvention);
      if (!maybeErrorResult)
        return maybeErrorResult.takeError();
      errorResult = maybeErrorResult.get();
    }

    Optional<ProtocolConformanceRef> witnessMethodConformance;
    if (*representation == SILFunctionTypeRepresentation::WitnessMethod) {
      witnessMethodConformance = MF.readConformance(MF.DeclTypeCursor);
    }

    GenericSignature *genericSig = MF.getGenericSignature(rawGenericSig);

    return SILFunctionType::get(genericSig, extInfo, coroutineKind.getValue(),
                                calleeConvention.getValue(),
                                allParams, allYields, allResults,
                                errorResult, ctx, witnessMethodConformance);
  }

  Expected<Type> deserializeArraySliceType(ArrayRef<uint64_t> scratch,
                                           StringRef blobData) {
    TypeID baseID;
    decls_block::ArraySliceTypeLayout::readRecord(scratch, baseID);

    auto baseTy = MF.getTypeChecked(baseID);
    if (!baseTy)
      return baseTy.takeError();

    return ArraySliceType::get(baseTy.get());
  }

  Expected<Type> deserializeDictionaryType(ArrayRef<uint64_t> scratch,
                                           StringRef blobData) {
    TypeID keyID, valueID;
    decls_block::DictionaryTypeLayout::readRecord(scratch, keyID, valueID);

    auto keyTy = MF.getTypeChecked(keyID);
    if (!keyTy)
      return keyTy.takeError();

    auto valueTy = MF.getTypeChecked(valueID);
    if (!valueTy)
      return valueTy.takeError();

    return DictionaryType::get(keyTy.get(), valueTy.get());
  }

  Expected<Type> deserializeOptionalType(ArrayRef<uint64_t> scratch,
                                         StringRef blobData) {
    TypeID baseID;
    decls_block::OptionalTypeLayout::readRecord(scratch, baseID);

    auto baseTy = MF.getTypeChecked(baseID);
    if (!baseTy)
      return baseTy.takeError();

    return OptionalType::get(baseTy.get());
  }

  Expected<Type> deserializeUnboundGenericType(ArrayRef<uint64_t> scratch,
                                               StringRef blobData) {
    DeclID genericID;
    TypeID parentID;
    decls_block::UnboundGenericTypeLayout::readRecord(scratch,
                                                      genericID, parentID);

    auto nominalOrError = MF.getDeclChecked(genericID);
    if (!nominalOrError)
      return nominalOrError.takeError();
    auto genericDecl = cast<GenericTypeDecl>(nominalOrError.get());

    // FIXME: Check this?
    auto parentTy = MF.getType(parentID);

    return UnboundGenericType::get(genericDecl, parentTy, ctx);
  }
};

Expected<Type> ModuleFile::getTypeChecked(TypeID TID) {
  if (TID == 0)
    return Type();

  assert(TID <= Types.size() && "invalid type ID");
  auto &typeOrOffset = Types[TID-1];

  if (typeOrOffset.isComplete())
    return typeOrOffset;

  BCOffsetRAII restoreOffset(DeclTypeCursor);
  fatalIfNotSuccess(DeclTypeCursor.JumpToBit(typeOrOffset));

  auto result = TypeDeserializer(*this).getTypeCheckedImpl();
  if (!result)
    return result;
  typeOrOffset = result.get();

#ifndef NDEBUG
  PrettyStackTraceType trace(getContext(), "deserializing", typeOrOffset.get());
  if (typeOrOffset.get()->hasError()) {
    typeOrOffset.get()->dump();
    llvm_unreachable("deserialization produced an invalid type "
                     "(rdar://problem/30382791)");
  }
#endif

  // Invoke the callback on the deserialized type.
  DeserializedTypeCallback(typeOrOffset.get());
  return typeOrOffset.get();
}

Expected<Type> TypeDeserializer::getTypeCheckedImpl() {
  if (auto s = ctx.Stats)
    s->getFrontendCounters().NumTypesDeserialized++;

  llvm::BitstreamEntry entry =
      MF.fatalIfUnexpected(MF.DeclTypeCursor.advance());

  if (entry.Kind != llvm::BitstreamEntry::Record) {
    // We don't know how to serialize types represented by sub-blocks.
    MF.fatal();
  }

  SmallVector<uint64_t, 64> scratch;
  StringRef blobData;
  unsigned recordID = MF.fatalIfUnexpected(
      MF.DeclTypeCursor.readRecord(entry.ID, scratch, &blobData));

  switch (recordID) {
#define CASE(RECORD_NAME) \
  case decls_block::RECORD_NAME##TypeLayout::Code: \
    return deserialize##RECORD_NAME##Type(scratch, blobData);

  CASE(BuiltinAlias)
  CASE(TypeAlias)
  CASE(Nominal)
  CASE(Paren)
  CASE(Tuple)
  CASE(Function)
  CASE(GenericFunction)
  CASE(ExistentialMetatype)
  CASE(Metatype)
  CASE(DynamicSelf)
  CASE(ReferenceStorage)
  CASE(PrimaryArchetype)
  CASE(OpaqueArchetype)
  CASE(OpenedArchetype)
  CASE(NestedArchetype)
  CASE(GenericTypeParam)
  CASE(ProtocolComposition)
  CASE(DependentMember)
  CASE(BoundGeneric)
  CASE(SILBlockStorage)
  CASE(SILBox)
  CASE(SILFunction)
  CASE(ArraySlice)
  CASE(Dictionary)
  CASE(Optional)
  CASE(UnboundGeneric)

#undef CASE

  default:
    // We don't know how to deserialize this kind of type.
    MF.fatal();
  }
}

Decl *handleErrorAndSupplyMissingClassMember(ASTContext &context,
                                             llvm::Error &&error,
                                             ClassDecl *containingClass) {
  Decl *suppliedMissingMember = nullptr;
  auto handleMissingClassMember = [&](const DeclDeserializationError &error) {
    if (error.isDesignatedInitializer())
      containingClass->setHasMissingDesignatedInitializers();
    if (error.getNumberOfVTableEntries() > 0)
      containingClass->setHasMissingVTableEntries();

    suppliedMissingMember = MissingMemberDecl::create(
        context, containingClass, error.getName(),
        error.getNumberOfVTableEntries(),
        error.needsFieldOffsetVectorEntry());
  };
  llvm::handleAllErrors(std::move(error), handleMissingClassMember);
  return suppliedMissingMember;
}

Decl *handleErrorAndSupplyMissingProtoMember(ASTContext &context,
                                             llvm::Error &&error,
                                             ProtocolDecl *containingProto) {
  Decl *suppliedMissingMember = nullptr;

  auto handleMissingProtocolMember =
      [&](const DeclDeserializationError &error) {
        assert(error.needsFieldOffsetVectorEntry() == 0);

        if (error.getNumberOfVTableEntries() > 0)
          containingProto->setHasMissingRequirements(true);

        suppliedMissingMember = MissingMemberDecl::create(
            context, containingProto, error.getName(),
            error.getNumberOfVTableEntries(), 0);
      };
  llvm::handleAllErrors(std::move(error), handleMissingProtocolMember);
  return suppliedMissingMember;
}

Decl *handleErrorAndSupplyMissingMiscMember(llvm::Error &&error) {
  llvm::consumeError(std::move(error));
  return nullptr;
}

Decl *handleErrorAndSupplyMissingMember(ASTContext &context, Decl *container,
                                        llvm::Error &&error) {
  // Drop the member if it had a problem.
  // FIXME: Handle overridable members in class extensions too, someday.
  if (auto *containingClass = dyn_cast<ClassDecl>(container)) {
    return handleErrorAndSupplyMissingClassMember(context, std::move(error),
                                                  containingClass);
  }
  if (auto *containingProto = dyn_cast<ProtocolDecl>(container)) {
    return handleErrorAndSupplyMissingProtoMember(context, std::move(error),
                                                  containingProto);
  }
  return handleErrorAndSupplyMissingMiscMember(std::move(error));
}

void ModuleFile::loadAllMembers(Decl *container, uint64_t contextData) {
  PrettyStackTraceDecl trace("loading members for", container);
  ++NumMemberListsLoaded;

  IterableDeclContext *IDC;
  if (auto *nominal = dyn_cast<NominalTypeDecl>(container))
    IDC = nominal;
  else
    IDC = cast<ExtensionDecl>(container);

  BCOffsetRAII restoreOffset(DeclTypeCursor);
<<<<<<< HEAD
  fatalIfNotSuccess(DeclTypeCursor.JumpToBit(contextData));
  llvm::BitstreamEntry entry = fatalIfUnexpected(DeclTypeCursor.advance());
  if (entry.Kind != llvm::BitstreamEntry::Record) {
    error();
    return;
  }
=======
  DeclTypeCursor.JumpToBit(contextData);
  auto entry = DeclTypeCursor.advance();
  if (entry.Kind != llvm::BitstreamEntry::Record)
    fatal();
>>>>>>> 0742e6ff

  SmallVector<uint64_t, 16> memberIDBuffer;

  unsigned kind =
      fatalIfUnexpected(DeclTypeCursor.readRecord(entry.ID, memberIDBuffer));
  assert(kind == decls_block::MEMBERS);
  (void)kind;

  ArrayRef<uint64_t> rawMemberIDs;
  decls_block::MembersLayout::readRecord(memberIDBuffer, rawMemberIDs);

  if (rawMemberIDs.empty())
    return;

  SmallVector<Decl *, 16> members;
  members.reserve(rawMemberIDs.size());
  for (DeclID rawID : rawMemberIDs) {
    Expected<Decl *> next = getDeclChecked(rawID);
    if (next) {
      assert(next.get() && "unchecked error deserializing next member");
      members.push_back(next.get());
    } else {
      if (!getContext().LangOpts.EnableDeserializationRecovery)
        fatal(next.takeError());

      Decl *suppliedMissingMember = handleErrorAndSupplyMissingMember(
          getContext(), container, next.takeError());
      if (suppliedMissingMember)
        members.push_back(suppliedMissingMember);
    }
  }

  for (auto member : members)
    IDC->addMember(member);

  if (auto *proto = dyn_cast<ProtocolDecl>(container)) {
    PrettyStackTraceDecl trace("reading default witness table for", proto);
    bool Err = readDefaultWitnessTable(proto);
    assert(!Err && "unable to read default witness table");
    (void)Err;
  }
}

void
ModuleFile::loadAllConformances(const Decl *D, uint64_t contextData,
                          SmallVectorImpl<ProtocolConformance*> &conformances) {
  PrettyStackTraceDecl trace("loading conformances for", D);

  uint64_t numConformances;
  uint64_t bitPosition;
  std::tie(numConformances, bitPosition)
    = decodeLazyConformanceContextData(contextData);

  BCOffsetRAII restoreOffset(DeclTypeCursor);
  fatalIfNotSuccess(DeclTypeCursor.JumpToBit(bitPosition));

  while (numConformances--) {
    auto conf = readConformance(DeclTypeCursor);
    if (conf.isConcrete())
      conformances.push_back(conf.getConcrete());
  }
}

Type
ModuleFile::loadAssociatedTypeDefault(const swift::AssociatedTypeDecl *ATD,
                                      uint64_t contextData) {
  return getType(contextData);
}

void ModuleFile::finishNormalConformance(NormalProtocolConformance *conformance,
                                         uint64_t contextData) {
  using namespace decls_block;

  PrettyStackTraceModuleFile traceModule("While reading from", *this);
  PrettyStackTraceConformance trace(getAssociatedModule()->getASTContext(),
                                    "finishing conformance for",
                                    conformance);
  ++NumNormalProtocolConformancesCompleted;

  assert(conformance->isComplete());

  conformance->setState(ProtocolConformanceState::Incomplete);
  SWIFT_DEFER { conformance->setState(ProtocolConformanceState::Complete); };

  // Find the conformance record.
  BCOffsetRAII restoreOffset(DeclTypeCursor);
  fatalIfNotSuccess(DeclTypeCursor.JumpToBit(contextData));
  llvm::BitstreamEntry entry = fatalIfUnexpected(DeclTypeCursor.advance());
  assert(entry.Kind == llvm::BitstreamEntry::Record &&
         "registered lazy loader incorrectly");

  DeclID protoID;
  DeclContextID contextID;
  unsigned valueCount, typeCount, conformanceCount;
  ArrayRef<uint64_t> rawIDs;
  SmallVector<uint64_t, 16> scratch;

  unsigned kind =
      fatalIfUnexpected(DeclTypeCursor.readRecord(entry.ID, scratch));
  (void) kind;
  assert(kind == NORMAL_PROTOCOL_CONFORMANCE &&
         "registered lazy loader incorrectly");
  NormalProtocolConformanceLayout::readRecord(scratch, protoID,
                                              contextID, typeCount,
                                              valueCount, conformanceCount,
                                              rawIDs);

  // Read requirement signature conformances.
  const ProtocolDecl *proto = conformance->getProtocol();
  SmallVector<ProtocolConformanceRef, 4> reqConformances;

  if (proto->isObjC() && getContext().LangOpts.EnableDeserializationRecovery) {
    // Don't crash if inherited protocols are added or removed.
    // This is limited to Objective-C protocols because we know their only
    // conformance requirements are on Self. This isn't actually a /safe/ change
    // even in Objective-C, but we mostly just don't want to crash.

    // FIXME: DenseMap requires that its value type be default-constructible,
    // which ProtocolConformanceRef is not, hence the extra Optional.
    llvm::SmallDenseMap<ProtocolDecl *, Optional<ProtocolConformanceRef>, 16>
        conformancesForProtocols;
    while (conformanceCount--) {
      ProtocolConformanceRef nextConformance = readConformance(DeclTypeCursor);
      ProtocolDecl *confProto = nextConformance.getRequirement();
      conformancesForProtocols[confProto] = nextConformance;
    }

    for (const auto &req : proto->getRequirementSignature()) {
      if (req.getKind() != RequirementKind::Conformance)
        continue;
      ProtocolDecl *proto =
          req.getSecondType()->castTo<ProtocolType>()->getDecl();
      auto iter = conformancesForProtocols.find(proto);
      if (iter != conformancesForProtocols.end()) {
        reqConformances.push_back(iter->getSecond().getValue());
      } else {
        // Put in an abstract conformance as a placeholder. This is a lie, but
        // there's not much better we can do. We're relying on the fact that
        // the rest of the compiler doesn't actually need to check the
        // conformance to an Objective-C protocol for anything important.
        // There are no associated types and we don't emit a Swift conformance
        // record.
        reqConformances.push_back(ProtocolConformanceRef(proto));
      }
    }

  } else {
    auto isConformanceReq = [](const Requirement &req) {
      return req.getKind() == RequirementKind::Conformance;
    };
    if (conformanceCount != llvm::count_if(proto->getRequirementSignature(),
                                           isConformanceReq)) {
      fatal(llvm::make_error<llvm::StringError>(
          "serialized conformances do not match requirement signature",
          llvm::inconvertibleErrorCode()));
    }
    while (conformanceCount--)
      reqConformances.push_back(readConformance(DeclTypeCursor));
  }
  conformance->setSignatureConformances(reqConformances);

  ArrayRef<uint64_t>::iterator rawIDIter = rawIDs.begin();

  TypeWitnessMap typeWitnesses;
  while (typeCount--) {
    // FIXME: We don't actually want to allocate an archetype here; we just
    // want to get an access path within the protocol.
    auto first = cast<AssociatedTypeDecl>(getDecl(*rawIDIter++));
    auto second = getType(*rawIDIter++);
    auto third = cast_or_null<TypeDecl>(getDecl(*rawIDIter++));
    if (third &&
        isa<TypeAliasDecl>(third) &&
        third->getModuleContext() != getAssociatedModule() &&
        !third->getDeclaredInterfaceType()->isEqual(second)) {
      // Conservatively drop references to typealiases in other modules
      // that may have changed. This may also drop references to typealiases
      // that /haven't/ changed but just happen to have generics in them, but
      // in practice having a declaration here isn't actually required by the
      // rest of the compiler.
      third = nullptr;
    }
    typeWitnesses[first] = std::make_pair(second, third);
  }
  assert(rawIDIter <= rawIDs.end() && "read too much");

  // Set type witnesses.
  for (auto typeWitness : typeWitnesses) {
    conformance->setTypeWitness(typeWitness.first, typeWitness.second.first,
                                typeWitness.second.second);
  }

  // An imported requirement may have changed type between Swift versions.
  // In this situation we need to do a post-pass to fill in missing
  // requirements with opaque witnesses.
  bool needToFillInOpaqueValueWitnesses = false;
  while (valueCount--) {
    ValueDecl *req;
    
    auto trySetWitness = [&](Witness w) {
      if (req)
        conformance->setWitness(req, w);
    };
    
    auto deserializedReq = getDeclChecked(*rawIDIter++);
    if (deserializedReq) {
      req = cast_or_null<ValueDecl>(*deserializedReq);
    } else if (getContext().LangOpts.EnableDeserializationRecovery) {
      consumeError(deserializedReq.takeError());
      req = nullptr;
      needToFillInOpaqueValueWitnesses = true;
    } else {
      fatal(deserializedReq.takeError());
    }
    
    bool isOpaque = false;
    ValueDecl *witness;
    auto deserializedWitness = getDeclChecked(*rawIDIter++);
    if (deserializedWitness) {
      witness = cast_or_null<ValueDecl>(*deserializedWitness);
    // Across language compatibility versions, the witnessing decl may have
    // changed its signature as seen by the current compatibility version.
    // In that case, we want the conformance to still be available, but
    // we can't make use of the relationship to the underlying decl.
    } else if (getContext().LangOpts.EnableDeserializationRecovery) {
      consumeError(deserializedWitness.takeError());
      isOpaque = true;
      witness = nullptr;
    } else {
      fatal(deserializedWitness.takeError());
    }
    
    assert(!req || isOpaque || witness ||
           req->getAttrs().hasAttribute<OptionalAttr>() ||
           req->getAttrs().isUnavailable(getContext()));
    if (!witness && !isOpaque) {
      trySetWitness(Witness());
      continue;
    }

    // Generic environment.
    GenericEnvironment *syntheticEnv = nullptr;
    
    auto trySetOpaqueWitness = [&]{
      if (!req)
        return;
      
      // We shouldn't yet need to worry about generic requirements, since
      // an imported ObjC method should never be generic.
      assert(syntheticEnv == nullptr &&
             "opaque witness shouldn't be generic yet. when this is "
             "possible, it should use forwarding substitutions");
      conformance->setWitness(req, Witness::forOpaque(req));
    };

    // Witness substitutions.
    SubstitutionMap witnessSubstitutions = getSubstitutionMap(*rawIDIter++);

    // Handle opaque witnesses that couldn't be deserialized.
    if (isOpaque) {
      trySetOpaqueWitness();
      continue;
    }

    // Set the witness.
    trySetWitness(Witness::forDeserialized(witness, witnessSubstitutions));
  }
  assert(rawIDIter <= rawIDs.end() && "read too much");
  
  // Fill in opaque value witnesses if we need to.
  if (needToFillInOpaqueValueWitnesses) {
    for (auto member : proto->getMembers()) {
      // We only care about non-associated-type requirements.
      auto valueMember = dyn_cast<ValueDecl>(member);
      if (!valueMember || !valueMember->isProtocolRequirement()
          || isa<AssociatedTypeDecl>(valueMember))
        continue;
      
      if (!conformance->hasWitness(valueMember))
        conformance->setWitness(valueMember, Witness::forOpaque(valueMember));
    }
  }
}

GenericEnvironment *ModuleFile::loadGenericEnvironment(const DeclContext *decl,
                                                       uint64_t contextData) {
  return getGenericEnvironment(contextData);
}

void ModuleFile::loadRequirementSignature(const ProtocolDecl *decl,
                                          uint64_t contextData,
                                          SmallVectorImpl<Requirement> &reqs) {
  BCOffsetRAII restoreOffset(DeclTypeCursor);
  fatalIfNotSuccess(DeclTypeCursor.JumpToBit(contextData));
  readGenericRequirements(reqs, DeclTypeCursor);
}

static Optional<ForeignErrorConvention::Kind>
decodeRawStableForeignErrorConventionKind(uint8_t kind) {
  switch (kind) {
  case static_cast<uint8_t>(ForeignErrorConventionKind::ZeroResult):
    return ForeignErrorConvention::ZeroResult;
  case static_cast<uint8_t>(ForeignErrorConventionKind::NonZeroResult):
    return ForeignErrorConvention::NonZeroResult;
  case static_cast<uint8_t>(ForeignErrorConventionKind::ZeroPreservedResult):
    return ForeignErrorConvention::ZeroPreservedResult;
  case static_cast<uint8_t>(ForeignErrorConventionKind::NilResult):
    return ForeignErrorConvention::NilResult;
  case static_cast<uint8_t>(ForeignErrorConventionKind::NonNilError):
    return ForeignErrorConvention::NonNilError;
  default:
    return None;
  }
}

Optional<StringRef> ModuleFile::maybeReadInlinableBodyText() {
  using namespace decls_block;

  SmallVector<uint64_t, 8> scratch;
  BCOffsetRAII restoreOffset(DeclTypeCursor);
  StringRef blobData;

  llvm::BitstreamEntry next =
      fatalIfUnexpected(DeclTypeCursor.advance(AF_DontPopBlockAtEnd));
  if (next.Kind != llvm::BitstreamEntry::Record)
    return None;

  unsigned recKind =
      fatalIfUnexpected(DeclTypeCursor.readRecord(next.ID, scratch, &blobData));
  if (recKind != INLINABLE_BODY_TEXT)
    return None;

  restoreOffset.reset();
  return blobData;
}

Optional<ForeignErrorConvention> ModuleFile::maybeReadForeignErrorConvention() {
  using namespace decls_block;

  SmallVector<uint64_t, 8> scratch;

  BCOffsetRAII restoreOffset(DeclTypeCursor);

  llvm::BitstreamEntry next =
      fatalIfUnexpected(DeclTypeCursor.advance(AF_DontPopBlockAtEnd));
  if (next.Kind != llvm::BitstreamEntry::Record)
    return None;

  unsigned recKind =
      fatalIfUnexpected(DeclTypeCursor.readRecord(next.ID, scratch));
  switch (recKind) {
  case FOREIGN_ERROR_CONVENTION:
    restoreOffset.reset();
    break;

  default:
    return None;
  }

  uint8_t rawKind;
  bool isOwned;
  bool isReplaced;
  unsigned errorParameterIndex;
  TypeID errorParameterTypeID;
  TypeID resultTypeID;
  ForeignErrorConventionLayout::readRecord(scratch, rawKind,
                                           isOwned, isReplaced,
                                           errorParameterIndex,
                                           errorParameterTypeID,
                                           resultTypeID);

  ForeignErrorConvention::Kind kind;
  if (auto optKind = decodeRawStableForeignErrorConventionKind(rawKind))
    kind = *optKind;
  else
    fatal();

  Type errorParameterType = getType(errorParameterTypeID);
  CanType canErrorParameterType;
  if (errorParameterType)
    canErrorParameterType = errorParameterType->getCanonicalType();

  Type resultType = getType(resultTypeID);
  CanType canResultType;
  if (resultType)
    canResultType = resultType->getCanonicalType();

  auto owned = isOwned ? ForeignErrorConvention::IsOwned
                       : ForeignErrorConvention::IsNotOwned;
  auto replaced = ForeignErrorConvention::IsReplaced_t(isOwned);
  switch (kind) {
  case ForeignErrorConvention::ZeroResult:
    return ForeignErrorConvention::getZeroResult(errorParameterIndex,
                                                 owned, replaced,
                                                 canErrorParameterType,
                                                 canResultType);

  case ForeignErrorConvention::NonZeroResult:
    return ForeignErrorConvention::getNonZeroResult(errorParameterIndex,
                                                    owned, replaced,
                                                    canErrorParameterType,
                                                    canResultType);

  case ForeignErrorConvention::ZeroPreservedResult:
    return ForeignErrorConvention::getZeroPreservedResult(errorParameterIndex,
                                                          owned, replaced,
                                                       canErrorParameterType);

  case ForeignErrorConvention::NilResult:
    return ForeignErrorConvention::getNilResult(errorParameterIndex,
                                                owned, replaced,
                                                canErrorParameterType);

  case ForeignErrorConvention::NonNilError:
    return ForeignErrorConvention::getNonNilError(errorParameterIndex,
                                                  owned, replaced,
                                                  canErrorParameterType);
  }

  llvm_unreachable("Unhandled ForeignErrorConvention in switch.");
}<|MERGE_RESOLUTION|>--- conflicted
+++ resolved
@@ -260,18 +260,10 @@
   SmallVector<uint64_t, 8> scratch;
 
   BCOffsetRAII restoreOffset(DeclTypeCursor);
-<<<<<<< HEAD
   llvm::BitstreamEntry next =
       fatalIfUnexpected(DeclTypeCursor.advance(AF_DontPopBlockAtEnd));
-  if (next.Kind != llvm::BitstreamEntry::Record) {
-    error();
-    return nullptr;
-  }
-=======
-  auto next = DeclTypeCursor.advance(AF_DontPopBlockAtEnd);
   if (next.Kind != llvm::BitstreamEntry::Record)
     fatal();
->>>>>>> 0742e6ff
 
   /// Local function to record the type of this pattern.
   auto recordPatternType = [&](Pattern *pattern, Type type) {
@@ -585,19 +577,10 @@
 
   // Find the conformance record.
   BCOffsetRAII restoreOffset(DeclTypeCursor);
-<<<<<<< HEAD
   fatalIfNotSuccess(DeclTypeCursor.JumpToBit(conformanceEntry));
   llvm::BitstreamEntry entry = fatalIfUnexpected(DeclTypeCursor.advance());
-  if (entry.Kind != llvm::BitstreamEntry::Record) {
-    error();
-    return nullptr;
-  }
-=======
-  DeclTypeCursor.JumpToBit(conformanceEntry);
-  auto entry = DeclTypeCursor.advance();
   if (entry.Kind != llvm::BitstreamEntry::Record)
     fatal();
->>>>>>> 0742e6ff
 
   DeclID protoID;
   DeclContextID contextID;
@@ -605,18 +588,11 @@
   ArrayRef<uint64_t> rawIDs;
   SmallVector<uint64_t, 16> scratch;
 
-<<<<<<< HEAD
   unsigned kind =
       fatalIfUnexpected(DeclTypeCursor.readRecord(entry.ID, scratch));
-  if (kind != NORMAL_PROTOCOL_CONFORMANCE) {
-    error();
-    return nullptr;
-  }
-=======
-  unsigned kind = DeclTypeCursor.readRecord(entry.ID, scratch);
   if (kind != NORMAL_PROTOCOL_CONFORMANCE)
     fatal();
->>>>>>> 0742e6ff
+
   NormalProtocolConformanceLayout::readRecord(scratch, protoID,
                                               contextID, typeCount,
                                               valueCount, conformanceCount,
@@ -895,29 +871,15 @@
   StringRef blobData;
   SmallVector<uint64_t, 8> scratch;
 
-<<<<<<< HEAD
   llvm::BitstreamEntry entry =
       fatalIfUnexpected(DeclTypeCursor.advance(AF_DontPopBlockAtEnd));
-  if (entry.Kind != llvm::BitstreamEntry::Record) {
-    error();
-    return nullptr;
-  }
+  if (entry.Kind != llvm::BitstreamEntry::Record)
+    fatal();
 
   unsigned recordID = fatalIfUnexpected(
       DeclTypeCursor.readRecord(entry.ID, scratch, &blobData));
-  if (recordID != GENERIC_SIGNATURE) {
-    error();
-    return nullptr;
-  }
-=======
-  auto entry = DeclTypeCursor.advance(AF_DontPopBlockAtEnd);
-  if (entry.Kind != llvm::BitstreamEntry::Record)
-    fatal();
-
-  unsigned recordID = DeclTypeCursor.readRecord(entry.ID, scratch, &blobData);
   if (recordID != GENERIC_SIGNATURE)
     fatal();
->>>>>>> 0742e6ff
 
   ArrayRef<uint64_t> rawParamIDs;
   GenericSignatureLayout::readRecord(scratch, rawParamIDs);
@@ -994,18 +956,10 @@
     if (entry.Kind != llvm::BitstreamEntry::Record)
       return result;
 
-<<<<<<< HEAD
     unsigned recordID = fatalIfUnexpected(
         DeclTypeCursor.readRecord(entry.ID, scratch, &blobData));
-    if (recordID != SIL_GENERIC_ENVIRONMENT) {
-      error();
-      return result;
-    }
-=======
-    unsigned recordID = DeclTypeCursor.readRecord(entry.ID, scratch, &blobData);
     if (recordID != SIL_GENERIC_ENVIRONMENT)
       fatal();
->>>>>>> 0742e6ff
 
     ArrayRef<uint64_t> rawParamIDs;
     SILGenericEnvironmentLayout::readRecord(scratch, rawParamIDs);
@@ -1091,33 +1045,17 @@
   fatalIfNotSuccess(DeclTypeCursor.JumpToBit(substitutionsOrOffset));
 
   // Read the substitution map.
-<<<<<<< HEAD
   llvm::BitstreamEntry entry =
       fatalIfUnexpected(DeclTypeCursor.advance(AF_DontPopBlockAtEnd));
-  if (entry.Kind != llvm::BitstreamEntry::Record) {
-    error();
-    return SubstitutionMap();
-  }
+  if (entry.Kind != llvm::BitstreamEntry::Record)
+    fatal();
 
   StringRef blobData;
   SmallVector<uint64_t, 8> scratch;
   unsigned recordID = fatalIfUnexpected(
       DeclTypeCursor.readRecord(entry.ID, scratch, &blobData));
-  if (recordID != SUBSTITUTION_MAP) {
-    error();
-    return SubstitutionMap();
-  }
-=======
-  auto entry = DeclTypeCursor.advance(AF_DontPopBlockAtEnd);
-  if (entry.Kind != llvm::BitstreamEntry::Record)
-    fatal();
-
-  StringRef blobData;
-  SmallVector<uint64_t, 8> scratch;
-  unsigned recordID = DeclTypeCursor.readRecord(entry.ID, scratch, &blobData);
   if (recordID != SUBSTITUTION_MAP)
     fatal();
->>>>>>> 0742e6ff
 
   GenericSignatureID genericSigID;
   uint64_t numConformances;
@@ -1313,18 +1251,10 @@
   assert(baseModule && "missing dependency");
   PrettyXRefTrace pathTrace(*baseModule);
 
-<<<<<<< HEAD
   llvm::BitstreamEntry entry =
       fatalIfUnexpected(DeclTypeCursor.advance(AF_DontPopBlockAtEnd));
-  if (entry.Kind != llvm::BitstreamEntry::Record) {
-    error();
-    return nullptr;
-  }
-=======
-  auto entry = DeclTypeCursor.advance(AF_DontPopBlockAtEnd);
   if (entry.Kind != llvm::BitstreamEntry::Record)
     fatal();
->>>>>>> 0742e6ff
 
   SmallVector<ValueDecl *, 8> values;
   SmallVector<uint64_t, 8> scratch;
@@ -1508,18 +1438,10 @@
 
   // For remaining path pieces, filter or drill down into the results we have.
   while (--pathLen) {
-<<<<<<< HEAD
     llvm::BitstreamEntry entry =
         fatalIfUnexpected(DeclTypeCursor.advance(AF_DontPopBlockAtEnd));
-    if (entry.Kind != llvm::BitstreamEntry::Record) {
-      error();
-      return nullptr;
-    }
-=======
-    auto entry = DeclTypeCursor.advance(AF_DontPopBlockAtEnd);
     if (entry.Kind != llvm::BitstreamEntry::Record)
       fatal();
->>>>>>> 0742e6ff
 
     scratch.clear();
     unsigned recordID = fatalIfUnexpected(
@@ -5463,19 +5385,10 @@
     IDC = cast<ExtensionDecl>(container);
 
   BCOffsetRAII restoreOffset(DeclTypeCursor);
-<<<<<<< HEAD
   fatalIfNotSuccess(DeclTypeCursor.JumpToBit(contextData));
   llvm::BitstreamEntry entry = fatalIfUnexpected(DeclTypeCursor.advance());
-  if (entry.Kind != llvm::BitstreamEntry::Record) {
-    error();
-    return;
-  }
-=======
-  DeclTypeCursor.JumpToBit(contextData);
-  auto entry = DeclTypeCursor.advance();
   if (entry.Kind != llvm::BitstreamEntry::Record)
     fatal();
->>>>>>> 0742e6ff
 
   SmallVector<uint64_t, 16> memberIDBuffer;
 
