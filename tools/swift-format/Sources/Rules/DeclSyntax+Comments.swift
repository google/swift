--- conflicted
+++ resolved
@@ -25,7 +25,6 @@
         let blockCommentWithoutMarks = blockComment.map { (line: String) -> String in
           // Only the first line of the block comment start with '/**'
           let markToRemove = isTheFirstLine ? "/**" : "* "
-<<<<<<< HEAD
           let trimmedLine = line.trimmingCharacters(in: .whitespaces)
           if trimmedLine.starts(with: markToRemove) {
             let numCharsToRemove = isTheFirstLine ? markToRemove.count : markToRemove.count - 1
@@ -38,30 +37,12 @@
             return ""
           }
           else if trimmedLine.hasSuffix("*/") {
-=======
-          let lineTrim = line.trimmingCharacters(in: .whitespaces)
-          if lineTrim.starts(with: markToRemove) {
-            let numCharsToRemove = isTheFirstLine ? markToRemove.count : markToRemove.count - 1
-            isTheFirstLine = false
-            return lineTrim.hasSuffix("*/") ?
-              String(lineTrim.dropFirst(numCharsToRemove).dropLast(3)) :
-              String(lineTrim.dropFirst(numCharsToRemove))
-          }
-          else if lineTrim == "*" {
-            return ""
-            
-          }
-          else if lineTrim.hasSuffix("*/") {
->>>>>>> 8c3f4db2
             return String(line.dropLast(3))
           }
           isTheFirstLine = false
           return line
         }
-<<<<<<< HEAD
-=======
-        
->>>>>>> 8c3f4db2
+
         return blockCommentWithoutMarks.joined(separator: "\n").trimmingCharacters(in: .newlines)
       case .docLineComment(let text):
         // Mark that we've started grabbing sequential line comments and append it to the
@@ -81,11 +62,7 @@
         }
       }
     }
-<<<<<<< HEAD
 
-=======
-    
->>>>>>> 8c3f4db2
     /// Removes the "///" from every line of comment
     let docLineComments = comment.reversed().map { $0.dropFirst(3) }
     return comment.isEmpty ? nil : docLineComments.joined(separator: "\n")
