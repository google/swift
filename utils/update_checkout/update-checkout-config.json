{
    "ssh-clone-pattern": "git@github.com:%s.git",
    "https-clone-pattern": "https://github.com/%s.git",
    "repos" : {
       "swift": {
            "remote": { "id": "apple/swift" } },
       "cmark": {
            "remote": { "id": "apple/swift-cmark" } },
        "llbuild": {
            "remote": { "id": "apple/swift-llbuild" } },
        "swift-argument-parser": {
            "remote": { "id": "apple/swift-argument-parser" } },
        "swift-driver": {
            "remote": { "id": "apple/swift-driver" } },
        "swift-tools-support-core": {
            "remote": { "id": "apple/swift-tools-support-core" } },
        "swiftpm": {
            "remote": { "id": "apple/swift-package-manager" } },
        "swift-syntax": {
            "remote": { "id": "apple/swift-syntax" } },
        "swift-stress-tester": {
            "remote": { "id": "apple/swift-stress-tester" } },
        "swift-corelibs-xctest": {
            "remote": { "id": "apple/swift-corelibs-xctest" } },
        "swift-corelibs-foundation": {
            "remote": { "id": "apple/swift-corelibs-foundation" } },
        "swift-corelibs-libdispatch": {
            "remote": { "id": "apple/swift-corelibs-libdispatch" } },
        "swift-integration-tests": {
            "remote": { "id": "apple/swift-integration-tests" } },
        "swift-xcode-playground-support": {
            "remote": { "id": "apple/swift-xcode-playground-support" } },
        "ninja": {
            "remote": { "id": "ninja-build/ninja" } },
        "tensorflow": {
            "remote": { "id": "tensorflow/tensorflow" } },
        "tensorflow-swift-apis": {
            "remote": { "id": "tensorflow/swift-apis" } },
        "icu": {
            "remote": { "id": "unicode-org/icu" },
            "platforms": [ "Linux" ]
        },
        "yams": {
            "remote": { "id": "compnerd/Yams" }
        },
        "cmake": {
            "remote": { "id": "KitWare/CMake" },
            "platforms": [ "Linux" ]
        },
       "indexstore-db": {
            "remote": { "id": "apple/indexstore-db" } },
        "sourcekit-lsp": {
            "remote": { "id": "apple/sourcekit-lsp" } },
        "swift-format": {
            "remote": { "id": "apple/swift-format" } },
        "llvm-project": {
            "remote": { "id": "apple/llvm-project" } }
    },
    "default-branch-scheme": "main",
    "branch-schemes": {
       "main": {
            "aliases": ["master", "swift/main", "main"],
            "repos": {
                "llvm-project": "swift/main",
                "swift": "main",
                "cmark": "main",
                "llbuild": "main",
                "swift-tools-support-core": "main",
                "swiftpm": "main",
                "swift-argument-parser": "0.3.0",
                "swift-driver": "main",
                "swift-syntax": "main",
                "swift-stress-tester": "main",
                "swift-corelibs-xctest": "main",
                "swift-corelibs-foundation": "main",
                "swift-corelibs-libdispatch": "main",
                "swift-integration-tests": "main",
                "swift-xcode-playground-support": "main",
                "ninja": "release",
                "icu": "release-65-1",
                "yams": "3.0.1",
                "cmake": "v3.16.5",
                "indexstore-db": "main",
                "sourcekit-lsp": "main",
                "swift-format": "main",
                "tensorflow-swift-apis": "main"
            }
        },
        "next" : {
            "aliases": ["next", "master-next",
                        "swift/next",
                        "stable-next", "upstream",
                        "next-upstream", "upstream-with-swift"],
            "repos": {
                "llvm-project": "swift/next",
                "swift": "next",
                "cmark": "main",
                "llbuild": "main",
                "swift-tools-support-core": "main",
                "swiftpm": "main",
                "swift-argument-parser": "0.3.0",
                "swift-driver": "main",
                "swift-syntax": "main",
                "swift-stress-tester": "main",
                "swift-corelibs-xctest": "main",
                "swift-corelibs-foundation": "main",
                "swift-corelibs-libdispatch": "main",
                "swift-integration-tests": "main",
                "swift-xcode-playground-support": "main",
                "ninja": "release",
                "icu": "release-65-1",
                "yams": "3.0.1",
                "cmake": "v3.16.5",
                "indexstore-db": "main",
                "sourcekit-lsp": "main",
                "swift-format": "main",
                "tensorflow-swift-apis": "main"
            }
        },
       "swift-3.0-branch" : {
            "aliases": ["swift-3.0-branch"],
            "repos": {
                "llvm-project": "swift/swift-3.0-branch",
                "cmark": "swift-3.0-branch",
                "llbuild": "swift-3.0-branch",
                "swiftpm": "swift-3.0-branch",
                "swift-syntax": "main",
                "swift-stress-tester": "main",
                "swift-corelibs-xctest": "swift-3.0-branch",
                "swift-corelibs-foundation": "swift-3.0-branch",
                "swift-corelibs-libdispatch": "swift-3.0-branch",
                "swift-integration-tests": "swift-3.0-branch",
                "swift-xcode-playground-support": "swift-3.0-branch",
                "ninja": "release",
                "indexstore-db": "main",
                "sourcekit-lsp": "main",
                "swift-format": "main"
            }
        },
        "swift-3.1-branch" : {
            "aliases": ["swift-3.1-branch"],
            "repos": {
                "llvm-project": "swift/swift-3.1-branch",
                "swift": "swift-3.1-branch",
                "cmark": "swift-3.1-branch",
                "llbuild": "swift-3.1-branch",
                "swiftpm": "swift-3.1-branch",
                "swift-syntax": "main",
                "swift-stress-tester": "main",
                "swift-corelibs-xctest": "swift-3.1-branch",
                "swift-corelibs-foundation": "swift-3.1-branch",
                "swift-corelibs-libdispatch": "swift-3.1-branch",
                "swift-integration-tests": "swift-3.1-branch",
                "swift-xcode-playground-support": "swift-3.1-branch",
                "ninja": "release",
                "indexstore-db": "main",
                "sourcekit-lsp": "main",
                "swift-format": "main"
            }
        },
        "swift-4.0-branch" : {
            "aliases": ["swift-4.0-branch"],
            "repos": {
                "llvm-project": "swift/swift-4.0-branch",
                "swift": "swift-4.0-branch",
                "cmark": "swift-4.0-branch",
                "llbuild": "swift-4.0-branch",
                "swiftpm": "swift-4.0-branch",
                "swift-syntax": "main",
                "swift-stress-tester": "main",
                "swift-corelibs-xctest": "swift-4.0-branch",
                "swift-corelibs-foundation": "swift-4.0-branch",
                "swift-corelibs-libdispatch": "swift-4.0-branch",
                "swift-integration-tests": "swift-4.0-branch",
                "swift-xcode-playground-support": "swift-4.0-branch",
                "ninja": "release",
                "indexstore-db": "main",
                "sourcekit-lsp": "main",
                "swift-format": "main"
            }
        },
        "swift-4.1-branch" : {
            "aliases": ["swift-4.1-branch"],
            "repos": {
                "llvm-project": "swift/swift-4.1-branch",
                "swift": "swift-4.1-branch",
                "cmark": "swift-4.1-branch",
                "llbuild": "swift-4.1-branch",
                "swiftpm": "swift-4.1-branch",
                "swift-syntax": "main",
                "swift-stress-tester": "main",
                "swift-corelibs-xctest": "swift-4.1-branch",
                "swift-corelibs-foundation": "swift-4.1-branch",
                "swift-corelibs-libdispatch": "swift-4.1-branch",
                "swift-integration-tests": "swift-4.1-branch",
                "swift-xcode-playground-support": "swift-4.1-branch",
                "ninja": "release",
                "indexstore-db": "main",
                "sourcekit-lsp": "main",
                "swift-format": "main"
            }
        },
        "swift-4.2-branch" : {
            "aliases": ["swift-4.2-branch"],
            "repos": {
                "llvm-project": "swift/swift-4.2-branch",
                "swift": "swift-4.2-branch",
                "cmark": "swift-4.2-branch",
                "llbuild": "swift-4.2-branch",
                "swiftpm": "swift-4.2-branch",
                "swift-syntax": "swift-4.2-branch",
                "swift-stress-tester": "main",
                "swift-corelibs-xctest": "swift-4.2-branch",
                "swift-corelibs-foundation": "swift-4.2-branch",
                "swift-corelibs-libdispatch": "swift-4.2-branch",
                "swift-integration-tests": "swift-4.2-branch",
                "swift-xcode-playground-support": "swift-4.2-branch",
                "ninja": "release",
                "indexstore-db": "main",
                "sourcekit-lsp": "main",
                "swift-format": "main"
            }
        },
        "swift-5.0-branch" : {
            "aliases": ["swift-5.0-branch"],
            "repos": {
                "llvm-project": "swift/swift-5.0-branch",
                "swift": "swift-5.0-branch",
                "cmark": "swift-5.0-branch",
                "llbuild": "swift-5.0-branch",
                "swiftpm": "swift-5.0-branch",
                "swift-syntax": "swift-5.0-branch",
                "swift-stress-tester": "swift-5.0-branch",
                "swift-corelibs-xctest": "swift-5.0-branch",
                "swift-corelibs-foundation": "swift-5.0-branch",
                "swift-corelibs-libdispatch": "swift-5.0-branch",
                "swift-integration-tests": "swift-5.0-branch",
                "swift-xcode-playground-support": "swift-5.0-branch",
                "ninja": "release",
                "icu": "release-61-1",
                "indexstore-db": "main",
                "sourcekit-lsp": "main",
                "swift-format": "main"
            }
        },
       "swift-5.1-branch" : {
            "aliases": ["swift-5.1-branch", "swift/swift-5.1-branch"],
            "repos": {
                "llvm-project": "swift/swift-5.1-branch",
                "swift": "swift-5.1-branch",
                "cmark": "swift-5.1-branch",
                "llbuild": "swift-5.1-branch",
                "swiftpm": "swift-5.1-branch",
                "swift-syntax": "swift-5.1-branch",
                "swift-stress-tester": "swift-5.1-branch",
                "swift-corelibs-xctest": "swift-5.1-branch",
                "swift-corelibs-foundation": "swift-5.1-branch",
                "swift-corelibs-libdispatch": "swift-5.1-branch",
                "swift-integration-tests": "swift-5.1-branch",
                "swift-xcode-playground-support": "swift-5.1-branch",
                "ninja": "release",
                "icu": "release-61-1",
                "indexstore-db": "swift-5.1-branch",
                "sourcekit-lsp": "swift-5.1-branch",
                "swift-format": "main"
            }
        },
       "swift-5.2-branch": {
            "aliases": ["swift-5.2-branch", "swift/swift-5.2-branch"],
            "repos": {
                "llvm-project": "swift/swift-5.2-branch",
                "swift": "swift-5.2-branch",
                "cmark": "swift-5.2-branch",
                "llbuild": "swift-5.2-branch",
                "swift-tools-support-core": "swift-5.2-branch",
                "swiftpm": "swift-5.2-branch",
                "swift-syntax": "swift-5.2-branch",
                "swift-stress-tester": "swift-5.2-branch",
                "swift-corelibs-xctest": "swift-5.2-branch",
                "swift-corelibs-foundation": "swift-5.2-branch",
                "swift-corelibs-libdispatch": "swift-5.2-branch",
                "swift-integration-tests": "swift-5.2-branch",
                "swift-xcode-playground-support": "swift-5.2-branch",
                "ninja": "release",
                "icu": "release-65-1",
                "cmake": "v3.15.1",
                "indexstore-db": "swift-5.2-branch",
                "sourcekit-lsp": "swift-5.2-branch",
                "swift-format": "main"
            }
        },
       "release/5.3": {
            "aliases": ["release/5.3", "swift/release/5.3"],
            "repos": {
                "llvm-project": "swift/release/5.3",
                "swift": "release/5.3",
                "cmark": "release/5.3",
                "llbuild": "release/5.3",
                "swift-tools-support-core": "release/5.3",
                "swiftpm": "release/5.3",
                "swift-syntax": "release/5.3",
                "swift-stress-tester": "release/5.3",
                "swift-corelibs-xctest": "release/5.3",
                "swift-corelibs-foundation": "release/5.3",
                "swift-corelibs-libdispatch": "release/5.3",
                "swift-integration-tests": "release/5.3",
                "swift-xcode-playground-support": "release/5.3",
                "ninja": "release",
                "icu": "release-65-1",
                "cmake": "v3.16.5",
                "indexstore-db": "release/5.3",
                "sourcekit-lsp": "release/5.3",
                "swift-format": "main",
                "tensorflow-swift-apis": "main"
            }
<<<<<<< HEAD
       },
=======
        },
        "release/5.4": {
            "aliases": ["release/5.4", "swift/release/5.4"],
            "repos": {
                "llvm-project": "swift/release/5.4",
                "swift": "release/5.4",
                "cmark": "release/5.4",
                "llbuild": "release/5.4",
                "swift-tools-support-core": "main",
                "swiftpm": "main",
                "swift-argument-parser": "0.3.0",
                "swift-driver": "main",
                "swift-syntax": "release/5.4",
                "swift-stress-tester": "release/5.4",
                "swift-corelibs-xctest": "release/5.4",
                "swift-corelibs-foundation": "release/5.4",
                "swift-corelibs-libdispatch": "release/5.4",
                "swift-integration-tests": "release/5.4",
                "swift-xcode-playground-support": "release/5.4",
                "ninja": "release",
                "icu": "release-65-1",
                "yams": "3.0.1",
                "cmake": "v3.16.5",
                "indexstore-db": "main",
                "sourcekit-lsp": "main",
                "swift-format": "main"
            }
        },
>>>>>>> f3da35a7
       "release/5.3-20201012": {
            "aliases": ["release/5.3-20201012"],
            "repos": {
                "llvm-project": "swift/release/5.3",
                "swift": "release/5.3-20201012",
                "cmark": "release/5.3",
                "llbuild": "release/5.3",
                "swift-tools-support-core": "release/5.3",
                "swiftpm": "release/5.3",
                "swift-syntax": "release/5.3",
                "swift-stress-tester": "release/5.3",
                "swift-corelibs-xctest": "release/5.3",
                "swift-corelibs-foundation": "release/5.3",
                "swift-corelibs-libdispatch": "release/5.3",
                "swift-integration-tests": "release/5.3",
                "swift-xcode-playground-support": "release/5.3",
                "ninja": "release",
                "icu": "release-65-1",
                "cmake": "v3.16.5",
                "indexstore-db": "release/5.3-20201012",
                "sourcekit-lsp": "release/5.3-20201012",
                "swift-format": "main"
            }
       },

       "tensorflow": {
            "aliases": ["tensorflow"],
            "repos": {
                "llvm-project": "68831ee50d21b5f212a06a1356ce4b0990e31272",
                "swift": "tensorflow",
                "cmark": "swift-DEVELOPMENT-SNAPSHOT-2020-12-05-a",
                "llbuild": "swift-DEVELOPMENT-SNAPSHOT-2020-12-05-a",
                "swift-tools-support-core": "swift-DEVELOPMENT-SNAPSHOT-2020-12-05-a",
                "swiftpm": "swift-DEVELOPMENT-SNAPSHOT-2020-12-05-a",
                "swift-argument-parser": "0.3.1",
                "swift-driver": "swift-DEVELOPMENT-SNAPSHOT-2020-12-05-a",
                "swift-syntax": "swift-DEVELOPMENT-SNAPSHOT-2020-12-05-a",
                "swift-stress-tester": "swift-DEVELOPMENT-SNAPSHOT-2020-12-05-a",
                "swift-corelibs-xctest": "swift-DEVELOPMENT-SNAPSHOT-2020-12-05-a",
                "swift-corelibs-foundation": "swift-DEVELOPMENT-SNAPSHOT-2020-12-05-a",
                "swift-corelibs-libdispatch": "swift-DEVELOPMENT-SNAPSHOT-2020-12-05-a",
                "swift-integration-tests": "swift-DEVELOPMENT-SNAPSHOT-2020-12-05-a",
                "swift-xcode-playground-support": "swift-DEVELOPMENT-SNAPSHOT-2020-12-05-a",
                "ninja": "release",
                "icu": "release-65-1",
                "yams": "3.0.1-tensorflow",
                "indexstore-db": "swift-DEVELOPMENT-SNAPSHOT-2020-12-05-a",
                "sourcekit-lsp": "swift-DEVELOPMENT-SNAPSHOT-2020-12-05-a",
                "PythonKit": "master",
                "swift-format": "main",
                "tensorflow": "v2.3.0",
                "tensorflow-swift-apis": "main"
            }
        }
    }
}<|MERGE_RESOLUTION|>--- conflicted
+++ resolved
@@ -313,9 +313,6 @@
                 "swift-format": "main",
                 "tensorflow-swift-apis": "main"
             }
-<<<<<<< HEAD
-       },
-=======
         },
         "release/5.4": {
             "aliases": ["release/5.4", "swift/release/5.4"],
@@ -344,7 +341,6 @@
                 "swift-format": "main"
             }
         },
->>>>>>> f3da35a7
        "release/5.3-20201012": {
             "aliases": ["release/5.3-20201012"],
             "repos": {
